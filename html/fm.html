<div class="context-menu sorting-menu hidden" >
    <a class="contacts-sorting-by name">[$86]</a>
    <!--<a class="contacts-sorting-by active">Status</a>-->
    <a class="contacts-sorting-by shares">[$1348]</a>
    <a class="contacts-sorting-by chat-activity">Recent Chat Activity</a>
    <!--<a class="contacts-sorting-by">Recent</a>-->
    <div class="context-menu-divider"></div>
    <a class="contacts-sorting-type asc">Ascending</a>
    <a class="contacts-sorting-type desc">Descending</a>
</div>

<!-- Please add/remove "left-points-position/right-points-position/top-points-position/bottom-points-position" class to activate points and set its position !-->
<div class="context-menu files-menu hidden">
    <div class="context-menu-points"></div>
    <a class="context-menu-item open-item"><span class="context-menu-icon"></span>[$865]</a>
    <a class="context-menu-item preview-item"><span class="context-menu-icon"></span>[$1899]</a>
    <a class="context-menu-item download-item"><span class="context-menu-icon"></span>[$58]</a>
    <a class="context-menu-item download-standart-item"><span class="context-menu-icon"></span>Standard download</a>
    <a class="context-menu-item zipdownload-item"><span class="context-menu-icon"></span>[$864]</a>
    <a class="context-menu-item send-to-contact-item"><span class="context-menu-icon"></span>Send to contact</a>
    <a class="context-menu-item getlink-item"><span class="context-menu-icon"></span>[$59]</a>
    <a class="context-menu-item sharing-item"><span class="context-menu-icon"></span>[$60]</a>
    <a class="context-menu-item rename-item"><span class="context-menu-icon"></span>[$61]</a>
    <a class="context-menu-item move-item"><span class="context-menu-icon"></span>[$62]</a>
    <a class="context-menu-item copy-item"><span class="context-menu-icon"></span>[$63]</a>
    <a class="context-menu-item newfolder-item"><span class="context-menu-icon"></span>[$68]</a>
    <a class="context-menu-item fileupload-item"><span class="context-menu-icon"></span><label for="fileselect3" class=""><input type="file" id="fileselect3" name="fileselect3" class="hidden">[$99]</label></a>
    <a class="context-menu-item folderupload-item"><span class="context-menu-icon"></span><label for="fileselect4" class=""><input type="file" id="fileselect4" name="fileselect4" webkitdirectory multiple class="hidden" />[$98]</label></a>
    <a class="context-menu-item remove-item"><span class="context-menu-icon"></span>[$83]</a>
    <a class="context-menu-item removeshare-item"><span class="context-menu-icon"></span>[$144]</a>
    <a class="context-menu-item properties-item"><span class="context-menu-icon"></span>[$892]</a>
    <a class="context-menu-item permissions-item"><span class="context-menu-icon"></span>[$64]</a>
    <a class="context-menu-item clearbin-item"><span class="context-menu-icon"></span>[$70]</a>
    <a class="context-menu-item addcontact-item"><span class="context-menu-icon"></span>[$71]</a>
    <a class="context-menu-item reply-item"><span class="context-menu-icon"></span>Reply</a>
    <a class="context-menu-item reply-to-all"><span class="context-menu-icon"></span>Reply to all</a>
    <a class="context-menu-item forward-item"><span class="context-menu-icon"></span>Forward</a>
    <a class="context-menu-item add-star-item"><span class="context-menu-icon"></span>[$975]</a>
    <a class="context-menu-item canceltransfer-item"><span class="context-menu-icon"></span>[$103]</a>
    <div class="context-menu-divider"></div>
    <a class="context-menu-item select-all"><span class="context-menu-icon"></span>Select all</a>
    <a class="context-menu-item refresh-item"><span class="context-menu-icon"></span>[$85]</a>
</div>


<div class="fm-main notifications hidden">
    <div class="fm-left-panel" style="height:auto;">
        <div class="fm-left-menu">
            <div class="new-notifications-txt">[$862]</div>
        </div>
    </div>
    <div class="new-notification-top">
        <a class="fm-back-button"></a>
        <a href="#fm/account/settings" class="fm-notification-settings"> <span>[$823]</span> </a>
    </div>
    <div class="new-notifications-scroll">
        <div class="new-notification-pad">
        </div>
    </div>
</div>


<div class="fm-main default">
<div class="nw-fm-left-icons-panel">
    <div class="nw-fm-left-icon cloud-drive active">
        <div class="nw-fm-left-tooltip">Cloud Drive</div>
    </div>
    <div class="nw-fm-left-icon shared-with-me">
        <div class="nw-fm-left-tooltip">Shared with me</div>
    </div>
    <div class="nw-fm-left-icon contacts">
        <div class="nw-fm-left-tooltip">Contacts</div>
    </div>
    <div class="nw-fm-left-icon conversations">
        <div class="nw-fm-left-tooltip">Conversations</div>
    </div>
    <!-- Please add "filled" classname if user have deleted items !-->
    <div class="nw-fm-left-icon rubbish-bin"><div class="rubbish-bin-icon"></div><div class="nw-fm-left-tooltip">Conversations</div></div>
</div>

<div class="fm-left-panel">
<!-- Please add one of necessary classname: "cloud-drive"/"shared-with-me"/"contacts"/"conversations"/"rubbish-bin" !-->
<div class="fm-left-menu cloud-drive">
    <div class="nw-fm-tree-header cloud-drive">
        Cloud Drive
        <div class="nw-fm-settins-icon"></div>
    </div>
    <div class="nw-fm-tree-header shared-with-me">
        Shared with me
        <div class="nw-fm-settins-icon"></div>
    </div>
    <div class="nw-fm-tree-header contacts">
        Contacts
        <div class="nw-fm-settins-icon"></div>
    </div>
    <div class="nw-fm-tree-header conversations">
        Conversations
        <div class="nw-fm-settins-icon"></div>
    </div>
    <div class="nw-fm-tree-header rubbish-bin">
        Rubbish bin
        <div class="nw-fm-settins-icon"></div>
    </div>
</div>
<div class="fm-tree-panel">
<!-- Please add "active" to necessary block to activate it !-->
<div class="content-panel cloud-drive active">
</div>
<div class="content-panel shared-with-me">
    <ul>
        <li>
            <!--
               Please add "selected" classname if item is selected.
               Please add "contains-folders" classnanme if item has subfolders.
               Please add "expanded" classname if item is expaned.
            !-->
                       <span class="nw-fm-tree-item contains-folders">
                          <span class="nw-fm-arrow-icon"></span>
                          <span class="nw-fm-tree-folder">Folder1</span>
                       </span>
            <!-- Please add "opened" classname to open subfolder. You can also set necessary height in JS function to create animated effect. !-->
            <ul>
                <li>
                           <span class="nw-fm-tree-item">
                              <span class="nw-fm-arrow-icon"></span>
                              <span class="nw-fm-tree-folder">Folder1 Subfolder1</span>
                           </span>
                </li>
            </ul>
        </li>
        <li>
                       <span class="nw-fm-tree-item">
                          <span class="nw-fm-arrow-icon"></span>
                          <span class="nw-fm-tree-folder">Folder2</span>
                       </span>
        </li>
        <li>
                       <span class="nw-fm-tree-item contains-folders">
                          <span class="nw-fm-arrow-icon"></span>
                          <span class="nw-fm-tree-folder">Folder3</span>
                       </span>
            <ul>
                <li>
                           <span class="nw-fm-tree-item">
                              <span class="nw-fm-arrow-icon"></span>
                              <span class="nw-fm-tree-folder">Folder3 Subfolder1</span>
                           </span>
                </li>
                <li>
                           <span class="nw-fm-tree-item contains-folders">
                              <span class="nw-fm-arrow-icon"></span>
                              <span class="nw-fm-tree-folder">Folder3 Subfolder2</span>
                           </span>
                    <ul>
                        <li>
                               <span class="nw-fm-tree-item">
                                 <span class="nw-fm-arrow-icon"></span>
                                 <span class="nw-fm-tree-folder">Folder3 Subfolder2 SubSubfolder1</span>
                               </span>
                        </li>
                        <li>
                               <span class="nw-fm-tree-item">
                                 <span class="nw-fm-arrow-icon"></span>
                                 <span class="nw-fm-tree-folder">Folder3 Subfolder2 SubSubfolder2</span>
                               </span>
                        </li>
                        <li>
                               <span class="nw-fm-tree-item">
                                 <span class="nw-fm-arrow-icon"></span>
                                 <span class="nw-fm-tree-folder">Folder3 Subfolder2 SubSubfolder3</span>
                               </span>
                        </li>
                        <li>
                               <span class="nw-fm-tree-item">
                                 <span class="nw-fm-arrow-icon"></span>
                                 <span class="nw-fm-tree-folder">Folder3 Subfolder2 SubSubfolder4</span>
                               </span>
                        </li>
                    </ul>
                </li>
            </ul>
        </li>
        <li>
                       <span class="nw-fm-tree-item">
                          <span class="nw-fm-arrow-icon"></span>
                          <span class="nw-fm-tree-folder">Backups</span>
                       </span>
        </li>
    </ul>
</div>
<div class="content-panel contacts">
    <!-- Please set any status class "online"/"away"/"busy"/"offline" !-->
    <!-- Please set "selected" class to select contact !-->
    <div class="nw-contact-item offline">
        <div class="nw-contact-status"></div>
        <div class="nw-contact-avatar">
            <img alt="" src="images/mega/default-small-avatar.png" />
        </div>
        <div class="nw-contact-name">
            Andrei.d
        </div>
    </div>
    <div class="nw-contact-item busy">
        <div class="nw-contact-status"></div>
        <div class="nw-contact-avatar">
            <img alt="" src="images/mega/default-small-avatar.png" />
        </div>
        <div class="nw-contact-name">
            Bram van der Kolk
        </div>
    </div>
    <div class="nw-contact-item away">
        <div class="nw-contact-status"></div>
        <div class="nw-contact-avatar">
            <img alt="" src="images/mega/default-small-avatar.png" />
        </div>
        <div class="nw-contact-name">
            Eduardo
        </div>
    </div>
    <div class="nw-contact-item online">
        <div class="nw-contact-status"></div>
        <div class="nw-contact-avatar">
            <img alt="" src="images/mega/default-small-avatar.png" />
        </div>
        <div class="nw-contact-name">
            Cesar Rodas
        </div>
    </div>

</div>
<div class="content-panel conversations">
    <div class="nw-conversations-header">
        Contacts
        <div class="nw-conversations-arrows"></div>
    </div>
    <div class="nw-conversations-item online">
        <div class="nw-contact-status"></div>
        <div class="nw-conversations-name">
            Andrei.d
        </div>
    </div>
    <div class="nw-conversations-item offline">
        <div class="nw-contact-status"></div>
        <div class="nw-conversations-name">
            Bram van der Kolk
        </div>
    </div>
    <div class="nw-conversations-item away">
        <div class="nw-contact-status"></div>
        <div class="nw-conversations-name">
            Eduardo
        </div>
    </div>
    <div class="nw-conversations-item busy">
        <div class="nw-contact-status"></div>
        <div class="nw-conversations-name">
            Cesar Rodas
        </div>
    </div>
</div>
<div class="content-panel rubbish-bin">
    <ul>
        <li>
            <!--
               Please add "selected" classname if item is selected.
               Please add "contains-folders" classnanme if item has subfolders.
               Please add "expanded" classname if item is expaned.
            !-->
                       <span class="nw-fm-tree-item contains-folders">
                          <span class="nw-fm-arrow-icon"></span>
                          <span class="nw-fm-tree-folder">Folder1</span>
                       </span>
            <!-- Please add "opened" classname to open subfolder. You can also set necessary height in JS function to create animated effect. !-->
            <ul>
                <li>
                           <span class="nw-fm-tree-item">
                              <span class="nw-fm-arrow-icon"></span>
                              <span class="nw-fm-tree-folder">Folder1 Subfolder1</span>
                           </span>
                </li>
            </ul>
        </li>
        <li>
                       <span class="nw-fm-tree-item">
                          <span class="nw-fm-arrow-icon"></span>
                          <span class="nw-fm-tree-folder">Folder2</span>
                       </span>
        </li>
        <li>
                       <span class="nw-fm-tree-item contains-folders">
                          <span class="nw-fm-arrow-icon"></span>
                          <span class="nw-fm-tree-folder">Folder3</span>
                       </span>
            <ul>
                <li>
                           <span class="nw-fm-tree-item">
                              <span class="nw-fm-arrow-icon"></span>
                              <span class="nw-fm-tree-folder">Folder3 Subfolder1</span>
                           </span>
                </li>
                <li>
                           <span class="nw-fm-tree-item contains-folders">
                              <span class="nw-fm-arrow-icon"></span>
                              <span class="nw-fm-tree-folder">Folder3 Subfolder2</span>
                           </span>
                    <ul>
                        <li>
                               <span class="nw-fm-tree-item">
                                 <span class="nw-fm-arrow-icon"></span>
                                 <span class="nw-fm-tree-folder">Folder3 Subfolder2 SubSubfolder1</span>
                               </span>
                        </li>
                        <li>
                               <span class="nw-fm-tree-item">
                                 <span class="nw-fm-arrow-icon"></span>
                                 <span class="nw-fm-tree-folder">Folder3 Subfolder2 SubSubfolder2</span>
                               </span>
                        </li>
                        <li>
                               <span class="nw-fm-tree-item">
                                 <span class="nw-fm-arrow-icon"></span>
                                 <span class="nw-fm-tree-folder">Folder3 Subfolder2 SubSubfolder3</span>
                               </span>
                        </li>
                        <li>
                               <span class="nw-fm-tree-item">
                                 <span class="nw-fm-arrow-icon"></span>
                                 <span class="nw-fm-tree-folder">Folder3 Subfolder2 SubSubfolder4</span>
                               </span>
                        </li>
                    </ul>
                </li>
            </ul>
        </li>
        <li>
                       <span class="nw-fm-tree-item">
                          <span class="nw-fm-arrow-icon"></span>
                          <span class="nw-fm-tree-folder">Backups</span>
                       </span>
        </li>
    </ul>
</div>
<div class="content-panel rubbish-bin">
    <ul>
        <li>
            <!--
               Please add "selected" classname if item is selected.
               Please add "contains-folders" classnanme if item has subfolders.
               Please add "expanded" classname if item is expaned.
            !-->
                       <span class="nw-fm-tree-item contains-folders">
                          <span class="nw-fm-arrow-icon"></span>
                          <span class="nw-fm-tree-folder">Folder1</span>
                       </span>
            <!-- Please add "opened" classname to open subfolder. You can also set necessary height in JS function to create animated effect. !-->
            <ul>
                <li>
                           <span class="nw-fm-tree-item">
                              <span class="nw-fm-arrow-icon"></span>
                              <span class="nw-fm-tree-folder">Folder1 Subfolder1</span>
                           </span>
                </li>
            </ul>
        </li>
        <li>
                       <span class="nw-fm-tree-item">
                          <span class="nw-fm-arrow-icon"></span>
                          <span class="nw-fm-tree-folder">Folder2</span>
                       </span>
        </li>
        <li>
                       <span class="nw-fm-tree-item contains-folders">
                          <span class="nw-fm-arrow-icon"></span>
                          <span class="nw-fm-tree-folder">Folder3</span>
                       </span>
            <ul>
                <li>
                           <span class="nw-fm-tree-item">
                              <span class="nw-fm-arrow-icon"></span>
                              <span class="nw-fm-tree-folder">Folder3 Subfolder1</span>
                           </span>
                </li>
                <li>
                           <span class="nw-fm-tree-item contains-folders">
                              <span class="nw-fm-arrow-icon"></span>
                              <span class="nw-fm-tree-folder">Folder3 Subfolder2</span>
                           </span>
                    <ul>
                        <li>
                               <span class="nw-fm-tree-item">
                                 <span class="nw-fm-arrow-icon"></span>
                                 <span class="nw-fm-tree-folder">Folder3 Subfolder2 SubSubfolder1</span>
                               </span>
                        </li>
                        <li>
                               <span class="nw-fm-tree-item">
                                 <span class="nw-fm-arrow-icon"></span>
                                 <span class="nw-fm-tree-folder">Folder3 Subfolder2 SubSubfolder2</span>
                               </span>
                        </li>
                        <li>
                               <span class="nw-fm-tree-item">
                                 <span class="nw-fm-arrow-icon"></span>
                                 <span class="nw-fm-tree-folder">Folder3 Subfolder2 SubSubfolder3</span>
                               </span>
                        </li>
                        <li>
                               <span class="nw-fm-tree-item">
                                 <span class="nw-fm-arrow-icon"></span>
                                 <span class="nw-fm-tree-folder">Folder3 Subfolder2 SubSubfolder4</span>
                               </span>
                        </li>
                    </ul>
                </li>
            </ul>
        </li>
        <li>
                       <span class="nw-fm-tree-item">
                          <span class="nw-fm-arrow-icon"></span>
                          <span class="nw-fm-tree-folder">Backups</span>
                       </span>
        </li>
    </ul>
</div>
</div>

</div>

<div class="fm-right-files-block">
<div class="fm-right-header hidden">
    <a class="fm-back-button"></a>
    <div class="fm-breadcrumbs-block">
    </div>


    <a class="fm-files-view-icon block-view"></a>
    <a class="fm-files-view-icon listing-view active"></a>

    <div class="fm-folder-upload">
        <span>[$98]</span>
        <input type="file" id="fileselect2" webkitdirectory multiple />
    </div>

    <div class="fm-file-upload">
        <span>[$99]</span>
        <input type="file" id="fileselect1" multiple />
    </div>

    <div class="fm-new-folder">
        <div class="create-new-folder">
            <div class="create-folder-arrow"></div>
            <div class="create-folder-pad">
                <div class="create-folder-size-icon full-size"></div>
                <div class="create-folder-input-bl">
                    <input type="text" />
                    <input type="text" value="[$157]" />
                </div>
                <a class="create-folder-button">[$455]</a>
                <div class="clear"></div>
                <div class="create-folder-bottom">
                    <a class="create-folder-button">[$455]</a>
                    <a class="create-folder-button-cancel popup">[$82]</a>
                </div>
            </div>
            <div class="create-folder-loader hidden">
                <div class="cr-fountaing">
                    <div class="fountaing-circle cr-fountaing_1"></div>
                    <div class="fountaing-circle cr-fountaing_2"></div>
                    <div class="fountaing-circle cr-fountaing_3"></div>
                    <div class="fountaing-circle cr-fountaing_4"></div>
                    <div class="fountaing-circle cr-fountaing_5"></div>
                    <div class="fountaing-circle cr-fountaing_6"></div>
                    <div class="fountaing-circle cr-fountaing_7"></div>
                    <div class="fountaing-circle cr-fountaing_8"></div>
                </div>
            </div>
        </div>
        <span>[$68]</span>
    </div>

    <div class="fm-add-user hidden">
        <div class="add-user-popup">
            <div class="add-user-popup-arrow"></div>
            <div class="add-user-popup-pad">
                <div class="add-user-popup-input-bl">
                    <input type="text" />
                </div>
                <a class="add-user-popup-button">[$155]</a>
                <div class="clear"></div>
            </div>
        </div>
        <span>[$101]</span>
    </div>

    <div class="fm-clearbin-button hidden">
        <span>[$70]</span>
    </div>

    <div class="search-files-result hidden">
        <span>[$1392]</span>
        <span class="search-number">12</span>
        <div class="clear"></div>
    </div>
    <div class="search-messages-result last-button hidden">
        <span>Messages</span>
        <span class="search-number">5</span>
        <div class="clear"></div>
    </div>

    <div class="clear"></div>
</div>


<div class="fm-empty-cloud hidden">
    <div class="fm-empty-pad">
        <div class="fm-empty-cloud-bg"></div>
        <div class="fm-empty-cloud-txt">[$977]</div>
    </div>
</div>
<div class="fm-empty-folder hidden">
    <div class="fm-empty-pad">
        <div class="fm-empty-folder-bg"></div>
        <div class="fm-empty-cloud-txt">[$977]</div>
    </div>
</div>
<div class="fm-empty-search hidden">
    <div class="fm-empty-pad">
        <div class="fm-empty-search-bg"></div>
        <div class="fm-empty-cloud-txt">[$978]</div>
    </div>
    <div class="empty-search-bottom-menu">
        <div class="empty-search-bg"></div>
    </div>
</div>
<div class="fm-empty-trashbin hidden">
    <div class="fm-empty-pad">
        <div class="fm-empty-trashbin-bg"></div>
        <div class="fm-empty-cloud-txt">[$979]</div>
    </div>
</div>
<div class="fm-empty-contacts hidden">
    <div class="fm-empty-pad">
        <div class="fm-empty-contacts-bg"></div>
        <div class="fm-empty-cloud-txt">[$980]</div>
    </div>
</div>
<div class="fm-empty-messages hidden">
    <div class="fm-empty-pad">
        <div class="fm-empty-messages-bg"></div>
        <div class="fm-empty-cloud-txt">[$981]</div>
    </div>
</div>
<div class="files-grid-view hidden">
    <table width="100%" border="0" cellspacing="0" cellpadding="0" class="grid-table-header">
        <tr>
            <th class="grid-first-th" ><span class="grid-header-star"></span></th>
            <th><div class="arrow name asc">[$86]</div></th>
            <th><div class="arrow size">[$87]</div></th>
            <th><div class="arrow type">[$93]</div></th>
            <th><div class="arrow date">[$896]</div></th>
            <th class="grid-url-header"></th>
        </tr>
    </table>
    <div class="grid-scrolling-table">
        <table width="100%" border="0" cellspacing="0" cellpadding="0" class="grid-table fm">
            <tr class="clone-of-header">
                <th class="grid-first-th"><span class="grid-header-star"></span></th>
                <th></th>
                <th></th>
                <th></th>
                <th></th>
                <th class="grid-sixth-th grid-url-header">URL</th>
            </tr>
        </table>
    </div>
    <div class="search-bottom-menu">
        <div class="search-path-icon cloud-drive"></div>
        <div class="search-path-txt">
            Cloud Drive
        </div>
        <div class="search-path-arrow"></div>
        <div class="search-path-icon folder"></div>
        <div class="search-path-txt">
            Folder
        </div>
        <div class="search-path-arrow"></div>
        <div class="search-path-icon text">
        </div>
        <div class="search-path-txt">
            Cloud Drive
        </div>
        <div class="clear"></div>
    </div>
</div>

<div class="fm-blocks-view hidden">
    <div class="file-block-scrolling">
        <div class="clear"></div>
    </div>
    <div class="search-bottom-menu">
        <div class="search-path-icon cloud-drive"></div>
        <div class="search-path-txt">
            Cloud Drive
        </div>
        <div class="search-path-arrow"></div>
        <div class="search-path-icon folder"></div>
        <div class="search-path-txt">
            Folder
        </div>
        <div class="search-path-arrow"></div>
        <div class="search-path-icon text">
        </div>
        <div class="search-path-txt">
            Cloud Drive
        </div>
        <div class="clear"></div>
    </div>
</div>

<div class="contacts-grid-view hidden">
    <table width="100%" border="0" cellspacing="0" cellpadding="0" class="contacts-grid-header">
        <tr>
            <th>[$86]</th>
            <!--<th width="130">[$89]</th>!-->
            <th width="200">[$982]</th>
            <th width="200">[$94]</th>
        </tr>
    </table>
    <div class="contacts-grid-scrolling-table">
        <table width="100%" border="0" cellspacing="0" cellpadding="0" class="contacts-grid-table">
            <tr class="clone-of-header">
                <th></th>
                <!--<th>[$89]</th>-->
                <th></th>
                <th></th>
            </tr>
        </table>
    </div>
</div>

<div class="fm-contacts-blocks-view hidden">
    <div class="contacts-blocks-scrolling">
        <div class="clear"></div>
    </div>
</div>




<div class="fm-chat-block hidden">
    <div class="fm-chat-messages-block inline-dialog template hidden">
        <div class="fm-chat-messages-pad">
            <div class="fm-chat-verification-head fm-chat-inline-dialog-header">
                Header
            </div>
            <div class="fm-chat-message">
                Message
            </div>
            <div class="fm-chat-file-button verify-button">Primary button</div>
            <div class="fm-chat-file-button skip-button">Secondary button</div>
        </div>
    </div>


    <div class="message template hidden">
        <div class="nw-chat-date">
            <div class="nw-chat-date-txt">Today, 2:00 PM</div>
        </div>

        <!-- One Message block !-->
        <div class="fm-chat-messages-block">
            <div class="fm-chat-messages-pad">
                <div class="nw-contact-avatar">
                    <img alt="" src="images/mega/default-small-avatar.png">
                </div>
                <div class="fm-chat-message"> <span>Lorem ipsum dolor sit amet, consectetur adipisicing elit, sed do eiusmod tempor incididunt ut labore et dolore magna aliqua. Lorem ipsum dolor sit amet, consectetur adipisicing elit, sed do eiusmod tempor incididunt ut labore et dolore magna aliqua.</span> </div>
                <div class="clear"></div>
            </div>
        </div>
        <!-- End ofMessage block !-->
    </div>


    <div class="fm-right-header template">
        <div class="nw-contact-avatar todo-verified">
            <div class="todo-nw-verified-icon"></div>
            <img alt="" src="images/mega/default-small-avatar.png">
        </div>
        <div class="fm-chat-user-info todo-star online">
            <div class="todo-fm-chat-user-star"></div>

            <div class="fm-chat-user">Bram Van Der Kolk</div>
            <div class="nw-contact-status"></div>
            <div class="fm-chat-user-status"> Online </div>
            <div class="clear"></div>
        </div>

        <div class="chat-button fm-add-user"> <span class="fm-chatbutton-arrow">Add ...</span> </div>
        <div class="chat-button fm-send-files"> <span class="fm-chatbutton-arrow">Send files ...</span> </div>
        <div class="chat-button fm-start-call"> <span class="fm-chatbutton-arrow">Start call ...</span> </div>

        <div class="chat-popup fm-add-contact-popup" style="right: -10000px;">
            <div class="fm-add-contact-arrow" style="right: 46px;"></div>
            <div class="fm-chat-popup-button add-contact">Add contact to Conversation</div>
            <div class="fm-chat-popup-button send-contact">Send contact details</div>
        </div>

        <div class="chat-popup fm-send-files-popup" style="left: -10000px;">
            <div class="fm-send-files-arrow" style="left: 62px;"></div>
            <div class="fm-chat-popup-button from-cloud">From your Cloud Drive</div>
            <div class="fm-chat-popup-button from-computer">From your computer</div>
        </div>

        <div class="chat-popup fm-start-call-popup" style="left: -10000px;">
            <div class="fm-send-files-arrow" style="left: 62px;"></div>
            <div class="fm-chat-popup-button start-audio">Start audio call</div>
            <div class="fm-chat-popup-button start-video">Start video conference</div>
        </div>
        <div class="clear"></div>
    </div>

    <!--<div class="fm-right-header template">-->
    <!--&lt;!&ndash; Add/remove "verfified" class !&ndash;&gt;-->
    <!--<div class="fm-chat-avatar-block"> -->
    <!--<div class="fm-chat-top-verified"></div>-->
    <!--<div class="fm-chat-avatar">-->
    <!--<img alt="" src="images/mega/default-avatar.png" />-->
    <!--</div>-->
    <!--</div>-->
    <!--<div class="fm-chat-user-info">-->
    <!--<div class="fm-chat-user-star"></div>-->
    <!--<div class="fm-chat-user">Bram Van Der Kolk</div>-->
    <!--<div class="nw-contact-status"></div>-->
    <!--<div class="fm-chat-user-status online">-->
    <!--Online-->
    <!--</div>-->

    <!--<div class="temp-controls">-->
    <!--&lt;!&ndash; TODO: Move those somewhere else &ndash;&gt;-->
    <!--<a href="javascript:;" class="btn-chat-call call-actions">Call</a>-->
    <!--<a href="javascript:;" class="btn-chat-answer-incoming-call call-actions">Answer</a>-->
    <!--<a href="javascript:;" class="btn-chat-reject-incoming-call call-actions">Reject</a>-->
    <!--<a href="javascript:;" class="btn-chat-cancel-active-call call-actions">Cancel</a>-->
    <!--<a href="javascript:;" class="btn-chat-mute call-actions">Audio Mute</a>-->
    <!--<a href="javascript:;" class="btn-chat-unmute call-actions">Audio Unmute</a>-->
    <!--<a href="javascript:;" class="btn-chat-video-mute call-actions">Video Mute</a>-->
    <!--<a href="javascript:;" class="btn-chat-video-unmute call-actions">Video Unmute</a>-->
    <!--</div>-->
    <!--</div>-->


    <!--<div class="remote-video-container"></div>-->
    <!--<div class="local-video-container"></div>-->

    <!--<div class="clear"></div>-->
    <!--</div>-->

    <div class="fm-chat-message-scroll template">
        <!-- Unhide on "save-button" mouseover !-->
        <div class="fm-chat-download-popup hidden">
            <div class="fm-chat-download-arrow"></div>
            <div class="fm-chat-download-button to-cloud">
                <div class="fm-chat-download-icon"></div>
                <div class="fm-chat-download-txt">
                    To your Cloud Drive
                </div>
            </div>
            <div class="fm-chat-download-button as-zip">
                <div class="fm-chat-download-icon"></div>
                <div class="fm-chat-download-txt">
                    As ZIP file
                </div>
            </div>
            <div class="fm-chat-download-button to-computer">
                <div class="fm-chat-download-icon"></div>
                <div class="fm-chat-download-txt">
                    To your computer
                </div>
            </div>
            <div class="clear"></div>
        </div>

        <div class="fm-chat-messages-block typing-template right-block">
            <div class="fm-chat-messages-pad">
                <div class="nw-contact-avatar">
                    <img alt="" src="images/mega/default-small-avatar.png">
                </div>
                <div class="fm-chat-message">
                    <div class="circle" id="circleG">
                        <div id="circleG_1" class="circleG"></div>
                        <div id="circleG_2" class="circleG"></div>
                        <div id="circleG_3" class="circleG"></div>
                    </div>
                </div>
                <div class="clear"></div>
            </div>
        </div>


    </div>

    <div class="fm-chat-line-block">

        <div class="fm-chat-attach-file">
            <div class="fm-chat-attach-arrow"></div>
        </div>

        <div class="fm-chat-emotions-icon">
            <div class="fm-chat-emotion-arrow"></div>
        </div>
        <div class="fm-chat-emotion-popup hidden">
            <div class="fm-chat-smile"></div>
            <div class="fm-chat-smile"></div>
            <div class="fm-chat-smile"></div>
            <div class="fm-chat-smile"></div>
            <div class="fm-chat-smile"></div>
            <div class="fm-chat-smile"></div>
            <div class="fm-chat-smile"></div>
            <div class="fm-chat-smile"></div>
            <div class="fm-chat-smile"></div>
            <div class="fm-chat-smile"></div>
            <div class="fm-chat-smile"></div>
            <div class="fm-chat-smile"></div>
            <div class="fm-chat-smile"></div>
            <div class="fm-chat-smile"></div>
            <div class="fm-chat-smile"></div>
            <div class="clear"></div>
<<<<<<< HEAD
        </div>

        <div class="fm-chat-input-block">
            <div class="fm-chat-input-icon"></div>
            <textarea class="message-textarea"></textarea>
        </div>
        <div class="clear"></div>
    </div>

</div>

</div>

<div class="fm-right-account-block">
<div class="fm-account-top">
    <div class="fm-account-top-title">
    </div>
    <div class="fm-account-button fm-account-overview-button active">
        [$983]
    </div>
    <div class="fm-account-button fm-account-profile-button">
        [$984]
    </div>
    <div class="fm-account-button fm-account-history-button">
        [$985]
    </div>
    <div class="fm-account-button fm-account-settings-button">
        [$823]
    </div>
    <div class="fm-account-button fm-account-reseller-button hidden">
        Reseller
    </div>
</div>


<div class="fm-account-save-block hidden">
    <div class="fm-account-save">[$776]</div>
    <div class="fm-account-cancel">[$82]</div>
    <div class="clear"></div>
</div>

<div class="fm-account-main">

<div class="fm-account-overview fm-account-sections">
    <div class="fm-account-blocks">
        <div class="fm-account-header">[$427]:</div>
        <div class="fm-account-avatar test123">
            <img alt="" src=""  />
        </div>
        <div class="fm-account-info-block">
            <div class="membership-big-txt name"></div>
            <div class="membershtip-medium-txt red-bg editprofile">[$986]</div>
            <div class="clear"></div>
        </div>
    </div>

    <div class="fm-account-blocks multiple">

        <div class="fm-account-mutliple-bl storage">
            <div class="fm-account-header">[$799]:</div>
            <div class="membership-circle-bg blue-circle percents-50">0<span class="membershtip-small-txt">%</span></div>
            <div class="fm-account-info-block">
                <div class="membership-big-txt space">
=======
          </div>          
          <div class="nw-chat-message-icon"></div>          
          <div class="fm-chat-input-block">
            <textarea class="message-textarea">Write a message...</textarea>
          </div>
          <div class="clear"></div>
        </div>
      </div>
	  
	  <!-- end chat block -->
	  
	  
	  
	  
	  
  
       <div class="fm-right-header fm hidden"> 
		
         <a class="fm-back-button"></a>
         <div class="fm-breadcrumbs-block">
         </div>

         
         <a class="fm-files-view-icon block-view"></a>
         <a class="fm-files-view-icon listing-view active"></a>
         
         <div class="fm-folder-upload">
           <span>[$98]</span>
           <input type="file" id="fileselect2" webkitdirectory multiple />
         </div>
         
         <div class="fm-file-upload">
           <span>[$99]</span>
           <input type="file" id="fileselect1" multiple />
         </div>
         
         <div class="fm-new-folder">
             <div class="create-new-folder">
               <div class="create-folder-arrow"></div>
               <div class="create-folder-pad">
                  <div class="create-folder-size-icon full-size"></div>
                  <div class="create-folder-input-bl">
                     <input type="text" value="[$157]" />
                  </div>
                  <a class="create-folder-button">[$455]</a>
                  <div class="clear"></div>
                  <div class="create-folder-bottom">
                     <a class="create-folder-button">[$455]</a>
                     <a class="create-folder-button-cancel popup">[$82]</a>
                  </div>
               </div>
               <div class="create-folder-loader hidden">
                 <div class="cr-fountaing">
                   <div class="fountaing-circle cr-fountaing_1"></div>
                   <div class="fountaing-circle cr-fountaing_2"></div>
                   <div class="fountaing-circle cr-fountaing_3"></div>
                   <div class="fountaing-circle cr-fountaing_4"></div>
                   <div class="fountaing-circle cr-fountaing_5"></div>
                   <div class="fountaing-circle cr-fountaing_6"></div>
                   <div class="fountaing-circle cr-fountaing_7"></div>
                   <div class="fountaing-circle cr-fountaing_8"></div>
                </div>
              </div>
             </div> 
           <span>[$68]</span>
         </div> 
         
         <div class="fm-add-user hidden"> 
           <div class="add-user-popup">
               <div class="add-user-popup-arrow"></div>
               <div class="add-user-popup-pad">
                  <div class="add-user-popup-input-bl">
                     <input type="text" />
                  </div>
                  <a class="add-user-popup-button">[$155]</a>
                  <div class="clear"></div>
               </div>
           </div> 
           <span>[$101]</span> 
         </div>
         
         <div class="fm-clearbin-button hidden"> 
           <span>[$70]</span> 
         </div>
         
         <div class="search-files-result hidden">
           <span>[$1392]</span>
           <span class="search-number">12</span>
           <div class="clear"></div>
         </div>
         <div class="search-messages-result last-button hidden">
           <span>Messages</span>
           <span class="search-number">5</span>
           <div class="clear"></div>
         </div>
         
         <div class="clear"></div>
       </div>
       

       <div class="fm-empty-cloud hidden">
          <div class="fm-empty-pad">
            <div class="fm-empty-cloud-bg"></div>
            <div class="fm-empty-cloud-txt">[$977]</div>
          </div>
       </div>
       <div class="fm-empty-folder hidden">
          <div class="fm-empty-pad">
            <div class="fm-empty-folder-bg"></div>
            <div class="fm-empty-cloud-txt">[$977]</div>
          </div>
       </div>
       <div class="fm-empty-search hidden">
          <div class="fm-empty-pad">
            <div class="fm-empty-search-bg"></div>
            <div class="fm-empty-cloud-txt">[$978]</div>
          </div>
          <div class="empty-search-bottom-menu">
            <div class="empty-search-bg"></div>
          </div>
       </div>
       <div class="fm-empty-trashbin hidden">
          <div class="fm-empty-pad">
            <div class="fm-empty-trashbin-bg"></div>
            <div class="fm-empty-cloud-txt">[$979]</div>
          </div>
       </div>
       <div class="fm-empty-contacts hidden">
          <div class="fm-empty-pad">
            <div class="fm-empty-contacts-bg"></div>
            <div class="fm-empty-cloud-txt">[$980]</div>
          </div>
       </div>
       <div class="fm-empty-messages hidden">
          <div class="fm-empty-pad">
            <div class="fm-empty-messages-bg"></div>
            <div class="fm-empty-cloud-txt">[$981]</div>
          </div>
       </div>
       <div class="files-grid-view hidden">
            <table width="100%" border="0" cellspacing="0" cellpadding="0" class="grid-table-header">
               <tr>
                  <th class="grid-first-th" ><span class="grid-header-star"></span></th>
                  <th><div class="arrow name asc">[$86]</div></th>
                  <th><div class="arrow size">[$87]</div></th>
                  <th><div class="arrow type">[$93]</div></th>
                  <th><div class="arrow date">[$896]</div></th>
                  <th class="grid-url-header"></th>
               </tr>
            </table>
            <div class="grid-scrolling-table">
              <table width="100%" border="0" cellspacing="0" cellpadding="0" class="grid-table fm">
                <tr class="clone-of-header">
                  <th class="grid-first-th"><span class="grid-header-star"></span></th>
                  <th></th>
                  <th></th>
                  <th></th>
                  <th></th>
                  <th class="grid-sixth-th grid-url-header">URL</th>
               </tr>       
             </table>
           </div>
           <div class="search-bottom-menu">
             <div class="search-path-icon cloud-drive"></div>
             <div class="search-path-txt">
               Cloud Drive
             </div>
             <div class="search-path-arrow"></div>
             <div class="search-path-icon folder"></div>
             <div class="search-path-txt">
              Folder
             </div>
             <div class="search-path-arrow"></div>
             <div class="search-path-icon text">
             </div>
             <div class="search-path-txt">
               Cloud Drive
             </div>
             <div class="clear"></div>
           </div>
       </div>	   
	   
       <div class="fm-blocks-view hidden">
           <div class="file-block-scrolling">            
               <div class="clear"></div>           
           </div>
           <div class="search-bottom-menu">
             <div class="search-path-icon cloud-drive"></div>
             <div class="search-path-txt">
               Cloud Drive
             </div>
             <div class="search-path-arrow"></div>
             <div class="search-path-icon folder"></div>
             <div class="search-path-txt">
              Folder
             </div>
             <div class="search-path-arrow"></div>
             <div class="search-path-icon text">
             </div>
             <div class="search-path-txt">
               Cloud Drive
             </div>
             <div class="clear"></div>
           </div>
       </div>
       
	   <div class="contacts-grid-view hidden">
            <table width="100%" border="0" cellspacing="0" cellpadding="0" class="contacts-grid-header">
               <tr>
                  <th>[$86]</th>
                  <!--<th width="130">[$89]</th>!-->
                  <th width="200">[$982]</th>
                  <th width="200">[$94]</th>
               </tr>
            </table>
            <div class="contacts-grid-scrolling-table">
              <table width="100%" border="0" cellspacing="0" cellpadding="0" class="contacts-grid-table">
                <tr class="clone-of-header">
                  <th></th>
                  <!--<th>[$89]</th>-->
                  <th></th>
                  <th></th>
               </tr>
             </table>
           </div>
       </div>
	   
	   <div class="fm-contacts-blocks-view hidden">
           <div class="contacts-blocks-scrolling">                               
               <div class="clear"></div>           
           </div>
       </div> 
  </div> 
  
  <div class="fm-right-account-block">
    <div class="fm-account-top">
        <div class="fm-account-top-title">           
        </div>
        <div class="fm-account-button fm-account-overview-button active">
           [$983]
        </div>
        <div class="fm-account-button fm-account-profile-button">
           [$984]
        </div>
        <div class="fm-account-button fm-account-history-button">
           [$985]
        </div>
        <div class="fm-account-button fm-account-settings-button">
           [$823]
        </div> 
		<div class="fm-account-button fm-account-reseller-button hidden">
           Reseller
        </div> 
    </div>
		
    
    <div class="fm-account-save-block hidden">
       <div class="fm-account-save">[$776]</div>
       <div class="fm-account-cancel">[$82]</div>
       <div class="clear"></div>
    </div>
    
    <div class="fm-account-main">
    
      <div class="fm-account-overview fm-account-sections">
       <div class="fm-account-blocks">
         <div class="fm-account-header">[$427]:</div>
         <div class="fm-account-avatar test123">
              <img alt="" src=""  />
         </div>
         <div class="fm-account-info-block">
               <div class="membership-big-txt name"></div>
               <div class="membershtip-medium-txt red-bg editprofile">[$986]</div>
               <div class="clear"></div>
         </div>
       </div>
       
       <div class="fm-account-blocks multiple">
       
         <div class="fm-account-mutliple-bl storage">
             <div class="fm-account-header">[$799]:</div>
             <div class="membership-circle-bg blue-circle percents-50">0<span class="membershtip-small-txt">%</span></div>
             <div class="fm-account-info-block">
               <div class="membership-big-txt space">
>>>>>>> 5691236c
                 <span class="blue">
                   8 <span class="membershtip-small-txt">MB</span>
                 </span>
                    <span class="membershtip-small-txt">of</span>
                    50 <span class="membershtip-small-txt">GB</span>
                    <div class="account-warning-icon">
                   <span class="membership-notification">
                       <span><span class="yellow">Warning:</span> <span class="red">storage quota exceeded.</span><br />
Please delete files or <a href="">upgrade your account.</a></span>
                       <span class="membership-arrow"></span>
                   </span>
                        &nbsp;
                    </div>
                </div>
                <div class="fm-account-progress">
                    <div class="fm-account-bar blue" style="width:55%"></div>
                </div>
            </div>
        </div>

        <div class="fm-account-mutliple-bl bandwidth">
            <div class="fm-account-header">[$973]:</div>
            <div class="membership-circle-bg green-circle percents-86">0<span class="membershtip-small-txt">%</span></div>
            <div class="fm-account-info-block">
                <div class="pro-bandwidth">
                    <div class="membership-big-txt floating">
                 <span class="green">
                   8 <span class="membershtip-small-txt">MB</span>
                 </span>
                        <span class="membershtip-small-txt">of</span>
                        50 <span class="membershtip-small-txt">GB</span>
                    </div>
                    <div class="membershtip-medium-txt floating green-bg" style="display:none;">Manage your bandwidth</div>
                    <div class="fm-account-progress">
                        <div class="fm-account-bar green" style="width:20%;"></div>
                    </div>
                </div>


                <div class="free-bandwidth hidden">
                    <div class="membership-big-txt">
                        <span class="green">420 <span class="membershtip-small-txt">MB</span></span>
                  <span class="membership-question">
                     ?
                     <span class="membership-notification">
                       <span>This limit is dynamic. You will have  an extra 500 GB available in the next 30 minutes.</span>
                       <span class="membership-arrow"></span>
                     </span>
                  </span>
                    </div>
                    <div class="membershtip-medium-txt">
                        of available bandwidth
                        <div class="account-warning-icon">
                   <span class="membership-notification">
                       <span><span class="yellow">Warning:</span> <span class="red">bandwidth quota exceeded.</span><br />
						You will need to wait <span class="green">30:10</span> until more bandwidth is assigned to your account.<br />
						Don't want to wait? <a href="">Upgrade your account.</a></span>
                       <span class="membership-arrow"></span>
                   </span>
                            &nbsp;
                        </div>
                    </div>

                    <div class="clear"></div>
                </div>
            </div>
        </div>
        <div class="clear"></div>
    </div>

    <div class="fm-account-blocks multiple triple">
        <div class="fm-account-mutliple-bl">
            <div class="fm-account-header">[$432]</div>
            <div class="membership-icon type free"></div>
            <div class="fm-account-info-block">
                <div class="membership-big-txt accounttype">
                    Pro II
                </div>
                <div class="membershtip-medium-txt red-bg pro-upgrade">[$920]</div>
                <div class="clear"></div>
            </div>
        </div>

        <div class="fm-account-mutliple-bl dates">
            <div class="fm-account-header typetitle">[$746]:</div>
            <div class="membership-icon"></div>
            <div class="fm-account-info-block">
                <div class="membership-big-txt type">
                    [$748]
                </div>
                <div class="membershtip-medium-txt expiry">[$987] <span class="red">September 1st 2013</span></div>
                <div class="clear"></div>
            </div>
        </div>

        <div class="fm-account-mutliple-bl huge">
            <div class="fm-account-header">[$449]:</div>

            <div class="fm-account-info-block">
                <div class="membership-big-txt balance">
                    &euro; 99.99
                </div>
                <div class="membershtip-medium-txt red-bg topup">[$450]</div>

                <div class="membershtip-medium-txt gray-bg redeem-voucher">[$456]
                    <div class="notification-arrow"></div>
                </div>
                <div class="clear"></div>
            </div>
        </div>

    </div>

    <div class="fm-account-blocks">
        <div class="fm-account-header">[$988]</div>
        <div class="membership-icon contacts"></div>
        <div class="fm-account-info-block">
            <div class="membership-big-txt contacts"></div>
            <div class="membershtip-medium-txt blue-bg contacts">[$991]</div>
            <div class="clear"></div>
        </div>
        <div class="clear"></div>
    </div>



    <div class="fm-voucher-popup hidden">
        <div class="fm-voucher-body">
            <div class="fm-dialog-new-folder-input active">
                <div class="fm-dialog-new-folder-pad"><input name="dialog-voucher" type="text" value="[$487]" /></div>
            </div>
            <div class="fm-voucher-button">[$458]</div>
        </div>
        <div class="fm-voucher-bottom">
            <div class="fm-purchase-voucher">[$457]</div>
        </div>
    </div>
</div>

<div class="fm-account-profile hidden fm-account-sections">
    <div class="fm-account-blocks">
        <div class="fm-account-header">[$992]:</div>
        <div class="fm-account-avatar">
            <img alt="" src="" />
        </div>
        <div class="fm-account-info-block">
            <div class="fm-account-change-avatar">[$993]</div>
            <div class="clear"></div>
        </div>
    </div>

    <div class="fm-account-blocks">
        <div class="fm-account-header">[$994]:</div>
        <div class="fm-account-labels">
            <div class="labels-block">
                <label for="account-firstname">[$1096] <span class="red">*</span></label>
            </div>
            <div class="labels-block">
                <label for="account-lastname">[$1097] <span class="red">*</span></label>
            </div>
            <div class="labels-block">
                <label >[$995]</label>
            </div>
            <div class="labels-block">
                <label for="account-country">[$481]</label>
            </div>
        </div>
        <div class="fm-accout-inputs-blocks">
            <div class="fm-account-input">
                <input type="text" value="" name="account-firstname" id="account-firstname" />
            </div>
            <div class="fm-account-input">
                <input type="text" value="" name="account-lastname" id="account-lastname" />
            </div>
            <div class="fm-account-input">
                <div class="fm-account-select year">
                    <span class="account-select-txt">YYYY</span>
                    <select name="account-year"></select>
                </div>
                <div class="fm-account-select month">
                    <span class="account-select-txt">MM</span>
                    <select name="account-year"></select>
                </div>
                <div class="fm-account-select day">
                    <span class="account-select-txt">DD</span>
                    <select name="account-year"></select>
                </div>
                <div class="clear"></div>
            </div>
            <div class="fm-account-input">
                <div class="fm-account-select country">
                    <span class="account-select-txt">[$996]</span>
                    <select name="account-country"></select>
                </div>
            </div>
        </div>
        <div class="clear"></div>
    </div>

    <div class="fm-account-blocks">
        <div class="fm-account-header">[$706]</div>
        <div class="fm-account-labels">
            <div class="labels-block">
                <label for="account-password">[$716]</label>
            </div>
            <div class="labels-block">
                <label for="account-new-password">[$717]</label>
            </div>
            <div class="fm-account-pass-lines"></div>
            <div class="labels-block">
                <label for="account-confirm-password">[$718]</label>
            </div>
        </div>
        <div class="fm-accout-inputs-blocks">
            <div class="fm-account-input">
                <input type="password" value="" name="account-password" id="account-password" />
            </div>
            <div class="fm-account-input">
                <input type="password" value="" name="account-new-password" id="account-new-password" />
            </div>
            <div class="account-pass-lines">
                <div class="register-pass-status-line1"></div>
                <div class="register-pass-status-line2"></div>
                <div class="register-pass-status-line3"></div>
                <div class="register-pass-status-line4"></div>
                <div class="clear"></div>
            </div>
            <div class="fm-account-input">
                <input type="password" value="" name="account-confirm-password" id="account-confirm-password" />
            </div>
        </div>
        <div class="clear"></div>
    </div>

</div>
<div class="fm-account-settings hidden fm-account-sections">


    <div class="fm-account-blocks">
        <div class="fm-account-header">[$1381]:</div>
        <div class="clear"></div>
        <div style="margin-top:15px;">
            <div class="account-bandwidth-txt" style="margin-bottom:7px;">[$1382]:</div>
            <div class="uisorting radioOn" id="rad8_div"><input type="radio" id="rad8" class="uisorting radioOn" value="1"></div>
            <div class="radio-txt">[$1384]</div>
            <div class="uisorting radioOff" id="rad9_div"><input type="radio" id="rad9" class="uisorting radioOff" value="2"></div>
            <div class="radio-txt">[$1385]</div>
        </div>
        <div class="clear"></div>
        <div class="account-italic-txt light">[$1383]</div>
        <div style="margin-top:25px;">
            <div class="account-bandwidth-txt" style="margin-bottom:7px;">[$1386]:</div>
            <div class="clear"></div>
            <div class="uiviewmode radioOn" id="rad10_div"><input type="radio" id="rad10" class="uiviewmode radioOn" value="1"></div>
            <div class="radio-txt">[$1384]</div>
            <div class="uiviewmode radioOff" id="rad11_div"><input type="radio" id="rad11" class="uiviewmode radioOff" value="2"></div>
            <div class="radio-txt">[$1385]</div>
        </div>
        <div class="clear"></div>
        <div class="account-italic-txt light">[$1387]</div>
    </div>


    <div class="fm-account-blocks">
        <div class="fm-account-header">[$569]:</div>
        <div class="transfer-settings">
            <div class="upload-settings">
                <div class="account-bandwidth-txt">[$570]</div>
                <div class="account-set-bg1" >
                    <div id="slider-range-max">
                    </div>
                </div>
                <div class="transfer-numbers">1</div>
                <div class="transfer-numbers">2</div>
                <div class="transfer-numbers">3</div>
                <div class="transfer-numbers">4</div>
                <div class="transfer-numbers">5</div>
                <div class="transfer-numbers last">6</div>
                <div class="clear"></div>
                <select name="minsettings" id="minsettings">
                    <option>1</option>
                    <option>2</option>
                    <option>3</option>
                    <option>4</option>
                    <option>5</option>
                    <option>6</option>
                </select>
            </div>

            <div class="download-settings">
                <div class="account-bandwidth-txt">[$571]</div>
                <div class="account-set-bg1" >
                    <div id="slider-range-max2">
                    </div>
                </div>
                <div class="transfer-numbers">1</div>
                <div class="transfer-numbers">2</div>
                <div class="transfer-numbers">3</div>
                <div class="transfer-numbers">4</div>
                <div class="transfer-numbers">5</div>
                <div class="transfer-numbers last">6</div>
                <div class="clear"></div>
                <select name="minnumber" id="minnumber">
                    <option>1</option>
                    <option>2</option>
                    <option>3</option>
                    <option>4</option>
                    <option>5</option>
                    <option>6</option>
                </select>
            </div>

            <div class="clear"></div>

            <div class="account-bandwidth-txt">[$572]</div>

            <div class="ulspeedradio radioOff" id="rad1_div">
                <input type="radio" id="rad1" class="ulspeedradio radioOff" value="1" >
            </div>
            <div class="radio-txt">[$573]</div>

            <div class="ulspeedradio radioOn" id="rad2_div">
                <input type="radio" id="rad2" class="ulspeedradio radioOn" value="2" checked="checked" >
            </div>
            <div class="radio-txt">[$574]</div>

            <div class="ulspeedradio radioOff" id="rad3_div">
                <input type="radio" id="rad3" class="ulspeedradio radioOff" value="3"  >
            </div>
            <div class="radio-txt">[$575]</div>

            <div class="account-counter-block"> <div class="account-counter-number"><input type="text" value="100" id="ulspeedvalue" /></div> <div class="account-counter-percents"> KB/s </div> <div class="clear"></div> </div>
            <div class="clear"></div>

            <div class="account-bandwidth-txt">[$576]</div>
            <div class="ulskip radioOn" id="rad4_div">
                <input type="radio" id="rad4" class="ulskip radioOn" value="1">
            </div>
            <div class="radio-txt">[$577]</div>
            <div class="ulskip radioOff" id="rad5_div">
                <input type="radio" id="rad5" class="ulskip radioOff" value="2"  >
            </div>
            <div class="radio-txt">[$578]</div>

            <div class="clear"></div>

            <div id="acc_use_ssl" style="margin-top:25px;">
                <div class="account-bandwidth-txt">[$579]</div>
                <div class="usessl radioOn" id="rad6_div">
                    <input type="radio" id="rad6" class="usessl radioOn" value="1">
                </div>
                <div class="radio-txt">[$577]</div>
                <div class="usessl radioOff" id="rad7_div">
                    <input type="radio" id="rad7" class="usessl radioOff" value="2"  >
                </div>
                <div class="radio-txt">[$578]</div>
                <div class="clear"></div>
                <div class="account-italic-txt">[$580]</div>
            </div>

        </div>




    </div>


</div>
<div class="fm-account-history hidden fm-account-sections">
    <div class="fm-account-history-head">
        <div class="fm-account-header left">[$429]</div>
        <div>
            <div class="account-history-dropdown-button sessions"></div>
            <div class="account-history-dropdown hidden">
                <div class="account-history-drop-items session10- active">Last 10 Sessions</div>
                <div class="account-history-drop-items session100-">Last 100 Sessions</div>
                <div class="account-history-drop-items session250-">Last 250 Sessions</div>
            </div>
        </div>
        <div class="clear"></div>
    </div>
    <table width="100%" border="0" cellspacing="0" cellpadding="0" class="grid-table sessions"></table>
    <hr />
    <div class="fm-account-history-head">
        <div class="fm-account-header left">[$430]</div>
        <div class="account-history-dropdown-button purchases"></div>
        <div class="account-history-dropdown hidden">
            <div class="account-history-drop-items purchase10- active">Last 10 Purchases</div>
            <div class="account-history-drop-items purchase100-">Last 100 Purchases</div>
            <div class="account-history-drop-items purchase250-">Last 250 Purchases</div>
        </div>
        <div class="clear"></div>
    </div>
    <table width="100%" border="0" cellspacing="0" cellpadding="0" class="grid-table purchases"></table>
    <hr />
    <div class="fm-account-history-head">
        <div class="fm-account-header left">[$431]</div>
        <div class="account-history-dropdown-button transactions"></div>
        <div class="account-history-dropdown hidden">
            <div class="account-history-drop-items transaction10- active">Last 10 Transactions</div>
            <div class="account-history-drop-items transaction100-">Last 100 Transactions</div>
            <div class="account-history-drop-items transaction250-">Last 250 Transactions</div>
        </div>
        <div class="clear"></div>
    </div>
    <table width="100%" border="0" cellspacing="0" cellpadding="0" class="grid-table transactions"></table>
    <hr />
</div>

<div class="fm-account-reseller hidden fm-account-sections">
    <div class="fm-account-blocks multiple triple">
        <div class="fm-account-mutliple-bl huge">
            <div class="fm-account-header">[$449]:</div>
            <div class="fm-account-info-block">
                <div class="membership-big-txt balance">
                    &euro; 99.99
                </div>
                <a href="mailto:resellers@mega.co.nz" class="membershtip-medium-txt red-bg resellerbuy">resellers@mega.co.nz</a>
                <div class="clear"></div>
            </div>
        </div>
        <div class="fm-account-mutliple-bl">
            <div class="fm-account-header">Create vouchers:</div>
            <div class="fm-account-input">
                <div class="fm-account-select vouchertype">
                    <span class="account-select-txt">Voucher type</span>
                    <select name="account-vouchertype">
                    </select>
                </div>
                <div class="fm-account-input voucheramount">
                    <input type="text" value="1" name="account-voucheramount" id="account-voucheramount">
                </div>
                <div class="clear"></div>
            </div>
            <div class="membershtip-medium-txt red-bg vouchercreate">Create voucher</div>
        </div>
    </div>
    <hr />

    <div class="fm-account-history-head">
        <div class="fm-account-header left">Your vouchers:</div>
        <div>
            <div class="account-history-dropdown-button vouchers"></div>
            <div class="account-history-dropdown hidden">
                <div class="account-history-drop-items voucher10- active">Last 10 Vouchers</div>
                <div class="account-history-drop-items voucher100-">Last 100 Vouchers</div>
                <div class="account-history-drop-items voucher250-">Last 250 Vouchers</div>
            </div>
        </div>
        <div class="clear"></div>
    </div>
    <table width="100%" border="0" cellspacing="0" cellpadding="0" class="grid-table vouchers"></table>

</div>


</div>

</div>

</div>

<div class="transfer-panel">
    <div class="transfer-drag-handle"></div>
    <!-- Please add "download-percents-0"-"download-percents-100" and "upload-percents-0"-"download-percents-100" !-->
    <div class="file-transfer-icon download-percents-0 upload-percents-0">
        <div class="file-transfer-download">
            <div class="file-transfer-upload"></div>
        </div>
    </div>
    <div class="transfer-panel-title">
        [$104]
    </div>
    <a class="tranfer-view-icon"></a>
    <a class="transfer-settings-icon"></a>
    <!-- Please add/remove "active" class to sjow/hide upload and download indicators !-->
    <div class="tranfer-upload-indicator">
        640 Kb/s
    </div>
    <div class="tranfer-download-indicator">
        1640 Kb/s
    </div>
    <a class="transfer-pause-icon"></a>
    <div class="clear"></div>
    <div class="tranfer-table">
        <table width="100%" border="0" cellspacing="0" cellpadding="0" class="transfer-table-header">
            <tr>
                <th>[$86]</th>
                <th>[$87]</th>
                <th>[$88]</th>
                <th>[$89]</th>
                <th>[$90]</th>
                <th>[$91]</th>
                <th>[$92]</th>
                <th class="grid-url-header"></th>
            </tr>
        </table>
        <div class="transfer-scrolling-table">
            <table width="100%" height="100%" border="0" cellspacing="0" cellpadding="0" class="transfer-table">
                <tr class="clone-of-header">
                    <th></th>
                    <th width="120"></th>
                    <th width="180"></th>
                    <th width="250"></th>
                    <th width="100"></th>
                    <th width="100"></th>
                    <th width="110"></th>
                    <th width="60" class="grid-url-field"></th>
                </tr>
            </table>
        </div>
    </div>
</div><|MERGE_RESOLUTION|>--- conflicted
+++ resolved
@@ -2,7 +2,6 @@
     <a class="contacts-sorting-by name">[$86]</a>
     <!--<a class="contacts-sorting-by active">Status</a>-->
     <a class="contacts-sorting-by shares">[$1348]</a>
-    <a class="contacts-sorting-by chat-activity">Recent Chat Activity</a>
     <!--<a class="contacts-sorting-by">Recent</a>-->
     <div class="context-menu-divider"></div>
     <a class="contacts-sorting-type asc">Ascending</a>
@@ -37,6 +36,12 @@
     <a class="context-menu-item forward-item"><span class="context-menu-icon"></span>Forward</a>
     <a class="context-menu-item add-star-item"><span class="context-menu-icon"></span>[$975]</a>
     <a class="context-menu-item canceltransfer-item"><span class="context-menu-icon"></span>[$103]</a>
+    <a class="context-menu-item transfer-pause"><span class="context-menu-icon"></span>[$103]</a>
+    <a class="context-menu-item transfer-play"><span class="context-menu-icon"></span>Pause</a>
+    <div class="pause-item-divider hidden"></div>
+    <a class="context-menu-item move-up"><span class="context-menu-icon"></span>Move up queue</a>
+    <a class="context-menu-item move-down"><span class="context-menu-icon"></span>Move down queue</a>
+    <a class="context-menu-item tranfer-clear"><span class="context-menu-icon"></span>Clear</a>
     <div class="context-menu-divider"></div>
     <a class="context-menu-item select-all"><span class="context-menu-icon"></span>Select all</a>
     <a class="context-menu-item refresh-item"><span class="context-menu-icon"></span>[$85]</a>
@@ -103,22 +108,15 @@
     </div>
 </div>
 <div class="fm-tree-panel">
-<!-- Please add "active" to necessary block to activate it !-->
 <div class="content-panel cloud-drive active">
 </div>
 <div class="content-panel shared-with-me">
     <ul>
         <li>
-            <!--
-               Please add "selected" classname if item is selected.
-               Please add "contains-folders" classnanme if item has subfolders.
-               Please add "expanded" classname if item is expaned.
-            !-->
                        <span class="nw-fm-tree-item contains-folders">
                           <span class="nw-fm-arrow-icon"></span>
                           <span class="nw-fm-tree-folder">Folder1</span>
                        </span>
-            <!-- Please add "opened" classname to open subfolder. You can also set necessary height in JS function to create animated effect. !-->
             <ul>
                 <li>
                            <span class="nw-fm-tree-item">
@@ -262,16 +260,10 @@
 <div class="content-panel rubbish-bin">
     <ul>
         <li>
-            <!--
-               Please add "selected" classname if item is selected.
-               Please add "contains-folders" classnanme if item has subfolders.
-               Please add "expanded" classname if item is expaned.
-            !-->
                        <span class="nw-fm-tree-item contains-folders">
                           <span class="nw-fm-arrow-icon"></span>
                           <span class="nw-fm-tree-folder">Folder1</span>
                        </span>
-            <!-- Please add "opened" classname to open subfolder. You can also set necessary height in JS function to create animated effect. !-->
             <ul>
                 <li>
                            <span class="nw-fm-tree-item">
@@ -341,94 +333,217 @@
         </li>
     </ul>
 </div>
-<div class="content-panel rubbish-bin">
-    <ul>
-        <li>
-            <!--
-               Please add "selected" classname if item is selected.
-               Please add "contains-folders" classnanme if item has subfolders.
-               Please add "expanded" classname if item is expaned.
-            !-->
-                       <span class="nw-fm-tree-item contains-folders">
-                          <span class="nw-fm-arrow-icon"></span>
-                          <span class="nw-fm-tree-folder">Folder1</span>
-                       </span>
-            <!-- Please add "opened" classname to open subfolder. You can also set necessary height in JS function to create animated effect. !-->
-            <ul>
-                <li>
-                           <span class="nw-fm-tree-item">
-                              <span class="nw-fm-arrow-icon"></span>
-                              <span class="nw-fm-tree-folder">Folder1 Subfolder1</span>
-                           </span>
-                </li>
-            </ul>
-        </li>
-        <li>
-                       <span class="nw-fm-tree-item">
-                          <span class="nw-fm-arrow-icon"></span>
-                          <span class="nw-fm-tree-folder">Folder2</span>
-                       </span>
-        </li>
-        <li>
-                       <span class="nw-fm-tree-item contains-folders">
-                          <span class="nw-fm-arrow-icon"></span>
-                          <span class="nw-fm-tree-folder">Folder3</span>
-                       </span>
-            <ul>
-                <li>
-                           <span class="nw-fm-tree-item">
-                              <span class="nw-fm-arrow-icon"></span>
-                              <span class="nw-fm-tree-folder">Folder3 Subfolder1</span>
-                           </span>
-                </li>
-                <li>
-                           <span class="nw-fm-tree-item contains-folders">
-                              <span class="nw-fm-arrow-icon"></span>
-                              <span class="nw-fm-tree-folder">Folder3 Subfolder2</span>
-                           </span>
-                    <ul>
-                        <li>
-                               <span class="nw-fm-tree-item">
-                                 <span class="nw-fm-arrow-icon"></span>
-                                 <span class="nw-fm-tree-folder">Folder3 Subfolder2 SubSubfolder1</span>
-                               </span>
-                        </li>
-                        <li>
-                               <span class="nw-fm-tree-item">
-                                 <span class="nw-fm-arrow-icon"></span>
-                                 <span class="nw-fm-tree-folder">Folder3 Subfolder2 SubSubfolder2</span>
-                               </span>
-                        </li>
-                        <li>
-                               <span class="nw-fm-tree-item">
-                                 <span class="nw-fm-arrow-icon"></span>
-                                 <span class="nw-fm-tree-folder">Folder3 Subfolder2 SubSubfolder3</span>
-                               </span>
-                        </li>
-                        <li>
-                               <span class="nw-fm-tree-item">
-                                 <span class="nw-fm-arrow-icon"></span>
-                                 <span class="nw-fm-tree-folder">Folder3 Subfolder2 SubSubfolder4</span>
-                               </span>
-                        </li>
-                    </ul>
-                </li>
-            </ul>
-        </li>
-        <li>
-                       <span class="nw-fm-tree-item">
-                          <span class="nw-fm-arrow-icon"></span>
-                          <span class="nw-fm-tree-folder">Backups</span>
-                       </span>
-        </li>
-    </ul>
-</div>
 </div>
 
 </div>
 
 <div class="fm-right-files-block">
-<div class="fm-right-header hidden">
+
+<div class="fm-right-header chat hidden">
+    <div class="nw-contact-avatar verified">
+        <div class="nw-verified-icon"></div>
+        <img alt="" src="images/mega/default-small-avatar.png">
+    </div>
+    <div class="fm-chat-user-info star online">
+        <div class="fm-chat-user-star"></div>
+        <div class="fm-chat-user">Bram Van Der Kolk</div>
+        <div class="nw-contact-status"></div>
+        <div class="fm-chat-user-status"> Online </div>
+        <div class="clear"></div>
+    </div>
+
+    <!--<div class="chat-button fm-add-user"> <span class="fm-chatbutton-arrow">Add ...</span> </div>-->
+    <div class="chat-button fm-send-files"> <span class="fm-chatbutton-arrow">Send files ...</span> </div>
+    <div class="chat-button fm-start-call"> <span class="fm-chatbutton-arrow">Start call ...</span> </div>
+
+    <div class="chat-popup fm-add-contact-popup">
+        <div class="fm-add-contact-arrow"></div>
+        <div class="fm-chat-popup-button add-contact">Add contact to Conversation</div>
+        <div class="fm-chat-popup-button send-contact">Send contact details</div>
+    </div>
+
+    <div class="chat-popup fm-send-files-popup">
+        <div class="fm-send-files-arrow"></div>
+        <div class="fm-chat-popup-button from-cloud">From your Cloud Drive</div>
+        <div class="fm-chat-popup-button from-computer">From your computer</div>
+    </div>
+
+    <div class="chat-popup fm-start-call-popup">
+        <div class="fm-send-files-arrow"></div>
+        <div class="fm-chat-popup-button start-audio">Start audio call</div>
+        <div class="fm-chat-popup-button start-video">Start video conference</div>
+    </div>
+    <div class="clear"></div>
+</div>
+
+
+
+<!-- begin chat block -->
+
+<div class="fm-chat-block hidden">
+    <div class="fm-chat-messages-block inline-dialog template hidden">
+        <div class="fm-chat-messages-pad">
+            <div class="fm-chat-verification-head fm-chat-inline-dialog-header">
+                Header
+            </div>
+            <div class="fm-chat-message">
+                Message
+            </div>
+            <div class="fm-chat-file-button verify-button">Primary button</div>
+            <div class="fm-chat-file-button skip-button">Secondary button</div>
+        </div>
+    </div>
+
+
+    <div class="message template hidden">
+        <div class="nw-chat-date">
+            <div class="nw-chat-date-txt">Today, 2:00 PM</div>
+        </div>
+
+        <!-- One Message block !-->
+        <div class="fm-chat-messages-block">
+            <div class="fm-chat-messages-pad">
+                <div class="nw-contact-avatar">
+                    <img alt="" src="images/mega/default-small-avatar.png">
+                </div>
+                <div class="fm-chat-message"> <span>Lorem ipsum dolor sit amet, consectetur adipisicing elit, sed do eiusmod tempor incididunt ut labore et dolore magna aliqua. Lorem ipsum dolor sit amet, consectetur adipisicing elit, sed do eiusmod tempor incididunt ut labore et dolore magna aliqua.</span> </div>
+                <div class="clear"></div>
+            </div>
+        </div>
+        <!-- End ofMessage block !-->
+    </div>
+
+
+    <div class="fm-right-header template">
+        <div class="nw-contact-avatar todo-verified">
+            <div class="todo-nw-verified-icon"></div>
+            <img alt="" src="images/mega/default-small-avatar.png">
+        </div>
+        <div class="fm-chat-user-info todo-star online">
+            <div class="todo-fm-chat-user-star"></div>
+
+            <div class="fm-chat-user">Bram Van Der Kolk</div>
+            <div class="nw-contact-status"></div>
+            <div class="fm-chat-user-status"> Online </div>
+            <div class="clear"></div>
+        </div>
+
+        <div class="chat-button fm-add-user"> <span class="fm-chatbutton-arrow">Add ...</span> </div>
+        <div class="chat-button fm-send-files"> <span class="fm-chatbutton-arrow">Send files ...</span> </div>
+        <div class="chat-button fm-start-call"> <span class="fm-chatbutton-arrow">Start call ...</span> </div>
+
+        <div class="chat-popup fm-add-contact-popup" style="right: -10000px;">
+            <div class="fm-add-contact-arrow" style="right: 46px;"></div>
+            <div class="fm-chat-popup-button add-contact">Add contact to Conversation</div>
+            <div class="fm-chat-popup-button send-contact">Send contact details</div>
+        </div>
+
+        <div class="chat-popup fm-send-files-popup" style="left: -10000px;">
+            <div class="fm-send-files-arrow" style="left: 62px;"></div>
+            <div class="fm-chat-popup-button from-cloud">From your Cloud Drive</div>
+            <div class="fm-chat-popup-button from-computer">From your computer</div>
+        </div>
+
+        <div class="chat-popup fm-start-call-popup" style="left: -10000px;">
+            <div class="fm-send-files-arrow" style="left: 62px;"></div>
+            <div class="fm-chat-popup-button start-audio">Start audio call</div>
+            <div class="fm-chat-popup-button start-video">Start video conference</div>
+        </div>
+        <div class="clear"></div>
+    </div>
+
+
+
+    <div class="fm-chat-message-scroll template">
+        <!-- Unhide on "save-button" mouseover !-->
+        <div class="fm-chat-download-popup hidden">
+            <div class="fm-chat-download-arrow"></div>
+            <div class="fm-chat-download-button to-cloud">
+                <div class="fm-chat-download-icon"></div>
+                <div class="fm-chat-download-txt">
+                    To your Cloud Drive
+                </div>
+            </div>
+            <div class="fm-chat-download-button as-zip">
+                <div class="fm-chat-download-icon"></div>
+                <div class="fm-chat-download-txt">
+                    As ZIP file
+                </div>
+            </div>
+            <div class="fm-chat-download-button to-computer">
+                <div class="fm-chat-download-icon"></div>
+                <div class="fm-chat-download-txt">
+                    To your computer
+                </div>
+            </div>
+            <div class="clear"></div>
+        </div>
+
+        <div class="fm-chat-messages-block typing-template right-block">
+            <div class="fm-chat-messages-pad">
+                <div class="nw-contact-avatar">
+                    <img alt="" src="images/mega/default-small-avatar.png">
+                </div>
+                <div class="fm-chat-message">
+                    <div class="circle" id="circleG">
+                        <div id="circleG_1" class="circleG"></div>
+                        <div id="circleG_2" class="circleG"></div>
+                        <div id="circleG_3" class="circleG"></div>
+                    </div>
+                </div>
+                <div class="clear"></div>
+            </div>
+        </div>
+
+
+    </div>
+
+    <div class="fm-chat-line-block">
+
+        <div class="fm-chat-attach-file">
+            <div class="fm-chat-attach-arrow"></div>
+        </div>
+
+        <div class="fm-chat-emotions-icon">
+            <div class="fm-chat-emotion-arrow"></div>
+        </div>
+        <div class="fm-chat-emotion-popup hidden">
+            <div class="fm-chat-smile"></div>
+            <div class="fm-chat-smile"></div>
+            <div class="fm-chat-smile"></div>
+            <div class="fm-chat-smile"></div>
+            <div class="fm-chat-smile"></div>
+            <div class="fm-chat-smile"></div>
+            <div class="fm-chat-smile"></div>
+            <div class="fm-chat-smile"></div>
+            <div class="fm-chat-smile"></div>
+            <div class="fm-chat-smile"></div>
+            <div class="fm-chat-smile"></div>
+            <div class="fm-chat-smile"></div>
+            <div class="fm-chat-smile"></div>
+            <div class="fm-chat-smile"></div>
+            <div class="fm-chat-smile"></div>
+            <div class="clear"></div>
+        </div>
+
+        <div class="fm-chat-input-block">
+            <div class="fm-chat-input-icon"></div>
+            <textarea class="message-textarea"></textarea>
+        </div>
+        <div class="clear"></div>
+    </div>
+
+</div>
+
+<!-- end chat block -->
+
+
+
+
+
+
+<div class="fm-right-header fm hidden">
+
     <a class="fm-back-button"></a>
     <div class="fm-breadcrumbs-block">
     </div>
@@ -453,7 +568,6 @@
             <div class="create-folder-pad">
                 <div class="create-folder-size-icon full-size"></div>
                 <div class="create-folder-input-bl">
-                    <input type="text" />
                     <input type="text" value="[$157]" />
                 </div>
                 <a class="create-folder-button">[$455]</a>
@@ -644,200 +758,6 @@
         <div class="clear"></div>
     </div>
 </div>
-
-
-
-
-<div class="fm-chat-block hidden">
-    <div class="fm-chat-messages-block inline-dialog template hidden">
-        <div class="fm-chat-messages-pad">
-            <div class="fm-chat-verification-head fm-chat-inline-dialog-header">
-                Header
-            </div>
-            <div class="fm-chat-message">
-                Message
-            </div>
-            <div class="fm-chat-file-button verify-button">Primary button</div>
-            <div class="fm-chat-file-button skip-button">Secondary button</div>
-        </div>
-    </div>
-
-
-    <div class="message template hidden">
-        <div class="nw-chat-date">
-            <div class="nw-chat-date-txt">Today, 2:00 PM</div>
-        </div>
-
-        <!-- One Message block !-->
-        <div class="fm-chat-messages-block">
-            <div class="fm-chat-messages-pad">
-                <div class="nw-contact-avatar">
-                    <img alt="" src="images/mega/default-small-avatar.png">
-                </div>
-                <div class="fm-chat-message"> <span>Lorem ipsum dolor sit amet, consectetur adipisicing elit, sed do eiusmod tempor incididunt ut labore et dolore magna aliqua. Lorem ipsum dolor sit amet, consectetur adipisicing elit, sed do eiusmod tempor incididunt ut labore et dolore magna aliqua.</span> </div>
-                <div class="clear"></div>
-            </div>
-        </div>
-        <!-- End ofMessage block !-->
-    </div>
-
-
-    <div class="fm-right-header template">
-        <div class="nw-contact-avatar todo-verified">
-            <div class="todo-nw-verified-icon"></div>
-            <img alt="" src="images/mega/default-small-avatar.png">
-        </div>
-        <div class="fm-chat-user-info todo-star online">
-            <div class="todo-fm-chat-user-star"></div>
-
-            <div class="fm-chat-user">Bram Van Der Kolk</div>
-            <div class="nw-contact-status"></div>
-            <div class="fm-chat-user-status"> Online </div>
-            <div class="clear"></div>
-        </div>
-
-        <div class="chat-button fm-add-user"> <span class="fm-chatbutton-arrow">Add ...</span> </div>
-        <div class="chat-button fm-send-files"> <span class="fm-chatbutton-arrow">Send files ...</span> </div>
-        <div class="chat-button fm-start-call"> <span class="fm-chatbutton-arrow">Start call ...</span> </div>
-
-        <div class="chat-popup fm-add-contact-popup" style="right: -10000px;">
-            <div class="fm-add-contact-arrow" style="right: 46px;"></div>
-            <div class="fm-chat-popup-button add-contact">Add contact to Conversation</div>
-            <div class="fm-chat-popup-button send-contact">Send contact details</div>
-        </div>
-
-        <div class="chat-popup fm-send-files-popup" style="left: -10000px;">
-            <div class="fm-send-files-arrow" style="left: 62px;"></div>
-            <div class="fm-chat-popup-button from-cloud">From your Cloud Drive</div>
-            <div class="fm-chat-popup-button from-computer">From your computer</div>
-        </div>
-
-        <div class="chat-popup fm-start-call-popup" style="left: -10000px;">
-            <div class="fm-send-files-arrow" style="left: 62px;"></div>
-            <div class="fm-chat-popup-button start-audio">Start audio call</div>
-            <div class="fm-chat-popup-button start-video">Start video conference</div>
-        </div>
-        <div class="clear"></div>
-    </div>
-
-    <!--<div class="fm-right-header template">-->
-    <!--&lt;!&ndash; Add/remove "verfified" class !&ndash;&gt;-->
-    <!--<div class="fm-chat-avatar-block"> -->
-    <!--<div class="fm-chat-top-verified"></div>-->
-    <!--<div class="fm-chat-avatar">-->
-    <!--<img alt="" src="images/mega/default-avatar.png" />-->
-    <!--</div>-->
-    <!--</div>-->
-    <!--<div class="fm-chat-user-info">-->
-    <!--<div class="fm-chat-user-star"></div>-->
-    <!--<div class="fm-chat-user">Bram Van Der Kolk</div>-->
-    <!--<div class="nw-contact-status"></div>-->
-    <!--<div class="fm-chat-user-status online">-->
-    <!--Online-->
-    <!--</div>-->
-
-    <!--<div class="temp-controls">-->
-    <!--&lt;!&ndash; TODO: Move those somewhere else &ndash;&gt;-->
-    <!--<a href="javascript:;" class="btn-chat-call call-actions">Call</a>-->
-    <!--<a href="javascript:;" class="btn-chat-answer-incoming-call call-actions">Answer</a>-->
-    <!--<a href="javascript:;" class="btn-chat-reject-incoming-call call-actions">Reject</a>-->
-    <!--<a href="javascript:;" class="btn-chat-cancel-active-call call-actions">Cancel</a>-->
-    <!--<a href="javascript:;" class="btn-chat-mute call-actions">Audio Mute</a>-->
-    <!--<a href="javascript:;" class="btn-chat-unmute call-actions">Audio Unmute</a>-->
-    <!--<a href="javascript:;" class="btn-chat-video-mute call-actions">Video Mute</a>-->
-    <!--<a href="javascript:;" class="btn-chat-video-unmute call-actions">Video Unmute</a>-->
-    <!--</div>-->
-    <!--</div>-->
-
-
-    <!--<div class="remote-video-container"></div>-->
-    <!--<div class="local-video-container"></div>-->
-
-    <!--<div class="clear"></div>-->
-    <!--</div>-->
-
-    <div class="fm-chat-message-scroll template">
-        <!-- Unhide on "save-button" mouseover !-->
-        <div class="fm-chat-download-popup hidden">
-            <div class="fm-chat-download-arrow"></div>
-            <div class="fm-chat-download-button to-cloud">
-                <div class="fm-chat-download-icon"></div>
-                <div class="fm-chat-download-txt">
-                    To your Cloud Drive
-                </div>
-            </div>
-            <div class="fm-chat-download-button as-zip">
-                <div class="fm-chat-download-icon"></div>
-                <div class="fm-chat-download-txt">
-                    As ZIP file
-                </div>
-            </div>
-            <div class="fm-chat-download-button to-computer">
-                <div class="fm-chat-download-icon"></div>
-                <div class="fm-chat-download-txt">
-                    To your computer
-                </div>
-            </div>
-            <div class="clear"></div>
-        </div>
-
-        <div class="fm-chat-messages-block typing-template right-block">
-            <div class="fm-chat-messages-pad">
-                <div class="nw-contact-avatar">
-                    <img alt="" src="images/mega/default-small-avatar.png">
-                </div>
-                <div class="fm-chat-message">
-                    <div class="circle" id="circleG">
-                        <div id="circleG_1" class="circleG"></div>
-                        <div id="circleG_2" class="circleG"></div>
-                        <div id="circleG_3" class="circleG"></div>
-                    </div>
-                </div>
-                <div class="clear"></div>
-            </div>
-        </div>
-
-
-    </div>
-
-    <div class="fm-chat-line-block">
-
-        <div class="fm-chat-attach-file">
-            <div class="fm-chat-attach-arrow"></div>
-        </div>
-
-        <div class="fm-chat-emotions-icon">
-            <div class="fm-chat-emotion-arrow"></div>
-        </div>
-        <div class="fm-chat-emotion-popup hidden">
-            <div class="fm-chat-smile"></div>
-            <div class="fm-chat-smile"></div>
-            <div class="fm-chat-smile"></div>
-            <div class="fm-chat-smile"></div>
-            <div class="fm-chat-smile"></div>
-            <div class="fm-chat-smile"></div>
-            <div class="fm-chat-smile"></div>
-            <div class="fm-chat-smile"></div>
-            <div class="fm-chat-smile"></div>
-            <div class="fm-chat-smile"></div>
-            <div class="fm-chat-smile"></div>
-            <div class="fm-chat-smile"></div>
-            <div class="fm-chat-smile"></div>
-            <div class="fm-chat-smile"></div>
-            <div class="fm-chat-smile"></div>
-            <div class="clear"></div>
-<<<<<<< HEAD
-        </div>
-
-        <div class="fm-chat-input-block">
-            <div class="fm-chat-input-icon"></div>
-            <textarea class="message-textarea"></textarea>
-        </div>
-        <div class="clear"></div>
-    </div>
-
-</div>
-
 </div>
 
 <div class="fm-right-account-block">
@@ -890,292 +810,6 @@
             <div class="membership-circle-bg blue-circle percents-50">0<span class="membershtip-small-txt">%</span></div>
             <div class="fm-account-info-block">
                 <div class="membership-big-txt space">
-=======
-          </div>          
-          <div class="nw-chat-message-icon"></div>          
-          <div class="fm-chat-input-block">
-            <textarea class="message-textarea">Write a message...</textarea>
-          </div>
-          <div class="clear"></div>
-        </div>
-      </div>
-	  
-	  <!-- end chat block -->
-	  
-	  
-	  
-	  
-	  
-  
-       <div class="fm-right-header fm hidden"> 
-		
-         <a class="fm-back-button"></a>
-         <div class="fm-breadcrumbs-block">
-         </div>
-
-         
-         <a class="fm-files-view-icon block-view"></a>
-         <a class="fm-files-view-icon listing-view active"></a>
-         
-         <div class="fm-folder-upload">
-           <span>[$98]</span>
-           <input type="file" id="fileselect2" webkitdirectory multiple />
-         </div>
-         
-         <div class="fm-file-upload">
-           <span>[$99]</span>
-           <input type="file" id="fileselect1" multiple />
-         </div>
-         
-         <div class="fm-new-folder">
-             <div class="create-new-folder">
-               <div class="create-folder-arrow"></div>
-               <div class="create-folder-pad">
-                  <div class="create-folder-size-icon full-size"></div>
-                  <div class="create-folder-input-bl">
-                     <input type="text" value="[$157]" />
-                  </div>
-                  <a class="create-folder-button">[$455]</a>
-                  <div class="clear"></div>
-                  <div class="create-folder-bottom">
-                     <a class="create-folder-button">[$455]</a>
-                     <a class="create-folder-button-cancel popup">[$82]</a>
-                  </div>
-               </div>
-               <div class="create-folder-loader hidden">
-                 <div class="cr-fountaing">
-                   <div class="fountaing-circle cr-fountaing_1"></div>
-                   <div class="fountaing-circle cr-fountaing_2"></div>
-                   <div class="fountaing-circle cr-fountaing_3"></div>
-                   <div class="fountaing-circle cr-fountaing_4"></div>
-                   <div class="fountaing-circle cr-fountaing_5"></div>
-                   <div class="fountaing-circle cr-fountaing_6"></div>
-                   <div class="fountaing-circle cr-fountaing_7"></div>
-                   <div class="fountaing-circle cr-fountaing_8"></div>
-                </div>
-              </div>
-             </div> 
-           <span>[$68]</span>
-         </div> 
-         
-         <div class="fm-add-user hidden"> 
-           <div class="add-user-popup">
-               <div class="add-user-popup-arrow"></div>
-               <div class="add-user-popup-pad">
-                  <div class="add-user-popup-input-bl">
-                     <input type="text" />
-                  </div>
-                  <a class="add-user-popup-button">[$155]</a>
-                  <div class="clear"></div>
-               </div>
-           </div> 
-           <span>[$101]</span> 
-         </div>
-         
-         <div class="fm-clearbin-button hidden"> 
-           <span>[$70]</span> 
-         </div>
-         
-         <div class="search-files-result hidden">
-           <span>[$1392]</span>
-           <span class="search-number">12</span>
-           <div class="clear"></div>
-         </div>
-         <div class="search-messages-result last-button hidden">
-           <span>Messages</span>
-           <span class="search-number">5</span>
-           <div class="clear"></div>
-         </div>
-         
-         <div class="clear"></div>
-       </div>
-       
-
-       <div class="fm-empty-cloud hidden">
-          <div class="fm-empty-pad">
-            <div class="fm-empty-cloud-bg"></div>
-            <div class="fm-empty-cloud-txt">[$977]</div>
-          </div>
-       </div>
-       <div class="fm-empty-folder hidden">
-          <div class="fm-empty-pad">
-            <div class="fm-empty-folder-bg"></div>
-            <div class="fm-empty-cloud-txt">[$977]</div>
-          </div>
-       </div>
-       <div class="fm-empty-search hidden">
-          <div class="fm-empty-pad">
-            <div class="fm-empty-search-bg"></div>
-            <div class="fm-empty-cloud-txt">[$978]</div>
-          </div>
-          <div class="empty-search-bottom-menu">
-            <div class="empty-search-bg"></div>
-          </div>
-       </div>
-       <div class="fm-empty-trashbin hidden">
-          <div class="fm-empty-pad">
-            <div class="fm-empty-trashbin-bg"></div>
-            <div class="fm-empty-cloud-txt">[$979]</div>
-          </div>
-       </div>
-       <div class="fm-empty-contacts hidden">
-          <div class="fm-empty-pad">
-            <div class="fm-empty-contacts-bg"></div>
-            <div class="fm-empty-cloud-txt">[$980]</div>
-          </div>
-       </div>
-       <div class="fm-empty-messages hidden">
-          <div class="fm-empty-pad">
-            <div class="fm-empty-messages-bg"></div>
-            <div class="fm-empty-cloud-txt">[$981]</div>
-          </div>
-       </div>
-       <div class="files-grid-view hidden">
-            <table width="100%" border="0" cellspacing="0" cellpadding="0" class="grid-table-header">
-               <tr>
-                  <th class="grid-first-th" ><span class="grid-header-star"></span></th>
-                  <th><div class="arrow name asc">[$86]</div></th>
-                  <th><div class="arrow size">[$87]</div></th>
-                  <th><div class="arrow type">[$93]</div></th>
-                  <th><div class="arrow date">[$896]</div></th>
-                  <th class="grid-url-header"></th>
-               </tr>
-            </table>
-            <div class="grid-scrolling-table">
-              <table width="100%" border="0" cellspacing="0" cellpadding="0" class="grid-table fm">
-                <tr class="clone-of-header">
-                  <th class="grid-first-th"><span class="grid-header-star"></span></th>
-                  <th></th>
-                  <th></th>
-                  <th></th>
-                  <th></th>
-                  <th class="grid-sixth-th grid-url-header">URL</th>
-               </tr>       
-             </table>
-           </div>
-           <div class="search-bottom-menu">
-             <div class="search-path-icon cloud-drive"></div>
-             <div class="search-path-txt">
-               Cloud Drive
-             </div>
-             <div class="search-path-arrow"></div>
-             <div class="search-path-icon folder"></div>
-             <div class="search-path-txt">
-              Folder
-             </div>
-             <div class="search-path-arrow"></div>
-             <div class="search-path-icon text">
-             </div>
-             <div class="search-path-txt">
-               Cloud Drive
-             </div>
-             <div class="clear"></div>
-           </div>
-       </div>	   
-	   
-       <div class="fm-blocks-view hidden">
-           <div class="file-block-scrolling">            
-               <div class="clear"></div>           
-           </div>
-           <div class="search-bottom-menu">
-             <div class="search-path-icon cloud-drive"></div>
-             <div class="search-path-txt">
-               Cloud Drive
-             </div>
-             <div class="search-path-arrow"></div>
-             <div class="search-path-icon folder"></div>
-             <div class="search-path-txt">
-              Folder
-             </div>
-             <div class="search-path-arrow"></div>
-             <div class="search-path-icon text">
-             </div>
-             <div class="search-path-txt">
-               Cloud Drive
-             </div>
-             <div class="clear"></div>
-           </div>
-       </div>
-       
-	   <div class="contacts-grid-view hidden">
-            <table width="100%" border="0" cellspacing="0" cellpadding="0" class="contacts-grid-header">
-               <tr>
-                  <th>[$86]</th>
-                  <!--<th width="130">[$89]</th>!-->
-                  <th width="200">[$982]</th>
-                  <th width="200">[$94]</th>
-               </tr>
-            </table>
-            <div class="contacts-grid-scrolling-table">
-              <table width="100%" border="0" cellspacing="0" cellpadding="0" class="contacts-grid-table">
-                <tr class="clone-of-header">
-                  <th></th>
-                  <!--<th>[$89]</th>-->
-                  <th></th>
-                  <th></th>
-               </tr>
-             </table>
-           </div>
-       </div>
-	   
-	   <div class="fm-contacts-blocks-view hidden">
-           <div class="contacts-blocks-scrolling">                               
-               <div class="clear"></div>           
-           </div>
-       </div> 
-  </div> 
-  
-  <div class="fm-right-account-block">
-    <div class="fm-account-top">
-        <div class="fm-account-top-title">           
-        </div>
-        <div class="fm-account-button fm-account-overview-button active">
-           [$983]
-        </div>
-        <div class="fm-account-button fm-account-profile-button">
-           [$984]
-        </div>
-        <div class="fm-account-button fm-account-history-button">
-           [$985]
-        </div>
-        <div class="fm-account-button fm-account-settings-button">
-           [$823]
-        </div> 
-		<div class="fm-account-button fm-account-reseller-button hidden">
-           Reseller
-        </div> 
-    </div>
-		
-    
-    <div class="fm-account-save-block hidden">
-       <div class="fm-account-save">[$776]</div>
-       <div class="fm-account-cancel">[$82]</div>
-       <div class="clear"></div>
-    </div>
-    
-    <div class="fm-account-main">
-    
-      <div class="fm-account-overview fm-account-sections">
-       <div class="fm-account-blocks">
-         <div class="fm-account-header">[$427]:</div>
-         <div class="fm-account-avatar test123">
-              <img alt="" src=""  />
-         </div>
-         <div class="fm-account-info-block">
-               <div class="membership-big-txt name"></div>
-               <div class="membershtip-medium-txt red-bg editprofile">[$986]</div>
-               <div class="clear"></div>
-         </div>
-       </div>
-       
-       <div class="fm-account-blocks multiple">
-       
-         <div class="fm-account-mutliple-bl storage">
-             <div class="fm-account-header">[$799]:</div>
-             <div class="membership-circle-bg blue-circle percents-50">0<span class="membershtip-small-txt">%</span></div>
-             <div class="fm-account-info-block">
-               <div class="membership-big-txt space">
->>>>>>> 5691236c
                  <span class="blue">
                    8 <span class="membershtip-small-txt">MB</span>
                  </span>
@@ -1276,7 +910,7 @@
 
             <div class="fm-account-info-block">
                 <div class="membership-big-txt balance">
-                    &euro; 99.99
+                    &euro; 0.00
                 </div>
                 <div class="membershtip-medium-txt red-bg topup">[$450]</div>
 
