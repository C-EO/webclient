<div class="dropdown body sorting-menu hidden" >
    <a class="contacts-sorting-by name">[$86]</a>
    <!--<a class="contacts-sorting-by active">Status</a>-->
    <a class="contacts-sorting-by shares">[$1348]</a>
    <!--<a class="contacts-sorting-by">Recent</a>-->
    <hr />
    <a class="contacts-sorting-type asc">[$6773]</a>
    <a class="contacts-sorting-type desc">[$6774]</a>
</div>

<!-- Please add/remove "left-points-position/right-points-position/top-points-position/bottom-points-position" class to activate points and set its position !-->
<div class="dropdown body download context hidden">
    <span class="dropdown-item download-standart-item"><i class="small-icon context standart-download"></i>[$5928]</span>
    <span class="dropdown-item zipdownload-item"><i class="small-icon context download-as-zip"></i>[$864]</span>
</div>
<div class="dropdown body files-menu context hidden">
    <div class="dropdown-section">
        <a class="dropdown-item do-sort" data-by="ts"><i class="small-icon"></i>Date Created</a>
        <a class="dropdown-item do-sort" data-by="mtime"><i class="small-icon"></i>Date Modified</a>
    </div>
    <div class="dropdown-section">
        <a class="dropdown-item preview-item"><i class="small-icon context loupe"></i>[$1899]</a>
        <a class="dropdown-item open-item"><i class="small-icon context open-folder"></i>[$865]</a>
        <hr />
    </div>
    <div class="dropdown-section">
        <a class="dropdown-item properties-item"><i class="small-icon context info"></i>[$6859]</a>
        <a class="dropdown-item add-star-item"><i class="small-icon context heart"></i>[$5871]</a>

        <a class="dropdown-item colour-label-items contains-submenu">
            <i class="small-icon context labels"></i>Label...
        </a>
        <span class="dropdown body submenu labels">
            <span>
                <span class="dropdown-color-txt">Choose colour:</span>
                <span class="dropdown-colour-item red-colour-label" data-label-id="1"></span>
                <span class="dropdown-colour-item orange-colour-label" data-label-id="2"></span>
                <span class="dropdown-colour-item yellow-colour-label" data-label-id="3"></span>
                <span class="dropdown-colour-item green-colour-label" data-label-id="4"></span>
                <span class="dropdown-colour-item blue-colour-label" data-label-id="5"></span>
                <span class="dropdown-colour-item purple-colour-label" data-label-id="6"></span>
                <span class="dropdown-colour-item grey-colour-label" data-label-id="7"></span>
                <span class="clear"></span>
            </span>
        </span>

        <a class="dropdown-item image-like-item">[$5871]</a>
        <hr />
    </div>
    <div class="dropdown-section">
        <a class="dropdown-item download-item contains-submenu">
            <i class="small-icon context download"></i>[$58]...
        </a>
        <span class="dropdown body submenu download">
            <span>
                <span class="dropdown-item download-standart-item"><i class="small-icon context standart-download"></i>[$5928]</span>
                <span class="dropdown-item zipdownload-item"><i class="small-icon context download-as-zip"></i>[$864]</span>
            </span>
        </span>
        <a class="dropdown-item send-to-contact-item"><i class="small-icon"></i>[$6860]</a>
        <a class="dropdown-item getlink-item">
            <i class="small-icon context get-link"></i>[$59]
        </a>
        <a class="dropdown-item removelink-item">
            <i class="small-icon context remove-link"></i>[$6821]
        </a>
        <a class="dropdown-item sh4r1ng-item"><i class="small-icon context share"></i>[$60]</a>
        <a class="dropdown-item shared-folder-item"><i class="small-icon context share"></i>[$6775]</a>
        <a class="dropdown-item permissions-item"><i class="small-icon"></i>[$64]</a>
        <hr />
    </div>
    <div class="dropdown-section">
        <a class="dropdown-item startchat-item"><i class="small-icon context conversation"></i>[$5885]</a>
        <a class="dropdown-item startaudio-item"><i class="small-icon context handset"></i>[$5896]</a>
        <a class="dropdown-item startvideo-item"><i class="small-icon context videocam"></i>[$5897]</a>
        <hr />
    </div>
    <div class="dropdown-section">
        <a class="dropdown-item rename-item"><i class="small-icon context writing-pen"></i>[$61]</a>
        <a class="dropdown-item move-item contains-submenu">
            <i class="small-icon context position-arrows"></i>[$62]...
        </a>
        <!--submenues goes here-->
        <a class="dropdown-item copy-item"><i class="small-icon context cloned-files"></i>[$63]</a>
        <a class="dropdown-item import-item"><i class="small-icon context plus"></i>[$236]</a>
        <hr />
     </div>
     <div class="dropdown-section">
        <a class="dropdown-item newfolder-item"><i class="small-icon context plus"></i>[$68]</a>
        <hr />
     </div>
     <div class="dropdown-section">
        <a class="dropdown-item fileupload-item"><i class="small-icon context file-upload"></i>[$99]</a>
        <input type="file" id="fileselect3" name="fileselect3" multiple class="hidden">
        <a class="dropdown-item folderupload-item"><i class="small-icon context folder-upload"></i>[$98]</a>
        <input type="file" id="fileselect4" name="fileselect4" webkitdirectory multiple class="hidden" />
     </div>
     <div class="dropdown-section">
        <a class="dropdown-item remove-item"><i class="small-icon context remove-to-bin"></i>[$83]</a>
        <a class="dropdown-item removeshare-item red"><i class="small-icon context leave-share"></i>[$5866]</a>
        <a class="dropdown-item clearbin-item red"><i class="small-icon context red-cross"></i>[$7741]</a>
        <a class="dropdown-item addcontact-item"><i class="small-icon context plus"></i>[$71]</a>

        <a class="dropdown-item canceltransfer-item red"><i class="small-icon context red-cross"></i>[$103]</a>
        <a class="dropdown-item transfer-pause"><i class="small-icon context pause"></i>[$1647]</a>
        <a class="dropdown-item transfer-play"><i class="small-icon context play"></i>[$1649]</a>
     </div>
     <div class="dropdown-section">
        <hr class="pause hidden" />
        <a class="dropdown-item move-up"><i class="small-icon context move-up"></i>[$6864]</a>
        <a class="dropdown-item move-down"><i class="small-icon context move-down"></i>[$6865]</a>
        <a class="dropdown-item transfer-clear"><i class="small-icon context small-refresh"></i>[$103]</a>
        <a class="dropdown-item network-diagnostic"><i class="small-icon context network-diagnostic"></i>[$8806]</a>
    </div>

</div>

<div class="main-blur-block">
    <div class="fm-main notifications hidden">
        <div class="nw-fm-left-icons-panel">
            <div class="nw-fm-left-icon dashboard">
                <div class="nw-fm-left-border"></div>
                <div class="dark-tooltip">Dashboard</div>
            </div>
            <div class="nw-fm-left-icon folder-link">
                <div class="nw-fm-left-border"></div>
                <div class="dark-tooltip">[$808]</div>
            </div>
            <div class="nw-fm-left-icon cloud-drive">
                <div class="nw-fm-left-border"></div>
                <div class="dark-tooltip">[$164]</div>
            </div>
            <div class="nw-fm-left-icon inbox">
                <div class="nw-fm-left-border"></div>
                <div class="dark-tooltip">[$166]</div>
            </div>
            <div class="nw-fm-left-icon shared-with-me">
                <div class="nw-fm-left-border"></div>
                <div class="dark-tooltip">[$5589]</div>
            </div>
            <div class="nw-fm-left-icon contacts">
                <div class="nw-fm-left-border"></div>
                <div class="dark-tooltip">[$950]</div>
            </div>
            <div class="nw-fm-left-icon conversations">
                <div class="nw-fm-left-border"></div>
                <div class="new-messages-indicator hidden">2</div>
                <div class="dark-tooltip">[$5902]</div>
            </div>

            <!-- Please add "filled" classname if user have deleted items !-->
            <div class="nw-fm-left-icon rubbish-bin"><div class="nw-fm-left-border"></div><div class="dark-tooltip">[$168]</div><div class="rubbish-bin-icon"></div></div>
            <div class="nw-fm-left-icon settings"><div class="nw-fm-left-border"></div><div class="dark-tooltip">[$569]</div><div class="settings-icon"></div></div>
            <div class="nw-fm-left-icon transfers">
                <div class="nw-fm-left-border file-transfer-icon"></div>
                <div class="dark-tooltip">[$104]</div>
                <div class="nw-fm-percentage download">
                    <ul>
                      <li class="nw-fm-chart0 right-c"><p><span></span></p></li>
                      <li class="nw-fm-chart0 left-c"><p><span></span></p></li>
                    </ul>
                    <div class="transfer-bar-overlay"></div>
                </div>

                <div class="nw-fm-percentage upload">
                    <ul>
                      <li class="nw-fm-chart0 right-c"><p><span></span></p></li>
                      <li class="nw-fm-chart0 left-c"><p><span></span></p></li>
                    </ul>
                    <div class="transfer-bar-overlay"><div></div></div>
                </div>
            </div>

        </div>

        <div class="new-notifications-bg"></div>
        <div class="new-notifications-scroll">
            <div class="new-notification-icon"></div>
            <div class="new-notification-txt-bl">
                <div class="new-notification-txt">[$862]</div>
            </div>
            <div class="new-notification-pad">
            </div>
        </div>
    </div>
    <div class="fm-main default">
        <div class="nw-fm-left-icons-panel">
            <div class="nw-fm-left-icon dashboard">
                <div class="nw-fm-left-border"></div>
                <div class="dark-tooltip">Dashboard</div>
            </div>
            <div class="nw-fm-left-icon folder-link">
                <div class="nw-fm-left-border"></div>
                <div class="dark-tooltip">[$808]</div>
            </div>
            <div class="nw-fm-left-icon cloud-drive active">
                <div class="nw-fm-left-border"></div>
                <div class="dark-tooltip">[$1687]</div>
            </div>
            <div class="nw-fm-left-icon inbox">
                <div class="nw-fm-left-border"></div>
                <div class="dark-tooltip">[$949]</div>
            </div>
            <div class="nw-fm-left-icon shared-with-me">
                <div class="nw-fm-left-border"></div>
                <div class="dark-tooltip">[$5589]</div>
            </div>
            <div class="nw-fm-left-icon contacts">
                <div class="nw-fm-left-border"></div>
                <div class="dark-tooltip">[$165]</div>
            </div>
            <div class="nw-fm-left-icon conversations">
                <div class="nw-fm-left-border"></div>
                <div class="new-messages-indicator hidden">2</div>
                <div class="dark-tooltip">[$5902]</div>
                <div class="beta-text"></div>
            </div>
            <!-- Please add "filled" classname if user have deleted items !-->
            <div class="nw-fm-left-icon rubbish-bin">
                <div class="nw-fm-left-border"></div>
                <div class="dark-tooltip">[$168]</div>
            </div>
            <div class="nw-fm-left-icon account">
                <div class="nw-fm-left-border"></div>
                <div class="dark-tooltip">[$823]</div>
                </div>
            <div class="nw-fm-left-icon transfers">
                <div class="nw-fm-left-border file-transfer-icon"></div>
                <div class="dark-tooltip">[$104]</div>
                <div class="nw-fm-percentage download">
                    <ul>
                      <li class="nw-fm-chart0 right-c"><p><span></span></p></li>
                      <li class="nw-fm-chart0 left-c"><p><span></span></p></li>
                    </ul>
                    <div class="transfer-bar-overlay"></div>
                </div>

                <div class="nw-fm-percentage upload">
                    <ul>
                      <li class="nw-fm-chart0 right-c"><p><span></span></p></li>
                      <li class="nw-fm-chart0 left-c"><p><span></span></p></li>
                    </ul>
                    <div class="transfer-bar-overlay"><div></div></div>
                </div>
            </div>

        </div>

        <div class="fm-left-panel">
            <div class="left-pane-drag-handle"></div>

            <!--Sorting menu for each section. !-->
            <div class="nw-sorting-menu hidden">
                <div class="dropdown-section sort-by">
                    <div class="sorting-menu-arrow"></div>
                    <div data-by="name" class="sorting-menu-item active">[$86]</div>
                    <div data-by="status" class="sorting-menu-item">[$89]</div>
                    <div data-by="created" class="sorting-menu-item">[$896]</div>
                    <div data-by="last-interaction" class="sorting-menu-item">[$5904]</div>
                    <div data-by="fav" class="sorting-menu-item">[$5871]</div>
                    <div class="sorting-item-divider"></div>
                </div>
                <div class="dropdown-section">
                    <div class="sorting-menu-item active" data-dir="1">[$6773]</div>
                    <div class="sorting-menu-item" data-dir="-1">[$6774]</div>
                </div>
            </div>

            <div class="dropdown body fm-start-chat-dropdown hidden">
              <div class="dropdown-item startchat-item"><i class="small-icon conversations"></i>[$5885]</div>
              <div class="dropdown-item startaudio-item"><i class="small-icon audio-call"></i>[$5896]</div>
              <div class="dropdown-item startvideo-item"><i class="small-icon video-call"></i>[$5897]</div>
            </div>

            <!-- Please add one of necessary classname: "folder-link"/"cloud-drive"/"shared-with-me"/"contacts"/"conversations"/"rubbish-bin" !-->
            <div class="fm-left-menu cloud-drive">
                <div class="nw-fm-tree-header dashboard">
                    <span>Dashboard</span>
                </div>
                <div class="nw-fm-tree-header transfers">
                    <span>[$1346]</span>
                </div>
                <div class="nw-fm-tree-header folder-link">
                    <input type="text" value="[$808]" placeholder="[$808]" />
                    <div class="nw-fm-search-icon"></div>
                </div>
                <div class="nw-fm-tree-header cloud-drive">
                    <input type="text" value="" placeholder="[$164]" />
                    <div class="nw-fm-search-icon"></div>
                </div>
                <div class="nw-fm-tree-header inbox">
                    <input type="text" value="" placeholder="[$166]" />
                    <div class="nw-fm-search-icon"></div>
                </div>
                <div class="nw-fm-tree-header shared-with-me">
                    <input type="text" value="" placeholder="[$5589]" />
                    <div class="nw-fm-search-icon"></div>
                </div>
                <div class="nw-fm-tree-header contacts">
                    <input type="text" value="" placeholder="[$165]" />
                    <div class="nw-fm-search-icon"></div>
                </div>
                <div class="nw-fm-tree-header rubbish-bin">
                    <input type="text" value="" placeholder="[$168]" />
                    <div class="nw-fm-search-icon"></div>
                </div>
                <div class="nw-fm-tree-header account">
                    <input type="text" value="" placeholder="[$823]" />
                    <div class="nw-fm-search-icon"></div>
                </div>
            </div>
            <div class="nw-tree-panel-header">
                <span>[$5916]</span>
                <div class="nw-tree-panel-arrows"></div>
            </div>
            <div class="fm-tree-panel">

                <div class="content-panel cloud-drive active">
                </div>
                <div class="content-panel folder-link">
                </div>
                <div class="content-panel inbox">
                </div>
                <div class="content-panel shared-with-me">
                </div>
                <div class="content-panel contacts">
                </div>
                <div class="content-panel rubbish-bin">
                </div>
                <div class="content-panel dashboard">
                    <div class="account user-data-block">
                        <div class="fm-account-avatar">
                            <div class="avatar-bg"><span></span></div>
                            <div class="avatar-wrapper avatar">
                                <img alt="" />
                            </div>
                        </div>
                        <div class="account usename-block">
                            <div class="membership-big-txt name"></div>
                        </div>
                        <div class="membership-big-txt email"></div>
                        <i class="small-icon membership"></i>
                        <div class="account membership-plan"></div>
                    </div>
                    <div class="account left-pane info-block">
                        <div class="account left-pane small-txt reg-date-info">

                        </div>
                        <div class="account left-pane big-txt reg-date-val">

                        </div>
                        <div class="account left-pane small-txt plan-date-info">

                        </div>
                        <div class="account left-pane big-txt plan-date-val">

                        </div>
                        <div class="button default-white-button semi-big right upgrade-account"><span>[$5814]</span></div>
                        <div class="clear"></div>
                    </div>
                    <div class="account left-pane divider"></div>
                    <div class="account left-pane info-block">
                        <div class="account left-pane header bottom-pad">
                            [$8839]
                        </div>
                        <div class="account left-pane info-txt">
                            [$16129]
                        </div>
                        <div class="button default-grey-button semi-big right backup-master-key"><span>[$8928]</span></div>
                        <div class="clear"></div>
                    </div>
                </div>
                <div class="content-panel account">
                    <div class="account user-data-block">
                        <div class="fm-account-avatar">
                            <div class="avatar-bg"><span></span></div>
                            <div class="avatar-wrapper avatar">
                                <img alt="" />
                            </div>
                        </div>
                        <div class="account usename-block">
                            <div class="membership-big-txt name"></div>
                        </div>
                        <div class="membership-big-txt email"></div>
                        <i class="small-icon membership"></i>
                        <div class="account membership-plan"></div>
                    </div>
                    <div class="fm-account-button account-s active">
                        [$403]
                    </div>
                    <div class="fm-account-button history">
                        [$985]
                    </div>
                    <div class="fm-account-button notifications">
                        [$862]
                    </div>
                    <div class="fm-account-button advanced">
                        [$1716]
                    </div>
                    <div class="fm-account-button reseller hidden">
                        [$6873]
                    </div>
                </div>
            </div>


            <div class="fm-received-requests"><span></span>[$5900]</div>
            <div class="fm-contact-requests"><span></span>[$5901]</div>


        </div>

        <div id="topmenu"></div>

        <div class="section conversations">
        </div>

        <div class="fm-right-files-block">
            <div class="fm-right-header fm hidden">

                <a class="fm-back-button"></a>
                <div class="fm-breadcrumbs-block">
                    <a class="fm-breadcrumbs contacts contains-directories has-next-button hidden">
                        <span class="right-arrow-bg">
                            <span>[$165]</span>
                        </span>
                    </a>
                    <a class="fm-breadcrumbs received-requests contains-directories hidden">
                        <span class="right-arrow-bg ui-draggable">
                            <span>[$5863]</span>
                        </span>
                    </a>
                    <a class="fm-breadcrumbs sent-requests contains-directories hidden">
                        <span class="left-arrow-bg ui-draggable">
                            <span>[$5862]</span>
                        </span>
                    </a>
                    <div class="clear"></div>
                </div>

                <div class="fm-header-buttons">
                    <!-- Please add "inactive" to "fm-files-view-icon" classname if buttons couldn't be clicked !-->
                    <a class="fm-files-view-icon block-view" title="[$5552.dqq]"></a>
                    <a class="fm-files-view-icon listing-view active" title="[$5553.dqq]"></a>

                    <div class="button link-button right fm-folder-upload">
                        <i class="small-icon folder-upload"></i><span>[$98]</span>
                        <input type="file" title="[$98.dqq]" id="fileselect2" webkitdirectory multiple />
                    </div>

                    <div class="button link-button right fm-file-upload">
                        <i class="small-icon file-upload"></i><span>[$99]</span>
                        <input type="file" title="[$99.dqq]" id="fileselect1" multiple />
                    </div>

                    <div class="button link-button right fm-new-folder" title="[$5545.dqq]">
                        <i class="small-icon dark-grey-plus"></i><span>[$68]</span>
                    </div>

                    <div class="button link-button right fm-add-user hidden">
                        <i class="small-icon dark-grey-plus"></i><span>[$101]</span>
                    </div>

                    <div class="button link-button right red fm-clearbin-button hidden">
                        <i class="small-icon small-red-cross"></i><span>[$7741]</span>
                    </div>

                    <div class="button link-button right fm-import-to-cloudrive hidden">
                        <i class="small-icon import-to-cloud"></i><span>[$1595]</span>
                    </div>

                    <div class="button link-button right fm-download-as-zip hidden">
                        <i class="small-icon download-as-zip"></i><span>[$864]</span>
                    </div>

                    <div class="button link-button right search-files-result hidden">
                        <i class="small-icon search-icon"></i><span><span class="search-number">12</span> [$1392]</span>
                        <div class="clear"></div>
                    </div>

                    <div class="button link-button right search-messages-result hidden">
                        <i class="small-icon search-icon"></i><span>[$6868]</span>
                        <span class="search-number">5</span>
                        <div class="clear"></div>
                    </div>

                </div>

                <div class="clear"></div>

            </div>


            <div class="fm-empty-cloud hidden">
                <div class="fm-empty-pad">
                    <div class="fm-empty-cloud-bg"></div>
                    <div class="fm-empty-cloud-txt">[$1343]</div>
                    <div class="fm-not-logged-text">
                        <div class="fm-not-logged-description">
                            [$8762]
                        </div>
                        <div class="fm-not-logged-button create-account">
                            <span>[$5582]</span>
                        </div>
                    </div>
                </div>
            </div>
            <div class="fm-empty-folder hidden">
                <div class="fm-empty-pad">
                    <div class="fm-empty-folder-bg"></div>
                    <div class="fm-empty-cloud-txt">[$782]</div>
                </div>
            </div>
            <div class="fm-empty-folder-link hidden">
                <div class="fm-empty-pad">
                    <div class="fm-empty-folder-link-bg"></div>
                    <div class="fm-empty-cloud-txt">[$782]</div>
                </div>
            </div>
            <div class="fm-invalid-folder hidden">
                <div class="fm-empty-pad">
                    <div class="fm-invalid-folder-bg"></div>
                    <div class="fm-empty-cloud-txt">[$6869]</div>
                    <div class="fm-empty-description">
                        The folder you are trying to access does not exist.
                    </div>
                </div>
            </div>
            <div class="fm-empty-search hidden">
                <div class="fm-empty-pad">
                    <div class="fm-empty-search-bg"></div>
                    <div class="fm-empty-cloud-txt">[$978]</div>
                </div>
                <div class="empty-search-bottom-menu">
                    <div class="empty-search-bg"></div>
                </div>
            </div>
            <div class="fm-empty-trashbin hidden">
                <div class="fm-empty-pad">
                    <div class="fm-empty-trashbin-bg"></div>
                    <div class="fm-empty-cloud-txt">[$7740]</div>
                </div>
            </div>
            <div class="fm-empty-contacts hidden">
                <div class="fm-empty-pad">
                    <div class="fm-empty-contacts-bg"></div>
                    <div class="fm-empty-cloud-txt">[$5737]</div>
                    <div class="fm-empty-description">
                        Worry not! You can easily add new contacts by email or import existing contacts from other services.
                    </div>
                    <div class="fm-empty-button">
                        [$71]...
                    </div>
                    <div class="fm-not-logged-text">
                        <div class="fm-not-logged-description">
                            [$8762]
                        </div>
                        <div class="fm-not-logged-button create-account">
                            [$968]
                        </div>
                    </div>
                </div>
            </div>


            <div class="fm-empty-incoming hidden">
                <div class="fm-empty-pad">
                    <div class="fm-empty-incoming-bg"></div>
                    <div class="fm-empty-cloud-txt">[$6871]</div>
                    <div class="fm-not-logged-text">
                        <div class="fm-not-logged-description">
                            [$8762]
                        </div>
                        <div class="fm-not-logged-button create-account">
                            [$968]
                        </div>
                    </div>
                </div>
            </div>



            <div class="files-grid-view fm hidden">
                <table width="100%" border="0" cellspacing="0" cellpadding="0" class="grid-table-header">
                    <tr>
                        <th class="grid-first-th"><span class="grid-header-star arrow fav"></span></th>
                        <th><div class="arrow name asc">[$86]</div></th>
                        <th><div class="arrow size">[$87]</div></th>
                        <th><div class="arrow type">[$93]</div></th>
                        <th><div class="arrow date">[$896]</div></th>
                        <th class="grid-url-header"></th>
                    </tr>
                </table>
                <div class="grid-scrolling-table">
                    <table width="100%" border="0" cellspacing="0" cellpadding="0" class="grid-table fm">
                        <tr class="clone-of-header">
                            <th class="grid-first-th"><span class="grid-header-star arrow fav"></span></th>
                            <th></th>
                            <th></th>
                            <th></th>
                            <th></th>
                            <th class="grid-sixth-th grid-url-header">URL</th>
                        </tr>
                    </table>
                </div>
                <div class="search-bottom-menu">
                    <div class="search-path-icon cloud-drive"></div>
                    <div class="search-path-txt">
                        [$164]
                    </div>
                    <div class="search-path-arrow"></div>
                    <div class="search-path-icon folder"></div>
                    <div class="search-path-txt">
                        [$1049]
                    </div>
                    <div class="search-path-arrow"></div>
                    <div class="search-path-icon text">
                    </div>
                    <div class="search-path-txt">
                        [$164]
                    </div>
                    <div class="clear"></div>
                </div>
            </div>


            <div class="fm-blocks-view fm hidden">
                <div class="file-block-scrolling">
                    <div class="clear"></div>
                </div>
                <div class="search-bottom-menu">
                    <div class="search-path-icon cloud-drive"></div>
                    <div class="search-path-txt">
                        [$164]
                    </div>
                    <div class="search-path-arrow"></div>
                    <div class="search-path-icon folder"></div>
                    <div class="search-path-txt">
                        [$1049]
                    </div>
                    <div class="search-path-arrow"></div>
                    <div class="search-path-icon text">
                    </div>
                    <div class="search-path-txt">
                        [$164]
                    </div>
                    <div class="clear"></div>
                </div>
            </div>


            <div class="files-grid-view contacts-view hidden">
                <table width="100%" border="0" cellspacing="0" cellpadding="0" class="grid-table-header">
                    <tr>
                        <th><div class="arrow name desc">[$86]</div></th>
                        <th><div class="arrow status">[$89]</div></th>
                        <th><div class="arrow interaction">[$5904]</div></th>
                        <th class="grid-url-header-nw"></th>
                    </tr>
                </table>
                <div class="grid-scrolling-table contacts">
                    <table width="100%" border="0" cellspacing="0" cellpadding="0" class="grid-table contacts">
                    </table>
                </div>
            </div>


            <div class="fm-blocks-view contacts-view hidden">
                <div class="contacts-blocks-scrolling">
                </div>
            </div>

            <!-- Contact requests grid, received requests !-->
            <div class="contact-requests-grid hidden">
                <table width="100%" border="0" cellspacing="0" cellpadding="0" class="grid-table-header contact-requests">
                    <tr>
                        <th><div class="name arrow desc">[$86]</div></th>
                    <th><div class="content arrow">[$982]</div></th>
                    <th></th>
                    </tr>
                </table>
                <div class="grid-scrolling-table ipc">
                    <table width="100%" border="0" cellspacing="0" cellpadding="0" class="grid-table contact-requests">
                    </table>
                </div>
            </div>

            <!-- Sent requests grid !-->
            <div class="sent-requests-grid hidden">
                <table width="100%" border="0" cellspacing="0" cellpadding="0" class="grid-table-header sent-requests">
                    <tr>
                        <th><div class="name arrow desc">[$86]</div></th>
                    </tr>
                </table>
                <div class="grid-scrolling-table opc">
                    <table width="100%" border="0" cellspacing="0" cellpadding="0" class="grid-table sent-requests">
                    </table>
                </div>
            </div>


            <div class="shared-grid-view hidden">
                <table width="100%" border="0" cellspacing="0" cellpadding="0" class="grid-table-header">
                    <tr>
                        <th class="grid-first-th"><span class="grid-header-star arrow fav"></span></th>
                        <th><div class="arrow name desc">[$86]</div></th>
                        <th><div class="arrow owner">[$5905]</div></th>
                        <th><div class="arrow access">[$5906]</div></th>
                        <th class="grid-url-header-nw"></th>
                    </tr>
                </table>

                <div class="grid-scrolling-table">
                    <table width="100%" border="0" cellspacing="0" cellpadding="0" class="grid-table shared-with-me">
                    </table>
                </div>
            </div>

            <div class="shared-blocks-view hidden">
                <div class="shared-blocks-scrolling">
                </div>
            </div>


            <div class="contacts-details-block hidden">
                <div class="contact-top-details">

                    <div class="nw-contact-block-avatar">
                        A
                    </div>
                    <div class="contact-fingerprint-block">
                        <div class="contact-fingerprint-title">[$6872]</div>
                        <div class="contact-fingerprint-txt">
                            <span></span>
                            <span></span>
                            <span></span>
                            <span></span>
                            <span></span>
                        </div>
                        <div class="contact-fingerprint-txt">
                            <span></span>
                            <span></span>
                            <span></span>
                            <span></span>
                            <span></span>
                        </div>
                        <div class="verify-buttons">
                            <div class="fm-verify  default-white-button left small grey-txt">
                                <span>[$1960]</span>
                            </div>
                            <div class="fm-reset-stored-fingerprint  default-white-button left small grey-txt">
                                <span>Reset</span>
                            </div>
                        </div>
                        <div class="clear"></div>
                    </div>

                    <div class="contact-details-pad">
                        <div class="contact-details-user-name">Andrei.d</div>
                        <a href="" class="grid-url-arrow"></a>
                        <div class="clear"></div>
                        <div class="contact-details-email">ad@mega.nz</div>
                        <div class="onlinestatus away">
                            <div class="nw-contact-status"></div>
                            <div class="fm-chat-user-status">Away</div>
                            <div class="clear"></div>
                        </div>
                        <div class="fm-start-conversation default-white-button left small grey-txt">
                            <span>[$5885]</span>
                        </div>

                        <!-- Remove hidden class when P2P file sharing is ready -->
                        <div class="fm-send-files default-white-button left small grey-txt hidden">
                            <span class="fm-chatbutton-arrow">[$6834]</span>
                        </div>

                        <div class="fm-share-folders default-white-button left small grey-txt">
                            <a>
                                <span>[$6775]</span>
                            </a>
                        </div>

                        <div class="fm-remove-contact default-white-button left small grey-txt red">
                            <span>[$1001]</span>
                        </div>

                        <div class="clear"></div>
                    </div>
                    <div class="clear"></div>

                    <!-- Please add "hidden" class if there is no shared folders !-->
                    <div class="contact-share-notification hidden">
                    </div>

                </div>

                <div class="fm-empty-incoming contact-details-view hidden">
                    <div class="fm-empty-pad">
                        <div class="fm-empty-incoming-bg"></div>
                        <div class="fm-empty-cloud-txt">[$6787]</div>
                    </div>
                </div>

                <div class="files-grid-view contact-details-view hidden">

                    <table width="100%" border="0" cellspacing="0" cellpadding="0" class="grid-table-header">
                        <tbody>
                            <tr>
                                <th class="grid-first-th"><span class="grid-header-star arrow fav"></span></th>
                                <th><div class="arrow name desc">[$86]</div></th>
                                <th style="width: 270px;"><div class="arrow type">[$5906]</div></th>
                                <th class="grid-url-header-nw"></th>
                            </tr>
                        </tbody>
                    </table>

                    <div class="grid-scrolling-table">
                        <table width="100%" border="0" cellspacing="0" cellpadding="0" class="grid-table shared-with-me">
                        </table>
                    </div>
                </div>

                <div class="fm-blocks-view contact-details-view hidden">
                    <div class="file-block-scrolling">
                    </div>
                </div></div>
        </div>

        <div class="fm-transfers-block">
             <div class="fm-transfers-header">
              <div class="transfer-panel-title">

              </div>
              <div class="transfer-clear-completed button link-button right red disabled"><i class="small-icon small-red-cross"></i><span>[$6992]</span></div>
              <div class="transfer-clear-all-icon button link-button right disabled"><i class="small-icon refresh-icon"></i><span>[$6991]</span></div>
              <div class="transfer-pause-icon button link-button right disabled"><i class="small-icon pause-icon"></i><span>[$6993]</span></div>
              <div class="clear"></div>

             </div>
             <div class="transfer-table-wrapper">
                <div class="transfer-panel-empty-txt">
                    <div class="fm-empty-transfers-bg"></div>
                    <div class="fm-empty-cloud-txt">[$6089]</div>
                </div>
                <table width="100%" border="0" cellspacing="0" cellpadding="0" class="transfer-table-header">
                    <tr>
                        <th></th>
                        <th>[$86]</th>
                        <th>[$93]</th>
                        <th>[$87]</th>
                        <th>[$12441]</th>
                        <th>[$89]</th>
                        <th class="grid-url-header"></th>
                        <th></th>
                    </tr>
                </table>
                <div class="transfer-scrolling-table">
                    <table width="100%" height="100%" border="0" cellspacing="0" cellpadding="0" class="transfer-table">
                    </table>
                </div>
            </div>
        </div>


        <div class="fm-right-account-block">

            <div class="fm-account-main">
                <div class="fm-account-profile hidden fm-account-sections">
                    <div class="account tabs-bl">
                        <div class="account tab-lnk active" data-tab="general">[$1712]</div>
                        <div class="account tab-lnk" data-tab="email-and-pass">[$16139]</div>
                        <div class="account tab-lnk payment" data-tab="payment">[$16140]</div>
                        <div class="account tab-lnk achievements" data-tab="achievements">[$16117]</div>
                        <div class="clear"></div>
                    </div>

                    <div class="account tab-content general">
                        <div class="account max-width-bl">
                            <div class="account-profile half-sized">
                                <div class="account data-block profile-form first">
                                    <div class="fm-account-header">[$994]</div>
                                    <div class="account-form-wraper">
                                        <div class="fm-account-labels">
                                            <div class="labels-block">
                                                <label for="account-firstname">[$1096] <span class="red">*</span></label>
                                            </div>
                                            <div class="labels-block">
                                                <label for="account-lastname">[$1097] </label>
                                            </div>
                                            <div class="labels-block">
                                                <label >[$995]</label>
                                            </div>
                                            <div class="labels-block">
                                                <label for="account-country">[$481]</label>
                                            </div>
                                            <!--
                                            <div class="labels-block">
                                                <label for="account-phonenumber">Phone Number</label>
                                            </div>
                                            !-->
                                        </div>
                                        <div class="fm-accout-inputs-blocks">
                                            <div class="fm-account-input">
                                                <input type="text" value="" name="account-firstname" id="account-firstname" maxlength="40" />
                                            </div>
                                            <div class="fm-account-input">
                                                <input type="text" value="" name="account-lastname" id="account-lastname" maxlength="40" />
                                            </div>

                                            <div class="fm-account-select-block">
                                                <div class="default-select year" id="account-year">
                                                    <span>YYYY</span>
                                                    <div class="default-select-dropdown hidden"><div class="default-select-scroll"></div></div>
                                                </div>
                                                <div class="default-select month" id="account-month">
                                                    <span>MM</span>
                                                    <div class="default-select-dropdown hidden"><div class="default-select-scroll"></div></div>
                                                </div>
                                                <div class="default-select day" id="account-day">
                                                    <span>DD</span>
                                                    <div class="default-select-dropdown hidden"><div class="default-select-scroll"></div></div>
                                                </div>
                                                <div class="clear"></div>
                                            </div>
                                            <div class="fm-account-select-block">
                                                <div class="default-select country" id="account-country">
                                                    <span>[$996]</span>
                                                    <div class="default-select-dropdown hidden"><div class="default-select-scroll"></div></div>
                                                </div>
                                            </div>
                                            <!--
                                            <div class="fm-account-input no-icon">
                                                <i class="medium-icon rocket"></i>
                                                <input type="number" placeholder="Insert phone number" name="account-phonenumber" id="account-phonenumber" />
                                            </div>
                                            !-->
                                        </div>
                                    </div>
                                </div>

                                <div class="account data-block storage-data">
                                        <div class="fm-account-header">[$799]</div>
                                        <div class="account quota-txt used-space"><span>0 GB</span> of 0 GB</div>
                                        <div class="account paragraph hidden">
                                            Lorem ipsum dolor sit amet, consectetur adipiscing elit, sed do eiusmod tempor incididunt ut labore et dolore magna aliqua.
                                        </div>

                                        <div class="account progress-list medium">
                                            <div class="account pr-item pr0">
                                                <i class="semi-small-icon cloud"></i>
                                                <div class="account progress-title">
                                                    [$164]
                                                </div>
                                                <div class="account progress-size cloud-drive"></div>
                                                <div class="clear"></div>
                                            </div>
                                            <div class="account pr-item pr1">
                                                <i class="semi-small-icon down-arrow"></i>
                                                <div class="account progress-title">
                                                    [$166]
                                                </div>
                                                <div class="account progress-size inbox"></div>
                                                <div class="clear"></div>
                                            </div>
                                            <div class="account pr-item pr2">
                                                <i class="semi-small-icon left-arrow-with-dot"></i>
                                                <div class="account progress-title">
                                                    [$5542]
                                                </div>
                                                <div class="account progress-size incoming-shares"></div>
                                                <div class="clear"></div>
                                            </div>
                                            <div class="account pr-item pr3">
                                                <i class="semi-small-icon rubbish-arrows"></i>
                                                <div class="account progress-title">
                                                    [$168]
                                                </div>
                                                 <div class="account progress-size rubbish-bin"></div>
                                                <div class="clear"></div>
                                            </div>
                                            <div class="account pr-item pr4">
                                                <i class="semi-small-icon circle"></i>
                                                <div class="account progress-title">
                                                    [$1352]
                                                </div>
                                                 <div class="account progress-size available"></div>
                                                <div class="clear"></div>
                                            </div>
                                        </div>
                                        <div class="account progress-block tiny">
                                            <div class="account progress-bar used-space"></div>
                                        </div>
                                        <div class="chart-warning red">
                                            [$16136]
                                        </div>
                                        <div class="account buttons">
                                            <div class="button default-white-button upgrade-account right"><span>[$5814]</span></div>
                                            <div class="clear"></div>
                                        </div>
                                    </div>
                            </div>
                            <div class="account-profile half-sized second">
                              <div class="account data-block second">
                                      <div class="fm-account-header">[$432]</div>
                                      <div class="account plan-info-block">
                                          <div class="account plan-info-row">
                                              <div class="account plan-info grey small">
                                                  [$16166]
                                              </div>
                                              <div class="account plan-info right-textalign accounttype bold">
                                                  <span></span>
                                              </div>
                                          </div>
                                          <div class="account plan-info-row">
                                              <div class="account plan-info grey small">
                                                  [$798]
                                              </div>
                                              <div class="account plan-info right-textalign storage">
                                                  <span></span>
                                                  <div class="account plan-comment blue">500 GB base quota + 200GB</div>
                                              </div>
                                          </div>
                                          <div class="account plan-info-row bandwidth">
                                              <div class="account plan-info grey small">
                                                  [$16122]
                                              </div>
                                              <div class="account plan-info right-textalign bandwidth">
                                                  <span></span>
                                                  <div class="account plan-comment green">1TB base quota + 500GB</div>
                                              </div>
                                          </div>
                                          <div class="account plan-info-row">
                                              <div class="account plan-info expiry-txt grey small">
                                                  [$7354]
                                              </div>
                                              <div class="account plan-info right-textalign expiry">
                                                  <a href="#fm/account/history">
                                                      [$987] <span class="red">September 1st 2013</span>
                                                  </a>
                                              </div>
                                          </div>
                                      </div>
                                      <div class="account buttons">
                                          <div class="button default-white-button btn-cancel left hidden"><span>[$6822]</span></div>
                                          <div class="clear"></div>
                                      </div>
                              </div>

                              <div class="account data-block second">
                                      <div class="fm-account-header">[$7108]</div>
                                      <div class="half-sized data-list">
                                          <div class="account plan-info grey small">
                                              [$449]
                                          </div>
                                      </div>
                                      <div class="half-sized right-textalign data-list">
                                          <div class="account plan-info balance big">
                                              <span>&euro; 0.00</span>
                                          </div>
                                      </div>
                                      <div class="account buttons">
                                          <div class="button default-white-button redeem-voucher right"><span>[$456]</span></div>
                                          <div class="button default-white-button topup right"><span>[$450]</span></div>
                                          <div class="clear"></div>
                                      </div>
                              </div>

                              <div class="account data-block second">
                                      <div class="fm-account-header big light-grey">[$16115]</div>
                                      <div class="account data-txt">
                                          [$16116]
                                      </div>
                                      <div class="account buttons">
                                          <div class="button default-grey-button cancel-account right">[$6181]</div>
                                          <div class="clear"></div>
                                      </div>
                              </div>
                            </div>
                            <div class="clear"></div>
                        </div>
                     </div>

                    <div class="account tab-content achievements hidden">
                        <div class="account max-width-bl">

                            <div class="account achievements-block">

                                <div class="account data-block storage">
                                    <div class="fm-account-header">Storage Space</div>
                                    <div class="account quota-txt low-pad storage"><span>XX GB</span> of XXX GB</div>
                                    <div class="account paragraph hidden">
                                        Lorem ipsum dolor sit amet, consectetur adipiscing elit, sed do eiusmod tempor incididunt ut labore et dolore magna aliqua.
                                    </div>
                                    <div class="half-sized account progress-list storage achievem hidden">
                                        <div class="account progress-item baseq">
                                            <div class="account progress-data">
                                                <div class="account progress-indicator red active"></div>
                                                <div class="account progress-txt">5 GB</div>
                                             </div>
                                             <div class="account progress-title">Base Quota</div>
                                        </div>
                                        <div class="account progress-item ach-create-account">
                                            <div class="account progress-data">
                                                <div class="account progress-indicator dark-violet active"></div>
                                                <div class="account progress-txt">&#8212; GB</div>
                                            </div>
                                            <div class="account progress-title">Registration Bonus <span class="red-txt">(72 days left)</span></div>
                                        </div>
                                        <div class="account progress-item ach-install-megasync">
                                            <div class="account progress-data">
                                                <div class="account progress-indicator"></div>
                                                <div class="account progress-txt">&#8212; GB</div>
                                            </div>
                                            <div class="account progress-title">Install MEGAsync</div>
                                        </div>
                                    </div>
                                    <div class="half-sized account progress-list storage achievem hidden">
                                        <div class="account progress-item ach-verify-number">
                                            <div class="account progress-data">
                                                <div class="account progress-indicator"></div>
                                                <div class="account progress-txt">&#8212; GB</div>
                                            </div>
                                            <div class="account progress-title">Verify your mobile number</div>
                                        </div>
                                        <div class="account progress-item ach-invite-friend">
                                            <div class="account progress-data">
                                                <div class="account progress-indicator"></div>
                                                <div class="account progress-txt">&#8212; GB</div>
                                            </div>
                                            <div class="account progress-title star">Referral bonuses</div>
                                        </div>
                                        <div class="account progress-item ach-group-chat">
                                            <div class="account progress-data">
                                                <div class="account progress-indicator"></div>
                                                <div class="account progress-txt">&#8212; GB</div>
                                            </div>
                                            <div class="account progress-title">Start a group chat</div>
                                        </div>
                                        <div class="account progress-item ach-share-folder">
                                            <div class="account progress-data">
                                                <div class="account progress-indicator"></div>
                                                <div class="account progress-txt">&#8212; GB</div>
                                            </div>
                                            <div class="account progress-title">Share a folder</div>
                                        </div>
                                        <div class="account progress-item ach-install-mobile-app">
                                            <div class="account progress-data">
                                                <div class="account progress-indicator"></div>
                                                <div class="account progress-txt">&#8212; GB</div>
                                            </div>
                                            <div class="account progress-title">Install a Mobile app</div>
                                        </div>
                                    </div>
                                    <div class="clear"></div>
                                    <div class="account star-description">
                                        <span class="red-star">*</span> for every 20 friends who successfully install a MEGA app, you get 50 GB free of storage space for life, without limits.
                                    </div>
                                </div>

                                <div class="account data-block transfer">
                                    <div class="fm-account-header">[$16122]</div>
                                    <div class="account quota-txt low-pad transfer"><span>XX GB</span> of XXX GB</div>
                                    <div class="account paragraph hidden">
                                        Lorem ipsum dolor sit amet, consectetur adipiscing elit, sed do eiusmod tempor incididunt ut labore et dolore magna aliqua.
                                    </div>
                                    <div class="half-sized account progress-list transfer achievem hidden">
                                        <div class="account progress-item baseq">
                                            <div class="account progress-data">
                                                <div class="account progress-indicator red active"></div>
                                                <div class="account progress-txt">5 GB</div>
                                             </div>
                                             <div class="account progress-title">Base Quota</div>
                                        </div>
                                        <div class="account progress-item ach-create-account">
                                            <div class="account progress-data">
                                                <div class="account progress-indicator dark-violet active"></div>
                                                <div class="account progress-txt">&#8212; GB</div>
                                            </div>
                                            <div class="account progress-title">Registration Bonus <span class="red-txt">(72 days left)</span></div>
                                        </div>
                                        <div class="account progress-item ach-install-megasync">
                                            <div class="account progress-data">
                                                <div class="account progress-indicator"></div>
                                                <div class="account progress-txt">&#8212; GB</div>
                                            </div>
                                            <div class="account progress-title">Install MEGAsync</div>
                                        </div>
                                    </div>
                                    <div class="half-sized account progress-list transfer achievem hidden">
                                        <div class="account progress-item ach-verify-number">
                                            <div class="account progress-data">
                                                <div class="account progress-indicator"></div>
                                                <div class="account progress-txt">&#8212; GB</div>
                                            </div>
                                            <div class="account progress-title">Verify your mobile number</div>
                                        </div>
                                        <div class="account progress-item ach-invite-friend">
                                            <div class="account progress-data">
                                                <div class="account progress-indicator"></div>
                                                <div class="account progress-txt">&#8212; GB</div>
                                            </div>
                                            <div class="account progress-title">Referral bonuses</div>
                                        </div>
                                        <div class="account progress-item ach-group-chat">
                                            <div class="account progress-data">
                                                <div class="account progress-indicator"></div>
                                                <div class="account progress-txt">&#8212; GB</div>
                                            </div>
                                            <div class="account progress-title">Start a group chat</div>
                                        </div>
                                        <div class="account progress-item ach-share-folder">
                                            <div class="account progress-data">
                                                <div class="account progress-indicator"></div>
                                                <div class="account progress-txt">&#8212; GB</div>
                                            </div>
                                            <div class="account progress-title">Share a folder</div>
                                        </div>
                                        <div class="account progress-item ach-install-mobile-app">
                                            <div class="account progress-data">
                                                <div class="account progress-indicator"></div>
                                                <div class="account progress-txt">&#8212; GB</div>
                                            </div>
                                            <div class="account progress-title">Install a Mobile app</div>
                                        </div>
                                    </div>
                                    <div class="clear"></div>
                                </div>

                                <div class="account data-block">
                                    <div class="fm-account-header">Achievements</div>
                                    <div class="account paragraph hidden">
                                        Lorem ipsum dolor sit amet, consectetur adipiscing elit, sed do eiusmod tempor incididunt ut labore et dolore magna aliqua.
                                    </div>

                                    <div class="achievements-table">
                                        <div class="achievements-cell">
                                            <div class="achievement-left-side">
                                                <i class="huge-white-icon achievement ach-create-account"></i>
                                                <div class="achievement-full rewards">
                                                    <div class="achievement-full reward">
                                                        <i class="medium-icon cloud"></i>
                                                        <div class="achievement-full reward-txt">XX<span>GB</span></div>
                                                    </div>
                                                    <div class="achievement-full reward">
                                                        <i class="medium-icon speedometer"></i>
                                                        <div class="achievement-full reward-txt">XX<span>GB</span></div>
                                                    </div>
                                                </div>
                                            </div>
                                            <div class="achievement-full info">
                                                <div class="achievement-full title">
                                                    Create an account in MEGA
                                                </div>
                                                <div class="achievement-full description">
                                                    Lorem ipsum dolor sit amet, consectetur adipiscing elit, sed do eiusmod tempor incididunt ut labore et dolore magna aliqua.
                                                </div>
                                            </div>
                                            <div class="achievement-full status">
                                                <div class="button default-grey-button left">Register</div>
                                                <div class="clear"></div>
                                            </div>
                                        </div>
                                        <div class="achievements-cell">
                                            <div class="achievement-left-side">
                                                <i class="huge-white-icon achievement ach-install-megasync"></i>
                                                <div class="achievement-full rewards">
                                                    <div class="achievement-full reward">
                                                        <i class="medium-icon cloud"></i>
                                                        <div class="achievement-full reward-txt">XX<span>GB</span></div>
                                                    </div>
                                                    <div class="achievement-full reward">
                                                        <i class="medium-icon speedometer"></i>
                                                        <div class="achievement-full reward-txt">XX<span>GB</span></div>
                                                    </div>
                                                </div>
                                            </div>
                                            <div class="achievement-full info">
                                                <div class="achievement-full title">
                                                    Install MEGAsync
                                                </div>
                                                <div class="achievement-full description">
                                                    Lorem ipsum dolor sit amet, consectetur adipiscing elit, sed do eiusmod tempor incididunt ut labore et dolore magna aliqua.
                                                </div>
                                            </div>
                                            <div class="achievement-full status">
                                                <div class="button default-grey-button left">Download</div>
                                                <div class="clear"></div>
                                            </div>
                                        </div>
                                        <div class="achievements-cell">
                                            <div class="achievement-left-side">
                                                <i class="huge-white-icon achievement ach-install-mobile-app"></i>
                                                <div class="achievement-full rewards">
                                                    <div class="achievement-full reward">
                                                        <i class="medium-icon cloud"></i>
                                                        <div class="achievement-full reward-txt">XX<span>GB</span></div>
                                                    </div>
                                                    <div class="achievement-full reward">
                                                        <i class="medium-icon speedometer"></i>
                                                        <div class="achievement-full reward-txt">XX<span>GB</span></div>
                                                    </div>
                                                </div>
                                            </div>
                                            <div class="achievement-full info">
                                                <div class="achievement-full title">
                                                    Install a mobile app
                                                </div>
                                                <div class="achievement-full description">
                                                    Lorem ipsum dolor sit amet, consectetur adipiscing elit, sed do eiusmod tempor incididunt ut labore et dolore magna aliqua.
                                                </div>
                                            </div>
                                            <div class="achievement-full status">
                                                <div class="button default-grey-button left">Action</div>
                                                <div class="clear"></div>
                                            </div>
                                        </div>
                                        <div class="achievements-cell">
                                            <div class="achievement-left-side">
                                                <i class="huge-white-icon achievement ach-take-tour"></i>
                                                <div class="achievement-full rewards">
                                                    <div class="achievement-full reward">
                                                        <i class="medium-icon cloud"></i>
                                                        <div class="achievement-full reward-txt">XX<span>GB</span></div>
                                                    </div>
                                                    <div class="achievement-full reward">
                                                        <i class="medium-icon speedometer"></i>
                                                        <div class="achievement-full reward-txt">XX<span>GB</span></div>
                                                    </div>
                                                </div>
                                            </div>
                                            <div class="achievement-full info">
                                                <div class="achievement-full title">
                                                    Read our introduction
                                                </div>
                                                <div class="achievement-full description">
                                                    Lorem ipsum dolor sit amet, consectetur adipiscing elit, sed do eiusmod tempor incididunt ut labore et dolore magna aliqua.
                                                </div>
                                            </div>
                                            <div class="achievement-full status">
                                                <div class="button default-grey-button left">Action</div>
                                                <div class="clear"></div>
                                            </div>
                                        </div>
                                        <div class="achievements-cell">
                                            <div class="achievement-left-side">
                                                <i class="huge-white-icon achievement ach-verify-number"></i>
                                                <div class="achievement-full rewards">
                                                    <div class="achievement-full reward">
                                                        <i class="medium-icon cloud"></i>
                                                        <div class="achievement-full reward-txt">XX<span>GB</span></div>
                                                    </div>
                                                    <div class="achievement-full reward">
                                                        <i class="medium-icon speedometer"></i>
                                                        <div class="achievement-full reward-txt">XX<span>GB</span></div>
                                                    </div>
                                                </div>
                                            </div>
                                            <div class="achievement-full info">
                                                <div class="achievement-full title">
                                                    Verify your phone number
                                                </div>
                                                <div class="achievement-full description">
                                                    Lorem ipsum dolor sit amet, consectetur adipiscing elit, sed do eiusmod tempor incididunt ut labore et dolore magna aliqua.
                                                </div>
                                            </div>
                                            <div class="achievement-full status">
                                                <div class="button default-grey-button left">Action</div>
                                                <div class="clear"></div>
                                            </div>
                                        </div>
                                        <div class="achievements-cell">
                                            <div class="achievement-left-side">
                                                <i class="huge-white-icon achievement ach-invite-friend"></i>
                                                <div class="achievement-full rewards">
                                                    <div class="achievement-full reward">
                                                        <i class="medium-icon cloud"></i>
                                                        <div class="achievement-full reward-txt">XX<span>GB</span></div>
                                                    </div>
                                                    <div class="achievement-full reward">
                                                        <i class="medium-icon speedometer"></i>
                                                        <div class="achievement-full reward-txt">XX<span>GB</span></div>
                                                    </div>
                                                </div>
                                            </div>
                                            <div class="achievement-full info">
                                                <div class="achievement-full title">
                                                    Referral bonuses
                                                </div>
                                                <div class="achievement-full description">
                                                    Lorem ipsum dolor sit amet, consectetur adipiscing elit, sed do eiusmod tempor incididunt ut labore et dolore magna aliqua.
                                                </div>
                                            </div>
                                            <div class="achievement-full status">
                                                <div class="button default-grey-button left">Action</div>
                                                <div class="clear"></div>
                                            </div>
                                        </div>
                                        <div class="achievements-cell">
                                            <div class="achievement-left-side">
                                                <i class="huge-white-icon achievement ach-group-chat"></i>
                                                <div class="achievement-full rewards">
                                                    <div class="achievement-full reward">
                                                        <i class="medium-icon cloud"></i>
                                                        <div class="achievement-full reward-txt">XX<span>GB</span></div>
                                                    </div>
                                                    <div class="achievement-full reward">
                                                        <i class="medium-icon speedometer"></i>
                                                        <div class="achievement-full reward-txt">XX<span>GB</span></div>
                                                    </div>
                                                </div>
                                            </div>
                                            <div class="achievement-full info">
                                                <div class="achievement-full title">
                                                    Start a group chat
                                                </div>
                                                <div class="achievement-full description">
                                                    Lorem ipsum dolor sit amet, consectetur adipiscing elit, sed do eiusmod tempor incididunt ut labore et dolore magna aliqua.
                                                </div>
                                            </div>
                                            <div class="achievement-full status">
                                                <div class="button default-grey-button left">Action</div>
                                                <div class="clear"></div>
                                            </div>
                                        </div>
                                        <div class="achievements-cell">
                                            <div class="achievement-left-side">
                                                <i class="huge-white-icon achievement ach-share-folder"></i>
                                                <div class="achievement-full rewards">
                                                    <div class="achievement-full reward">
                                                        <i class="medium-icon cloud"></i>
                                                        <div class="achievement-full reward-txt">XX<span>GB</span></div>
                                                    </div>
                                                    <div class="achievement-full reward">
                                                        <i class="medium-icon speedometer"></i>
                                                        <div class="achievement-full reward-txt">XX<span>GB</span></div>
                                                    </div>
                                                </div>
                                            </div>
                                            <div class="achievement-full info">
                                                <div class="achievement-full title">
                                                    Share a folder
                                                </div>
                                                <div class="achievement-full description">
                                                    Lorem ipsum dolor sit amet, consectetur adipiscing elit, sed do eiusmod tempor incididunt ut labore et dolore magna aliqua.
                                                </div>
                                            </div>
                                            <div class="achievement-full status">
                                                <div class="button default-grey-button left">Action</div>
                                                <div class="clear"></div>
                                            </div>
                                        </div>
                                    </div>

                                 </div>

                             </div>
                        </div>
                     </div>

                     <div class="account tab-content email-and-pass hidden">
                        <div class="account max-width-bl">
                             <div class="half-sized">
                                 <div class="account data-block">
                                      <div class="fm-account-header">[$706]</div>
                                      <div class="account-form-wraper password">
                                          <div class="fm-account-labels">
                                              <div class="labels-block">
                                                  <label for="account-password">[$716]</label>
                                              </div>
                                              <div class="labels-block">
                                                  <label for="account-new-password">[$717]</label>
                                              </div>
                                              <div class="labels-block">
                                                  <label for="account-confirm-password">[$718]</label>
                                              </div>
                                          </div>
                                          <div class="fm-accout-inputs-blocks">
                                              <div class="fm-account-input">
                                                  <input type="password" value="" name="account-password" id="account-password" />
                                              </div>
                                              <div class="fm-account-input">
                                                  <input type="password" value="" name="account-new-password" id="account-new-password" />
                                              </div>
                                              <div class="account-pass-lines">
                                                  <div class="register-pass-status-line1"></div>
                                                  <div class="register-pass-status-line2"></div>
                                                  <div class="register-pass-status-line3"></div>
                                                  <div class="register-pass-status-line4"></div>
                                                  <div class="clear"></div>
                                              </div>
                                              <div class="fm-account-input">
                                                  <input type="password" value="" name="account-confirm-password" id="account-confirm-password" />
                                              </div>
                                          </div>
                                      </div>
                                  </div>

                                  <div class="account data-block">
                                      <div class="fm-account-header">[$7743]</div>
                                      <div class="account-form-wraper">
                                          <div class="fm-account-labels">
                                              <div class="labels-block">
                                                  <label>[$7744]</label>
                                              </div>
                                              <div class="labels-block">
                                                  <label for="account-email">[$7745]</label>
                                              </div>
                                              <div class="labels-block email-confirm-txt"></div>
                                          </div>
                                          <div class="fm-accout-inputs-blocks">
                                              <div class="fm-account-input current-email disabled">
                                                  <input type="text" value="" name="current-email" disabled id="current-email" />
                                              </div>
                                              <div class="fm-account-input">
                                                  <input type="text" value="" name="account-email" id="account-email" />
                                              </div>
                                              <div class="fm-account-change-email hidden">
                                                  [$7746]<br>
                                                  <br>
                                                  [$7747]
                                              </div>
                                          </div>
                                      </div>
                                  </div>
                             </div>

                            <div class="account widget body masterkey">
                                <div class="account widget content">
                                    <div class="account widget title">
                                        [$8839]
                                    </div>
                                    <div class="account widget text">
                                        [$16129]
                                    </div>
                                    <div class="button default-grey-button right backup-master-key">[$8928]</div>
                                    <div class="clear"></div>
                                </div>
                            </div>
                            <div class="clear"></div>
                        </div>
                     </div>

                     <div class="account tab-content payment hidden">
                         <div class="account max-width-bl">
                              <div class="account data-block half-sized first">
                                      <div class="fm-account-header">[$432]</div>
                                      <div class="account plan-info-block">
                                          <div class="account plan-info-row">
                                              <div class="account plan-info grey small">
                                                  Plan
                                              </div>
                                              <div class="account plan-info right-textalign accounttype bold">
                                                  <span></span>
                                              </div>
                                          </div>
                                          <div class="account plan-info-row">
                                              <div class="account plan-info grey small">
                                                  [$798]
                                              </div>
                                              <div class="account plan-info right-textalign storage">
                                                  <span></span>
                                                  <div class="account plan-comment blue">500 GB base quota + 200GB</div>
                                              </div>
                                          </div>
                                          <div class="account plan-info-row">
                                              <div class="account plan-info grey small">
                                                  [$16122]
                                              </div>
                                              <div class="account plan-info right-textalign bandwidth">
                                                  <span></span>
                                                  <div class="account plan-comment green">1TB base quota + 500GB</div>
                                              </div>
                                          </div>
                                          <div class="account plan-info-row">
                                              <div class="account plan-info expiry-txt grey small">
                                                  [$7354]
                                              </div>
                                              <div class="account plan-info right-textalign expiry">
                                                  <a href="#fm/account/history">
                                                      [$987] <span class="red">September 1st 2013</span>
                                                  </a>
                                              </div>
                                          </div>
                                      </div>
                                      <div class="account buttons">
                                          <div class="button default-white-button btn-cancel left hidden"><span>[$6822]</span></div>
                                          <div class="clear"></div>
                                      </div>
                              </div>

                              <div class="account data-block half-sized second">
                                      <div class="fm-account-header">[$7108]:</div>
                                      <div class="half-sized data-list">
                                          <div class="account plan-info grey small">
                                              [$449]
                                          </div>
                                      </div>
                                      <div class="half-sized right-textalign data-list">
                                          <div class="account plan-info balance big">
                                              <span>&euro; 0.00</span>
                                          </div>
                                      </div>
                                      <div class="account buttons">
                                          <div class="button default-white-button redeem-voucher right"><span>[$456]</span></div>
                                          <div class="button default-white-button topup right"><span>[$450]</span></div>
                                          <div class="clear"></div>
                                      </div>

                              </div>
                              <div class="clear"></div>

                              <div class="account data-block half-sized">

                                     <div class="fm-account-blocks storage left">
                                        <div class="fm-account-header">[$16119]</div>
                                        <div class="account chart-block">
                                            <div class="chart icon"><i class="big-icon cloud"></i></div>
                                            <div class="account chart body">
                                                <div class="account chart overlay"><span></span><span></span></div>
                                                <div class="account chart progressbars">
                                                  <div class="chart0 main-chart right-chart"><span></span></div>
                                                  <div class="chart0 main-chart left-chart"><span></span></div>
                                                </div>
                                            </div>
                                            <div class="account chart data">
                                                <span class="perc-txt"></span>
                                                <span class="size-txt">0%</span>
                                                <span class="of-txt">[$5528]</span>
                                                <span class="pecents-txt">0 MB</span>
                                                <span class="gb-txt">GB</span>
                                            </div>
                                        </div>
                                      </div>

                                      <div class="fm-account-blocks bandwidth right">
                                        <div class="fm-account-header">[$16120]</div>
                                        <div class="account chart-block">
                                            <div class="chart icon"><i class="big-icon speedometer"></i></div>
                                            <div class="account chart body">
                                                <div class="account chart overlay"><span></span><span></span></div>
                                                <div class="account chart progressbars">
                                                  <div class="chart0 main-chart right-chart"><span></span></div>
                                                  <div class="chart0 main-chart left-chart"><span></span></div>
                                                </div>
                                            </div>
                                            <div class="account chart data">
                                                <span class="perc-txt"></span>
                                                <span class="size-txt">0%</span>
                                                <span class="of-txt">[$5528]</span>
                                                <span class="pecents-txt">0 MB</span>
                                                <span class="gb-txt">GB</span>
                                            </div>
                                        </div>
                                      </div>

                                      <div class="clear"></div>
                                      <div class="account upgrade-account hidden">
                                        <div class="account upgrade-button-info">
                                            [$16135]
                                        </div>
                                        <div class="account upgrade-button-bl">
                                            <div class="button default-white-button pro-upgrade">[$920]</div>
                                        </div>
                                        <div class="clear"></div>
                                      </div>
                              </div>
                        </div>
                    </div>

                </div>

                <div class="fm-account-settings hidden fm-account-sections">
                    <div class="account tabs-bl">
                        <div class="account tab-lnk active" data-tab="ui">[$16158]</div>
                        <div class="account tab-lnk" data-tab="transfers">[$1346]</div>
                        <div class="account tab-lnk" data-tab="fm">[$16159]</div>
                        <div class="clear"></div>
                    </div>

                    <div class="account tab-content ui">
                        <div class="account max-width-bl">
                            <div class="account data-block profile-form">
                                <div class="fm-account-header">[$1382]:</div>
                                <div class="account radio-buttons bottom-pad">
                                    <div class="uisorting radioOn" id="rad8_div"><input type="radio" id="rad8" class="uisorting radioOn" value="1"></div>
                                    <div class="radio-txt">[$1384]</div>
                                    <div class="uisorting radioOff" id="rad9_div"><input type="radio" id="rad9" class="uisorting radioOff" value="2"></div>
                                    <div class="radio-txt">[$1385]</div>
                                    <div class="clear"></div>
                                    <div class="account-italic-txt">[$1383]</div>
                                </div>
                                <div class="fm-account-header">[$1386]:</div>
                                <div class="account radio-buttons bottom-pad">
                                    <div class="uiviewmode radioOn" id="rad10_div"><input type="radio" id="rad10" class="uiviewmode radioOn" value="1"></div>
                                    <div class="radio-txt">[$1384]</div>
                                    <div class="uiviewmode radioOff" id="rad11_div"><input type="radio" id="rad11" class="uiviewmode radioOff" value="2"></div>
                                    <div class="radio-txt">[$1385]</div>
                                    <div class="clear"></div>
                                    <div class="account-italic-txt">[$1387]</div>
                                </div>
                                <div class="fm-account-header">[$7228]</div>
                                <div class="account radio-buttons bottom-pad">
                                    <div class="uifontsize radioOff" id="fontsize1_div"><input type="radio" id="fontsize1" class="uifontsize radioOff" value="1"></div>
                                    <div class="radio-txt small">[$7229]</div>
                                    <div class="uifontsize radioOn" id="fontsize2_div"><input type="radio" id="fontsize2" class="uifontsize radioOn" value="2"></div>
                                    <div class="radio-txt big">[$7230]</div>
                                    <div class="clear"></div>
                                </div>
                                <div class="fm-account-header">[$16151]</div>
                                <div class="account-italic-txt tips">[$16152]</div>
                                <a href="" class="account red-lnk reset-tips">[$16153]</a>

                            </div>
                        </div>
                    </div>

                    <div class="account tab-content transfers hidden">
                        <div class="account max-width-bl">
                            <div class="account data-block transfers-form left">
                                 <div class="transfer-settings">
                                    <div class="bandwith-settings hidden">
                                        <div class="fm-account-header">[$16156]</div>
                                        <div id="bandwidth-slider"></div>
                                        <div class="slider numbers val1">0 <span>%</span></div>
                                        <div class="slider numbers val2 last">100 <span>%</span></div>
                                        <div class="clear"></div>
                                        <div class="slider-percentage-bl">
                                            <div class="slider-percentage">
                                                [$8843]
                                            </div>
                                            <div class="slider-percentage-info">
                                                <span>[$16157]</span>
                                            </div>
                                        </div>
                                    </div>

                                    <div class="upload-settings">
                                        <div class="fm-account-header"><i class="semi-big-icon cloud-up"></i><span>[$570]</span></div>
                                        <div id="slider-range-max"></div>
                                        <div class="slider numbers val1">1</div>
                                        <div class="slider numbers val2">2</div>
                                        <div class="slider numbers val3">3</div>
                                        <div class="slider numbers val4">4</div>
                                        <div class="slider numbers val5">5</div>
                                        <div class="slider numbers val6">6</div>
                                        <div class="clear"></div>
                                    </div>

                                    <div class="download-settings">
                                       <div class="fm-account-header"><i class="semi-big-icon cloud-down"></i><span>[$571]</span></div>
                                       <div id="slider-range-max2"></div>
                                        <div class="slider numbers val1">1</div>
                                        <div class="slider numbers val2">2</div>
                                        <div class="slider numbers val3">3</div>
                                        <div class="slider numbers val4">4</div>
                                        <div class="slider numbers val5">5</div>
                                        <div class="slider numbers val6">6</div>
                                        <div class="clear"></div>
                                    </div>

                                    <div class="clear"></div>

                                    <div class="fm-account-header">[$572]</div>
                                    <div class="account radio-buttons bottom-pad">
                                        <div class="ulspeedradio radioOff" id="rad1_div">
                                            <input type="radio" id="rad1" class="ulspeedradio radioOff" value="1" >
                                        </div>
                                        <div class="radio-txt">[$573]</div>

                                        <div class="ulspeedradio radioOn" id="rad2_div">
                                            <input type="radio" id="rad2" class="ulspeedradio radioOn" value="2" checked="checked" >
                                        </div>
                                        <div class="radio-txt">[$574]</div>

                                        <div class="ulspeedradio radioOff" id="rad3_div">
                                            <input type="radio" id="rad3" class="ulspeedradio radioOff" value="3"  >
                                        </div>
                                        <div class="radio-txt">[$575]</div>

                                        <div class="account-counter-block"> <div class="account-counter-number"><input type="text" value="100" id="ulspeedvalue" /></div> <div class="radio-txt"> KB/s </div> <div class="clear"></div> </div>
                                        <div class="clear"></div>
                                    </div>


                                    <div class="fm-account-header">[$8601]:</div>
                                    <div class="account radio-buttons bottom-pad">
                                        <div class="dlThroughMEGAsync radioOn" id="rad18_div">
                                            <input type="radio" id="rad18" class="ulskip radioOn" value="1">
                                        </div>
                                        <div class="radio-txt">[$577]</div>
                                        <div class="dlThroughMEGAsync radioOff" id="rad19_div">
                                            <input type="radio" id="rad19" class="dlThroughMEGAsync radioOff" value="2"  >
                                        </div>
                                        <div class="radio-txt">[$578]</div>
                                        <div class="clear"></div>
                                    </div>

                                    <div id="acc_use_ssl">
                                        <div class="fm-account-header">[$579]</div>
                                        <div class="account radio-buttons bottom-pad">
                                            <div class="usessl radioOn" id="rad6_div">
                                                <input type="radio" id="rad6" class="usessl radioOn" value="1">
                                            </div>
                                            <div class="radio-txt">[$577]</div>
                                            <div class="usessl radioOff" id="rad7_div">
                                                <input type="radio" id="rad7" class="usessl radioOff" value="2"  >
                                            </div>
                                            <div class="radio-txt">[$578]</div>
                                            <div class="clear"></div>
                                            <div class="account-italic-txt">[$580]</div>
                                        </div>
                                    </div>

                                     <!--Network Test-->
                                    <div class="fm-account-header">[$8805]</div>
                                    <div class="account buttons">
                                        <div class="button default-white-button left" id="network-testing-button">
                                            <span> [$8806] </span>
                                        </div>
                                        <div class="clear"></div>
                                     </div>
                                     <div class="account radio-buttons bottom-pad">
                                        <div class="account-italic-txt">
                                            <span>[$8808]</span>
                                        </div>
                                    </div>
                                    <!--Network Test End-->

                                </div>
                            </div>

                            <div class="account data-block left banwidth-block">
                                <div class="fm-account-blocks bandwidth">
                                    <div class="fm-account-header">[$16122]</div>
                                    <div class="account chart-block">
                                        <div class="chart icon"><i class="big-icon speedometer"></i></div>
                                        <div class="account chart body">
                                            <div class="account chart overlay"><span></span><span></span></div>
                                            <div class="account chart progressbars">
                                              <div class="chart0 main-chart right-chart"><span></span></div>
                                              <div class="chart0 main-chart left-chart"><span></span></div>
                                            </div>
                                        </div>
                                        <div class="account chart data">
                                            <span class="perc-txt"></span>
                                            <span class="size-txt">0%</span>
                                            <span class="of-txt">[$5528]</span>
                                            <span class="pecents-txt">0 MB</span>
                                            <span class="gb-txt">GB</span>
                                        </div>
                                    </div>
                                  </div>
                              </div>
                            <div class="clear"></div>
                        </div>
                    </div>

                    <div class="account tab-content fm hidden">
                        <div class="account max-width-bl">
                            <div class="account data-block  transfers-form">
                                 <div class="fm-account-header">[$576]</div>
                                 <div class="account radio-buttons bottom-pad">
                                      <div class="ulskip radioOn" id="rad4_div">
                                          <input type="radio" id="rad4" class="ulskip radioOn" value="1">
                                      </div>
                                      <div class="radio-txt">[$577]</div>
                                      <div class="ulskip radioOff" id="rad5_div">
                                          <input type="radio" id="rad5" class="ulskip radioOff" value="2"  >
                                      </div>
                                      <div class="radio-txt">[$578]</div>
                                      <div class="clear"></div>
                                 </div>

                                 <div id="rubbish_cleaning_scheduler">
                                      <div class="fm-account-header">[$7226]</div>
                                      <div class="account radio-buttons">
                                          <div class="rubsched radioOn" id="rad12_div">
                                              <input type="radio" id="rad12" class="rubsched radioOn" value="1">
                                          </div>
                                          <div class="radio-txt">[$1021]</div>
                                          <div class="rubsched radioOff" id="rad13_div">
                                              <input type="radio" id="rad13" class="rubsched radioOff" value="2"  >
                                          </div>
                                          <div class="radio-txt">[$1022]</div>
                                          <div class="clear"></div>

                                          <div id="rubsched_options" class="account sub-inputs hidden">
                                              <div class="account rubbish-inputs left">
                                                  <div class="rubschedopt radioOn" id="rad14_div">
                                                      <input type="radio" id="rad14" class="rubschedopt radioOn" value="1">
                                                  </div>
                                                  <div class="radio-txt">[$16154]</div>
                                                  <div class="clear"></div>
                                               </div>
                                               <div class="account left">
                                                  <div class="account-counter-number">
                                                      <input type="text" value="15" id="rad14_opt" class="rubsched_textopt" />
                                                  </div>
                                                  <div class="radio-txt">days.</div>
                                                  <div class="clear"></div>
                                               </div>
                                               <div class="clear"></div>

                                               <div class="account rubbish-inputs left">
                                                  <div class="rubschedopt radioOn" id="rad15_div">
                                                      <input type="radio" id="rad15" class="rubschedopt radioOn" value="1">
                                                  </div>
                                                  <div class="radio-txt">[$16155]</div>
                                                  <div class="clear"></div>
                                              </div>

                                              <div class="account left">
                                                  <div class="account-counter-number">
                                                      <input type="text" value="2" id="rad15_opt" class="rubsched_textopt" />
                                                  </div>
                                                  <div class="radio-txt">GB</div>
                                                  <div class="clear"></div>
                                              </div>
                                              <div class="clear"></div>

                                          </div>
                                          <div class="clear"></div>
                                      </div>
                                      <!-- Use rad20 as next radio button to allow further rubsched options -->

                                 </div>

                            </div>
                        </div>
                    </div>
                </div>

                <div class="fm-account-history hidden fm-account-sections">
                    <div class="account tab-content">
                        <div class="fm-account-history-head">
                            <div class="fm-account-header left">[$429]</div>
                            <div>
                                <div class="account-history-dropdown-button default-select sessions"></div>
                                <div class="account-history-dropdown hidden">
                                    <div class="account-history-drop-items session10- active">Last 10 Sessions</div>
                                    <div class="account-history-drop-items session100-">Last 100 Sessions</div>
                                    <div class="account-history-drop-items session250-">Last 250 Sessions</div>
                                </div>
                            </div>
                            <div class="clear"></div>
                        </div>
                        <div id="sessions-table-container">
                            <table width="100%" border="0" cellspacing="0" cellpadding="0" class="grid-table sessions"></table>
                        </div>
                        <div class="grey-bar">
                            <div class="fm-close-all-sessions default-white-button right">
                                <span>[$7667]</span>
                            </div>
                        </div>
                        <div class="fm-account-history-head">
                            <div class="fm-account-header left">[$430]</div>
                            <div class="account-history-dropdown-button default-select purchases"></div>
                            <div class="account-history-dropdown hidden">
                                <div class="account-history-drop-items purchase10- active">Last 10 Purchases</div>
                                <div class="account-history-drop-items purchase100-">Last 100 Purchases</div>
                                <div class="account-history-drop-items purchase250-">Last 250 Purchases</div>
                            </div>
                            <div class="clear"></div>
                        </div>
                        <table width="100%" border="0" cellspacing="0" cellpadding="0" class="grid-table purchases"></table>
                        <hr />
                        <div class="fm-account-history-head">
                            <div class="fm-account-header left">[$431]</div>
                            <div class="account-history-dropdown-button default-select transactions"></div>
                            <div class="account-history-dropdown hidden">
                                <div class="account-history-drop-items transaction10- active">Last 10 Transactions</div>
                                <div class="account-history-drop-items transaction100-">Last 100 Transactions</div>
                                <div class="account-history-drop-items transaction250-">Last 250 Transactions</div>
                            </div>
                            <div class="clear"></div>
                        </div>
                        <table width="100%" border="0" cellspacing="0" cellpadding="0" class="grid-table transactions"></table>
                        <hr />
                    </div>
                </div>

                <div class="fm-account-reseller hidden fm-account-sections">
                    <div class="account tab-content">
                        <div class="account data-block half-sized first">
                            <div class="fm-account-header">[$449]:</div>
                            <div class="membership-big-txt balance">
                                &euro; 99.99
                            </div>
                            <a href="mailto:resellers@mega.nz" class="default-big-button resellerbuy"><span>[$7715]</span></a>
                        </div>
    
                        <div class="account data-block half-sized second">
                            <div class="fm-account-header">[$6874]</div>
                            <div class="resellers-voucher-bl">
                                <div class="default-select vouchertype" id="vouchertype">
                                    <span>[$6875]</span>
                                    <div class="default-select-dropdown hidden"><div class="default-select-scroll"></div></div>
                                </div>
                                <div class="fm-account-input voucheramount">
                                    <input type="text" value="1" name="account-voucheramount" id="account-voucheramount">
                                </div>
                                <div class="clear"></div>
                            </div>
                            <div class="default-big-button vouchercreate"><span>[$6876]</span></div>
                        </div>
                        <div class="clear"></div>
                        
                        <div class="resellers-content">
                            <div class="fm-account-history-head">
                                <div class="fm-account-header left">[$459]</div>
                                <div>
                                    <div class="account-history-dropdown-button default-select vouchers"></div>
                                    <div class="account-history-dropdown hidden">
                                        <div class="account-history-drop-items voucher10- active">Last 10 Vouchers</div>
                                        <div class="account-history-drop-items voucher100-">Last 100 Vouchers</div>
                                        <div class="account-history-drop-items voucher250-">Last 250 Vouchers</div>
                                        <div class="account-history-drop-items voucherAll-">[$7557]</div>
                                    </div>
                                </div>
                                <div class="clear"></div>
                            </div>
                            <table width="100%" border="0" cellspacing="0" cellpadding="0" class="grid-table vouchers"></table>
                            <hr />
                        </div>
                    </div>
                </div>

                <div class="fm-account-save-block hidden">
                    <div class="default-white-button right fm-account-save"><span>[$776]</span></div>
                    <div class="default-white-button right fm-account-cancel red"><span>[$82]</span></div>
                    <div class="clear"></div>
                </div>

                <div class="fm-account-notifications hidden fm-account-sections">
                    <div class="account tabs-bl">
                        <div class="account tab-lnk active" data-tab="cloud-drive">[$1687]</div>
                        <div class="account tab-lnk" data-tab="chat">[$7997]</div>
                        <div class="account tab-lnk" data-tab="contacts">[$165]</div>
                        <div class="clear"></div>

                    </div>

                    <div class="account tab-content cloud-drive">
                         <div class="account data-block">
                            <div class="fm-account-header">[$16143]</div>
                            <div class="account radio-buttons">
                                <div class="radio-txt">[$16141]</div>
                                <div class="fmnotifictions radioOn"><input type="radio" class="fmnotifictions radioOn" value="1"></div>
                                <div class="radio-txt">[$16142]</div>
                                <div class="fmnotifictions radioOff"><input type="radio" class="fmnotifictions radioOff" value="2"></div>
                                <div class="clear"></div>
                            </div>
                            <div class="fm-account-header">[$862]:</div>
                            <div class="account checkbox-buttons">
                                <div class="account checkbox-item">
                                    <div class="checkdiv checkboxOn right">
                                        <input type="checkbox" name="newshare" id="shared-from-contact" class="checkboxOn" checked />
                                    </div>
                                    <label for="shared-from-contact" class="radio-txt">[$16145]</label>
                                </div>
                                <div class="account checkbox-item">
                                    <div class="checkdiv checkboxOff right">
                                        <input type="checkbox" name="delshare" id="access-removed" class="checkboxOff" />
                                    </div>
                                    <label for="access-removed" class="radio-txt">[$16146]</label>
                                </div>
                                <div class="account checkbox-item">
                                    <div class="checkdiv checkboxOn right">
                                        <input type="checkbox" name="newfiles" id="new-files" class="checkboxOn" checked />
                                    </div>
                                    <label for="new-files" class="radio-txt">[$16147]</label>
                                </div>
                            </div>

                        </div>
                    </div>

                    <div class="account tab-content chat hidden">
                         <div class="account data-block">
                            <div class="fm-account-header">[$16144]</div>
                            <div class="account radio-buttons">
                                <div class="radio-txt">[$16141]</div>
                                <div class="chatnotifictions radioOn"><input type="radio" class="chatnotifictions radioOn" value="1"></div>
                                <div class="radio-txt">[$16142]</div>
                                <div class="chatnotifictions radioOff"><input type="radio" class="chatnotifictions radioOff" value="2"></div>
                                <div class="clear"></div>
                            </div>
                        </div>
                    </div>

                    <div class="account tab-content contacts hidden">
                         <div class="account data-block">
                            <div class="fm-account-header">[$16143]</div>
                            <div class="account radio-buttons">
                                <div class="radio-txt">[$16141]</div>
                                <div class="contactsnotifictions radioOn"><input type="radio" class="contactsnotifictions radioOn" value="1"></div>
                                <div class="radio-txt">[$16142]</div>
                                <div class="contactsnotifictions radioOff"><input type="radio" class="contactsnotifictions radioOff" value="2"></div>
                                <div class="clear"></div>
                            </div>
                            <div class="fm-account-header">[$862]:</div>
                            <div class="account checkbox-buttons">
                                <div class="account checkbox-item">
                                    <div class="checkdiv checkboxOn right">
                                        <input type="checkbox" name="fcrin" id="contact-request" class="checkboxOn" checked />
                                    </div>
                                    <label for="contact-request" class="radio-txt">[$16148]</label>
                                </div>
                                <div class="account checkbox-item">
                                    <div class="checkdiv checkboxOff right">
                                        <input type="checkbox" name="fcracpt" id="accepted-request" class="checkboxOff" />
                                    </div>
                                    <label for="accepted-request" class="radio-txt">[$16149]</label>
                                </div>
                                <div class="account checkbox-item">
                                    <div class="checkdiv checkboxOn right">
                                        <input type="checkbox" name="fcrdel" id="delete-request" class="checkboxOn" checked />
                                    </div>
                                    <label for="delete-request" class="radio-txt">[$16150]</label>
                                </div>
                            </div>

                        </div>
                    </div>


                </div>

            </div>
        </div>

        <div class="fm-right-block dashboard hidden">
            <div class="widgets content-block">

                <div class="half-sized left-float-bl">
                    <div class="account widget body">
                        <div class="account widget content">
                            <div class="account widget title">
                                [$16118]
                            </div>
                            <div class="fm-account-blocks storage left">
                                <div class="fm-account-header">[$16119]</div>
                                <div class="account chart-block">
                                    <div class="chart-indicator"></div>
                                    <div class="chart icon"><i class="big-icon cloud"></i></div>
                                    <div class="account chart body">
                                        <div class="account chart overlay"><span></span><span></span></div>
                                        <div class="account chart progressbars">
                                          <div class="chart0 main-chart right-chart"><span></span></div>
                                          <div class="chart0 main-chart left-chart"><span></span></div>
                                        </div>
                                    </div>
                                    <div class="account chart data">
                                        <span class="perc-txt"></span>
                                        <span class="size-txt">0%</span>
                                        <span class="of-txt">[$5528]</span>
                                        <span class="pecents-txt">0</span>
                                        <span class="gb-txt">GB</span>
                                    </div>
                                </div>
                              </div>

                            <div class="fm-account-blocks bandwidth right">
                              <div class="fm-account-header">[$16120]</div>
                              <div class="account chart-block">
                                  <div class="chart icon"><i class="big-icon speedometer"></i></div>
                                  <div class="account chart body">
                                      <div class="account chart overlay"><span></span><span></span></div>
                                      <div class="account chart progressbars">
                                        <div class="chart0 main-chart right-chart"><span></span></div>
                                        <div class="chart0 main-chart left-chart"><span></span></div>
                                      </div>
                                  </div>
                                  <div class="account chart data">
                                      <span class="perc-txt"></span>
                                      <span class="size-txt">0%</span>
                                      <span class="of-txt">[$5528]</span>
                                      <span class="pecents-txt">0</span>
                                      <span class="gb-txt">GB</span>
                                  </div>
                              </div>
                            </div>
                            <div class="clear"></div>
                            <div class="chart-warning out-of-space hidden">
                                [$16135]
                            </div>
                            <div class="chart-warning red storage hidden">
                                [$16136]
                            </div>
                            <div class="chart-warning red bandwidth hidden">
                                [$16137]
                            </div>
                            <div class="chart-warning red storage-and-bandwidth hidden">
                                [$16138]
                            </div>
                        </div>
                    </div>

<<<<<<< HEAD
                    <div class="account widget body storage">
                        <div class="account widget content">
                            <div class="account widget title">
                                [$16121]
                            </div>
                            <div class="account progress-list medium">
                                <div class="account pr-item cloud-drive">
                                    <i class="semi-small-icon cloud"></i>
                                    <div class="account progress-perc pr0"></div>
                                    <div class="account progress-title">
                                        [$164]
                                    </div>
                                     <div class="account progress-size small cloud-drive">
                                        0 MB
                                    </div>
                                    <div class="clear"></div>
=======
                            <div class="account-bandwidth-txt" style="margin-top:25px;">
                                [$16108]
                            </div>
                            <div class="dbDropOnLogout radioOn" id="rad20_div">
                                <input type="radio" id="rad20" class="ulskip radioOn" value="1">
                            </div>
                            <div class="radio-txt">[$16109]</div>
                            <div class="clear"></div>
                            <div class="dbDropOnLogout radioOff" id="rad21_div">
                                <input type="radio" id="rad21" class="dbDropOnLogout radioOff" value="2"  >
                            </div>
                            <div class="radio-txt">[$16110]</div>
                            <div class="clear"></div>

                            <div id="acc_use_ssl" style="margin-top:25px;">
                                <div class="account-bandwidth-txt">[$579]</div>
                                <div class="usessl radioOn" id="rad6_div">
                                    <input type="radio" id="rad6" class="usessl radioOn" value="1">
>>>>>>> 08b8b8e2
                                </div>
                                <div class="account pr-item inbox">
                                    <i class="semi-small-icon down-arrow"></i>
                                    <div class="account progress-perc pr3"></div>
                                    <div class="account progress-title">
                                        [$166]
                                    </div>
                                     <div class="account progress-size small inbox">
                                        0 MB
                                    </div>
                                    <div class="clear"></div>
                                </div>
                                <div class="account pr-item incoming-shares">
                                    <i class="semi-small-icon left-arrow-with-dot"></i>
                                    <div class="account progress-perc pr2"></div>
                                    <div class="account progress-title">
                                        [$5542]
                                    </div>
                                     <div class="account progress-size small incoming-shares">
                                        0 MB
                                    </div>
                                    <div class="clear"></div>
                                </div>
                                <div class="account pr-item rubbish-bin">
                                    <i class="semi-small-icon rubbish-arrows"></i>
                                    <div class="account progress-perc pr1"></div>
                                    <div class="account progress-title">
                                        [$168]
                                    </div>
                                     <div class="account progress-size small rubbish-bin">
                                        0 MB
                                    </div>
                                    <div class="clear"></div>
                                </div>
                            </div>
                        </div>
                    </div>

                    <div class="account widget body bandwidth">
                        <div class="account widget content">
                            <div class="account widget title">
                                <div class="account rounded-icon info right">
                                    <div class="dropdown body popup dropdown-arrow down-arrow bandwidth-info hidden">
                                        <i class="dropdown-white-arrow"></i>
                                        <div class="dropdown transfer-icon"></div>
                                        <p class="dropdown text-block centered-textalign">
                                            <!-- replace by [$16124] when achievemnts are available !-->
                                            [$16123]
                                        </p>
                                    </div>
                                </div>
                                <span>[$16122]</span>
                            </div>
                            <div class="account bandwidth-data pro">
                                <div class="account progress-list small">
                                    <div class="account progress-indicator green active"></div>
                                    <div class="account progress-title">
                                        [$5775]
                                    </div>
                                     <div class="account progress-size small base-quota">
                                        0 MB
                                    </div>
                                    <div class="clear"></div>
                                    <div class="account progress-indicator light-grey active"></div>
                                    <div class="account progress-title">
                                        [$1352]
                                    </div>
                                     <div class="account progress-size small available-quota">
                                        0 MB
                                    </div>
                                    <div class="clear"></div>
                                </div>
                                <div class="account progress-block tiny filled">
                                    <div class="account progress-bar green"></div>
                                </div>
                            </div>
                            <div class="account bandwidth-data free">
                                <div class="account progress-list medium">
                                    <div class="account progress-title">
                                        [$16125]
                                    </div>
                                     <div class="account progress-size small base-quota">
                                        0 MB
                                    </div>
                                    <div class="clear"></div>
                                </div>
                                <div class="widget buttons">
                                    <div class="button default-white-button semi-big more-quota right"><span>[$16126]</span></div>
                                    <div class="clear"></div>
                                </div>
                            </div>
                        </div>
                    </div>
                </div>
                <div class="half-sized right-float-bl achievements">
                    <div class="account widget body achievements">
                        <div class="account widget content">
                            <div class="account widget title">
                                Unlocked bonuses:
                            </div>
                            <div class="account bonuses-block">
                                <div class="account bonuses-icon storage"></div>
                                <div class="account bonuses-info">
                                    <div class="account bonuses-title">[$16127]</div>
                                    <div class="account bonuses-size storage light-grey">0 GB</div>
                                </div>
                            </div>
                            <div class="account bonuses-block second">
                                <div class="account bonuses-icon transfer"></div>
                                <div class="account bonuses-info">
                                    <div class="account bonuses-title">[$16122]</div>
                                    <div class="account bonuses-size transfer light-grey">0 GB</div>
                                </div>
                            </div>
                            <div class="clear"></div>
                            <div class="account widget text">
                                You can unlock more free storage and transfer quota by using our products. Simple. Easy.
                            </div>
                            <div class="widget buttons">
                                <div class="button default-white-button semi-big more-bonuses right"><span>Get more bonuses</span></div>
                                <div class="clear"></div>
                            </div>
                        </div>
                    </div>
                </div>
                <div class="clear-data"></div>
                <div class="half-sized data-float-bl">
                    <div class="account widget body">
                        <div class="account widget content">
                            <div class="account icon-button">
                                <i class="small-icon grey-plus"></i>
                            </div>
                            <div class="account widget title">
                                [$16130]
                            </div>
                            <div class="account data-table data">
                                <div class="account data-item">
                                    <div class="account data-td">
                                        <i class="semi-small-icon file"></i>
                                        <span>[$16131]</span>
                                    </div>
                                    <div class="account data-td">
                                        0 files
                                    </div>
                                    <div class="account data-td right-textalign">
                                        0 MB
                                    </div>
                                </div>
                                <div class="account data-item">
                                    <div class="account data-td">
                                        <i class="semi-small-icon folder"></i>
                                        <span>[$16132]</span>
                                    </div>
                                    <div class="account data-td">
                                        0 folders
                                    </div>
                                    <div class="account data-td right-textalign">
                                        0 MB
                                    </div>
                                </div>
                                <div class="account data-item">
                                    <div class="account data-td">
                                        <i class="semi-small-icon rubbish"></i>
                                        <span>[$168]</span>
                                    </div>
                                    <div class="account data-td">
                                        0 files
                                    </div>
                                    <div class="account data-td right-textalign">
                                        0 MB
                                    </div>
                                </div>
                                <div class="account data-item">
                                    <div class="account data-td">
                                        <i class="semi-small-icon left-arrow"></i>
                                        <span>[$5542]</span>
                                    </div>
                                    <div class="account data-td">
                                        0 folders
                                    </div>
                                    <div class="account data-td right-textalign">
                                        0 MB
                                    </div>
                                </div>
                                <div class="account data-item">
                                    <div class="account data-td">
                                        <i class="semi-small-icon right-arrow"></i>
                                        <span>[$5543]</span>
                                    </div>
                                    <div class="account data-td">
                                        0 folders
                                    </div>
                                    <div class="account data-td right-textalign">
                                        0 MB
                                    </div>
                                </div>
                                <div class="account data-item">
                                    <div class="account data-td">
                                        <i class="semi-small-icon linked"></i>
                                        <span>[$16133]</span>
                                    </div>
                                    <div class="account data-td">
                                        0 files
                                    </div>
                                    <div class="account data-td right-textalign">
                                        -
                                    </div>
                                </div>
                                <div class="account data-item">
                                    <div class="account data-td">
                                        <i class="semi-small-icon star"></i>
                                        <span>[$16134]</span>
                                    </div>
                                    <div class="account data-td">
                                        0 files
                                    </div>
                                    <div class="account data-td right-textalign">
                                        -
                                    </div>
                                </div>
                            </div>
                        </div>
                    </div>
                </div>
                <div class="clear"></div>
            </div>
        </div>
    </div>
    <div class="fm-account-overlay hidden"></div>
    <div class="toast-notification transfer download">
        <div class="toast-icon"></div>
        <div class="toast-body">
            <div class="toast-col">
                <span></span>
                <div class="toast-button">
                    [$7224]
                </div>
            </div>
            <div class="toast-col">
                <div class="toast-close-button"></div>
            </div>
        </div>
    </div>

    <div class="toast-notification transfer upload">
        <div class="toast-icon"></div>
        <div class="toast-body">
            <div class="toast-col">
                <span></span>
                <div class="toast-button">
                    [$7224]
                </div>
            </div>
            <div class="toast-col">
                <div class="toast-close-button"></div>
            </div>
        </div>
    </div>

</div><|MERGE_RESOLUTION|>--- conflicted
+++ resolved
@@ -1794,6 +1794,21 @@
                                         <div class="radio-txt">[$578]</div>
                                         <div class="clear"></div>
                                     </div>
+									
+									<div class="fm-account-header">[$16108]</div>
+									
+									<div class="account radio-buttons bottom-pad">
+			                            <div class="dbDropOnLogout radioOn" id="rad20_div">
+			                                <input type="radio" id="rad20" class="ulskip radioOn" value="1">
+			                            </div>
+			                            <div class="radio-txt">[$16109]</div>
+			                            <div class="clear"></div>
+			                            <div class="dbDropOnLogout radioOff" id="rad21_div">
+			                                <input type="radio" id="rad21" class="dbDropOnLogout radioOff" value="2"  >
+			                            </div>
+			                            <div class="radio-txt">[$16110]</div>
+			                            <div class="clear"></div>
+									</div>
 
                                     <div id="acc_use_ssl">
                                         <div class="fm-account-header">[$579]</div>
@@ -2196,7 +2211,6 @@
                         </div>
                     </div>
 
-<<<<<<< HEAD
                     <div class="account widget body storage">
                         <div class="account widget content">
                             <div class="account widget title">
@@ -2213,26 +2227,6 @@
                                         0 MB
                                     </div>
                                     <div class="clear"></div>
-=======
-                            <div class="account-bandwidth-txt" style="margin-top:25px;">
-                                [$16108]
-                            </div>
-                            <div class="dbDropOnLogout radioOn" id="rad20_div">
-                                <input type="radio" id="rad20" class="ulskip radioOn" value="1">
-                            </div>
-                            <div class="radio-txt">[$16109]</div>
-                            <div class="clear"></div>
-                            <div class="dbDropOnLogout radioOff" id="rad21_div">
-                                <input type="radio" id="rad21" class="dbDropOnLogout radioOff" value="2"  >
-                            </div>
-                            <div class="radio-txt">[$16110]</div>
-                            <div class="clear"></div>
-
-                            <div id="acc_use_ssl" style="margin-top:25px;">
-                                <div class="account-bandwidth-txt">[$579]</div>
-                                <div class="usessl radioOn" id="rad6_div">
-                                    <input type="radio" id="rad6" class="usessl radioOn" value="1">
->>>>>>> 08b8b8e2
                                 </div>
                                 <div class="account pr-item inbox">
                                     <i class="semi-small-icon down-arrow"></i>
