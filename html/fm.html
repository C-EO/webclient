<div class="context-menu sorting-menu hidden" >
    <a class="contacts-sorting-by name">[$86]</a>
    <!--<a class="contacts-sorting-by active">Status</a>-->
    <a class="contacts-sorting-by shares">[$1348]</a>
    <!--<a class="contacts-sorting-by">Recent</a>-->
    <div class="context-menu-divider"></div>
    <a class="contacts-sorting-type asc">[$6773]</a>
    <a class="contacts-sorting-type desc">[$6774]</a>
</div>

<!-- Please add/remove "left-points-position/right-points-position/top-points-position/bottom-points-position" class to activate points and set its position !-->
<div class="context-menu download hidden">
    <span class="context-menu-item download-standart-item"><span class="context-menu-icon"></span>[$5928]</span>
    <span class="context-menu-item zipdownload-item"><span class="context-menu-icon"></span>[$864]</span>
</div>
<div class="context-menu files-menu hidden">
    <div class="context-menu-section">
        <a class="context-menu-item preview-item"><span class="context-menu-icon"></span>[$1899]</a>
        <a class="context-menu-item open-item"><span class="context-menu-icon"></span>[$865]</a>
        <a class="context-menu-item properties-item"><span class="context-menu-icon"></span>[$6859]</a>
        <a class="context-menu-item add-star-item"><span class="context-menu-icon"></span>[$5871]</a>
        <a class="context-menu-item image-like-item"><span class="context-menu-icon"></span>[$5871]</a>
        <div class="context-menu-divider"></div>
    </div>
    <div class="context-menu-section">
        <a class="context-menu-item download-item contains-submenu">
            <span class="context-menu-icon"></span>[$58]...
        </a>
        <span class="context-submenu">
            <span>
                <span class="context-menu-item download-standart-item"><span class="context-menu-icon"></span>[$5928]</span>
                <span class="context-menu-item zipdownload-item"><span class="context-menu-icon"></span>[$864]</span>
            </span>
        </span>
        <a class="context-menu-item send-to-contact-item"><span class="context-menu-icon"></span>[$6860]</a>
        <a class="context-menu-item getlink-item"><span class="context-menu-icon"></span>[$59]</a>
        <a class="context-menu-item removelink-item"><span class="context-menu-icon"></span>Remove link</a>
        <a class="context-menu-item sh4r1ng-item"><span class="context-menu-icon"></span>[$60]</a>
        <a class="context-menu-item shared-folder-item"><span class="context-menu-icon"></span>[$6775]</a>
        <a class="context-menu-item permissions-item"><span class="context-menu-icon"></span>[$64]</a>
        <div class="context-menu-divider"></div>
    </div>
    <div class="context-menu-section">
        <a class="context-menu-item rename-item"><span class="context-menu-icon"></span>[$61]</a>
        <a class="context-menu-item move-item contains-submenu">
            <span class="context-menu-icon"></span>[$62]...
        </a>
        <!--submenues goes here-->
        <a class="context-menu-item copy-item"><span class="context-menu-icon"></span>[$63]</a>
        <a class="context-menu-item import-item"><span class="context-menu-icon"></span>[$236]</a>
        <a class="context-menu-item newfolder-item"><span class="context-menu-icon"></span>[$68]</a>
        <a class="context-menu-item fileupload-item"><span class="context-menu-icon"></span>[$99]</a>
        <input type="file" id="fileselect3" name="fileselect3" multiple class="hidden">
        <a class="context-menu-item folderupload-item"><span class="context-menu-icon"></span>[$98]</a>
        <input type="file" id="fileselect4" name="fileselect4" webkitdirectory multiple class="hidden" />
        <a class="context-menu-item remove-item"><span class="context-menu-icon"></span>[$83]</a>
        <a class="context-menu-item removeshare-item"><span class="context-menu-icon"></span>[$5866]</a>
        <a class="context-menu-item clearbin-item"><span class="context-menu-icon"></span>[$70]</a>
        <a class="context-menu-item addcontact-item"><span class="context-menu-icon"></span>[$71]</a>
        <a class="context-menu-item reply-item"><span class="context-menu-icon"></span>[$6861]</a>
        <a class="context-menu-item reply-to-all"><span class="context-menu-icon"></span>[$6862]</a>
        <a class="context-menu-item forward-item"><span class="context-menu-icon"></span>[$6863]</a>

        <a class="context-menu-item canceltransfer-item"><span class="context-menu-icon"></span>[$103]</a>
        <a class="context-menu-item transfer-pause"><span class="context-menu-icon"></span>[$1647]</a>
        <a class="context-menu-item transfer-play"><span class="context-menu-icon"></span>[$1649]</a>
     </div>
     <div class="context-menu-section">
        <div class="pause-item-divider hidden"></div>
        <a class="context-menu-item move-up"><span class="context-menu-icon"></span>[$6864]</a>
        <a class="context-menu-item move-down"><span class="context-menu-icon"></span>[$6865]</a>
        <a class="context-menu-item transfer-clear"><span class="context-menu-icon"></span>[$103]</a>
    </div>
    <a class="context-menu-item select-all"><span class="context-menu-icon"></span>[$5550]</a>

</div>

<div class="main-blur-block">
    <div id="topmenu"></div>
    <div class="fm-main notifications hidden">
        <div class="nw-fm-left-icons-panel">
            <div class="nw-fm-left-icon folder-link">
                <div class="nw-fm-left-border"></div>
                <div class="nw-fm-left-tooltip">[$808]</div>
            </div>
            <div class="nw-fm-left-icon cloud-drive">
                <div class="nw-fm-left-border"></div>
                <div class="nw-fm-left-tooltip">[$164]</div>
            </div>
            <div class="nw-fm-left-icon inbox">
                <div class="nw-fm-left-border"></div>
                <div class="nw-fm-left-tooltip">[$166]</div>
            </div>
            <div class="nw-fm-left-icon shared-with-me">
                <div class="nw-fm-left-border"></div>
                <div class="nw-fm-left-tooltip">[$5589]</div>
            </div>
            <div class="nw-fm-left-icon contacts">
                <div class="nw-fm-left-border"></div>
                <div class="nw-fm-left-tooltip">[$950]</div>
            </div>
            <div class="nw-fm-left-icon conversations">
                <div class="nw-fm-left-border"></div>
                <div class="new-messages-indicator hidden">2</div>
                <div class="nw-fm-left-tooltip">[$5902]</div>
            </div>

            <!-- Please add "filled" classname if user have deleted items !-->
            <div class="nw-fm-left-icon rubbish-bin"><div class="nw-fm-left-border"></div><div class="nw-fm-left-tooltip">[$168]</div><div class="rubbish-bin-icon"></div></div>
            <div class="nw-fm-left-icon settings"><div class="nw-fm-left-border"></div><div class="nw-fm-left-tooltip">[$569]</div><div class="settings-icon"></div></div>
            <div class="nw-fm-left-icon transfers">
            	<div class="nw-fm-left-border file-transfer-icon"></div>
                <div class="nw-fm-left-tooltip">[$104]</div>
                <div class="nw-fm-percentage download">
                    <ul>
                      <li class="nw-fm-chart0 right-c"><p><span></span></p></li>
                      <li class="nw-fm-chart0 left-c"><p><span></span></p></li>
                    </ul>
                    <div class="transfer-bar-overlay"></div>
                </div>
                  
                <div class="nw-fm-percentage upload">
                    <ul>
                      <li class="nw-fm-chart0 right-c"><p><span></span></p></li>
                      <li class="nw-fm-chart0 left-c"><p><span></span></p></li>
                    </ul>
                    <div class="transfer-bar-overlay"><div></div></div>
                </div>
            </div>
            
        </div>

        <div class="new-notifications-bg"></div>
        <div class="new-notifications-scroll">
            <div class="new-notification-icon"></div>
            <div class="new-notification-txt-bl">
                <div class="new-notification-txt">[$862]</div>
            </div>
            <div class="new-notification-pad">
            </div>
        </div>
    </div>
    <div class="fm-main default">
        <div class="nw-fm-left-icons-panel">
            <div class="nw-fm-left-icon folder-link">
                <div class="nw-fm-left-border"></div>
                <div class="nw-fm-left-tooltip">[$808]</div>
            </div>
            <div class="nw-fm-left-icon cloud-drive active">
                <div class="nw-fm-left-border"></div>
                <div class="nw-fm-left-tooltip">[$1687]</div>
            </div>
            <div class="nw-fm-left-icon inbox">
                <div class="nw-fm-left-border"></div>
                <div class="nw-fm-left-tooltip">[$949]</div>
            </div>
            <div class="nw-fm-left-icon shared-with-me">
                <div class="nw-fm-left-border"></div>
                <div class="nw-fm-left-tooltip">[$5589]</div>
            </div>
            <div class="nw-fm-left-icon contacts">
                <div class="nw-fm-left-border"></div>
                <div class="nw-fm-left-tooltip">[$165]</div>
            </div>
            <div class="nw-fm-left-icon conversations">
                <div class="nw-fm-left-border"></div>
                <div class="new-messages-indicator hidden">2</div>
                <div class="nw-fm-left-tooltip">[$5902]</div>
                <div class="beta-text"></div>
            </div>
            <!-- Please add "filled" classname if user have deleted items !-->
            <div class="nw-fm-left-icon rubbish-bin"><div class="nw-fm-left-border"></div><div class="nw-fm-left-tooltip">[$168]</div><div class="rubbish-bin-icon"></div></div>
            <div class="nw-fm-left-icon settings"><div class="nw-fm-left-border"></div><div class="nw-fm-left-tooltip">[$569]</div><div class="settings-icon"></div></div>
            <div class="nw-fm-left-icon transfers">
            	<div class="nw-fm-left-border file-transfer-icon"></div>
                <div class="nw-fm-left-tooltip">[$104]</div>
                <div class="nw-fm-percentage download">
                    <ul>
                      <li class="nw-fm-chart0 right-c"><p><span></span></p></li>
                      <li class="nw-fm-chart0 left-c"><p><span></span></p></li>
                    </ul>
                    <div class="transfer-bar-overlay"></div>
                </div>
                  
                <div class="nw-fm-percentage upload">
                    <ul>
                      <li class="nw-fm-chart0 right-c"><p><span></span></p></li>
                      <li class="nw-fm-chart0 left-c"><p><span></span></p></li>
                    </ul>
                    <div class="transfer-bar-overlay"><div></div></div>
                </div>
            </div>
            
        </div>

        <div class="section conversations">
        </div>

        <div class="fm-left-panel">
            <div class="left-pane-drag-handle"></div>

            <!--Sorting menu for each section. !-->
            <div class="nw-sorting-menu hidden">
                <div class="context-menu-section">
                    <div class="sorting-menu-arrow"></div>
                    <div data-by="name" class="sorting-menu-item active">[$86]</div>
                    <div data-by="status" class="sorting-menu-item">[$89]</div>
                    <div data-by="last-interaction" class="sorting-menu-item">[$5904]</div>
                    <div class="sorting-item-divider"></div>
                </div>
                <div class="context-menu-section">
                    <div class="sorting-menu-item active" data-dir="1">[$6773]</div>
                    <div class="sorting-menu-item" data-dir="-1">[$6774]</div>
                </div>
            </div>

            <div class="fm-start-chat-dropdown hidden">
              <div class="fm-start-chat-arrow"></div>
              <div class="fm-chat-popup-button start-chat">[$5885]</div>
              <div class="fm-chat-popup-button start-audio">[$5896]</div>
              <div class="fm-chat-popup-button start-video">[$5897]</div>
            </div>

            <!-- Please add one of necessary classname: "folder-link"/"cloud-drive"/"shared-with-me"/"contacts"/"conversations"/"rubbish-bin" !-->
            <div class="fm-left-menu cloud-drive">
                <div class="nw-fm-tree-header folder-link">
                    <input type="text" value="[$808]" placeholder="[$808]" />
                    <div class="nw-fm-search-icon"></div>
                </div>
                <div class="nw-fm-tree-header cloud-drive">
                    <input type="text" value="[$164]" placeholder="[$164]" />
                    <div class="nw-fm-search-icon"></div>
                </div>
                <div class="nw-fm-tree-header inbox">
                    <input type="text" value="[$166]" placeholder="[$166]" />
                    <div class="nw-fm-search-icon"></div>
                </div>
                <div class="nw-fm-tree-header shared-with-me">
                    <input type="text" value="[$5589]" placeholder="[$5589]" />
                    <div class="nw-fm-search-icon"></div>
                </div>
                <div class="nw-fm-tree-header contacts">
                    <input type="text" value="[$165]" placeholder="[$165]" />
                    <div class="nw-fm-search-icon"></div>
                </div>
                <div class="nw-fm-tree-header rubbish-bin">
                    <input type="text" value="[$168]" placeholder="[$168]" />
                    <div class="nw-fm-search-icon"></div>
                </div>
            </div>
            <div class="fm-tree-panel">

<div class="nw-tree-panel-header">
       <span>[$5916]</span>
       <div class="nw-tree-panel-arrows"></div>
</div>
<div class="content-panel cloud-drive active">
</div>
<div class="content-panel folder-link">
</div>
<div class="content-panel inbox">
</div>
<div class="content-panel shared-with-me">
    <ul>
        <li>
                       <span class="nw-fm-tree-item contains-folders">
                          <span class="nw-fm-arrow-icon"></span>
                          <span class="nw-fm-tree-folder">Folder1</span>
                       </span>

            <ul>
                <li>
                           <span class="nw-fm-tree-item">
                              <span class="nw-fm-arrow-icon"></span>
                              <span class="nw-fm-tree-folder">Folder1 Subfolder1</span>
                           </span>
                </li>
            </ul>
        </li>
        <li>
                       <span class="nw-fm-tree-item">
                          <span class="nw-fm-arrow-icon"></span>
                          <span class="nw-fm-tree-folder">Folder2</span>
                       </span>
        </li>
        <li>
                       <span class="nw-fm-tree-item contains-folders">
                          <span class="nw-fm-arrow-icon"></span>
                          <span class="nw-fm-tree-folder">Folder3</span>
                       </span>
            <ul>
                <li>
                           <span class="nw-fm-tree-item">
                              <span class="nw-fm-arrow-icon"></span>
                              <span class="nw-fm-tree-folder">Folder3 Subfolder1</span>
                           </span>
                </li>
                <li>
                           <span class="nw-fm-tree-item contains-folders">
                              <span class="nw-fm-arrow-icon"></span>
                              <span class="nw-fm-tree-folder">Folder3 Subfolder2</span>
                           </span>
                    <ul>
                        <li>
                            <span class="nw-fm-tree-item contains-folders">
                                <span class="nw-fm-arrow-icon"></span>
                                <span class="nw-fm-tree-folder">Folder1</span>
                            </span>
                            <ul>
                                <li>
                                    <span class="nw-fm-tree-item">
                                        <span class="nw-fm-arrow-icon"></span>
                                        <span class="nw-fm-tree-folder">Folder1 Subfolder1</span>
                                    </span>
                                </li>
                            </ul>
                        </li>
                        <li>
                            <span class="nw-fm-tree-item">
                                <span class="nw-fm-arrow-icon"></span>
                                <span class="nw-fm-tree-folder">Folder2</span>
                            </span>
                        </li>
                        <li>
                            <span class="nw-fm-tree-item contains-folders">
                                <span class="nw-fm-arrow-icon"></span>
                                <span class="nw-fm-tree-folder">Folder3</span>
                            </span>
                            <ul>
                                <li>
                                    <span class="nw-fm-tree-item">
                                        <span class="nw-fm-arrow-icon"></span>
                                        <span class="nw-fm-tree-folder">Folder3 Subfolder1</span>
                                    </span>
                                </li>
                                <li>
                                    <span class="nw-fm-tree-item contains-folders">
                                        <span class="nw-fm-arrow-icon"></span>
                                        <span class="nw-fm-tree-folder">Folder3 Subfolder2</span>
                                    </span>
                                    <ul>
                                        <li>
                                            <span class="nw-fm-tree-item">
                                                <span class="nw-fm-arrow-icon"></span>
                                                <span class="nw-fm-tree-folder">Folder3 Subfolder2 SubSubfolder1</span>
                                            </span>
                                        </li>
                                        <li>
                                            <span class="nw-fm-tree-item">
                                                <span class="nw-fm-arrow-icon"></span>
                                                <span class="nw-fm-tree-folder">Folder3 Subfolder2 SubSubfolder2</span>
                                            </span>
                                        </li>
                                        <li>
                                            <span class="nw-fm-tree-item">
                                                <span class="nw-fm-arrow-icon"></span>
                                                <span class="nw-fm-tree-folder">Folder3 Subfolder2 SubSubfolder3</span>
                                            </span>
                                        </li>
                                        <li>
                                            <span class="nw-fm-tree-item">
                                                <span class="nw-fm-arrow-icon"></span>
                                                <span class="nw-fm-tree-folder">Folder3 Subfolder2 SubSubfolder4</span>
                                            </span>
                                        </li>
                                    </ul>
                                </li>
                            </ul>
                        </li>
                        <li>
                            <span class="nw-fm-tree-item">
                                <span class="nw-fm-arrow-icon"></span>
                                <span class="nw-fm-tree-folder">Backups</span>
                            </span>
                        </li>
                    </ul>
                </li>
           </ul>
        </li>
     </ul>
</div>

                <div class="content-panel contacts">
                    <!-- Please set any status class "online"/"away"/"busy"/"offline" !-->
                    <!-- Please set "selected" class to select contact !-->
                    <div class="nw-contact-item offline">
                        <div class="nw-contact-status"></div>
                        <div class="nw-contact-avatar">
                            <img alt="" src="{staticpath}images/mega/default-small-avatar.png" />
                        </div>
                        <div class="nw-contact-name">
                            Andrei.d
                        </div>
                    </div>
                    <div class="nw-contact-item busy">
                        <div class="nw-contact-status"></div>
                        <div class="nw-contact-avatar">
                            <img alt="" src="{staticpath}images/mega/default-small-avatar.png" />
                        </div>
                        <div class="nw-contact-name">
                            Bram van der Kolk
                        </div>
                    </div>
                    <div class="nw-contact-item away">
                        <div class="nw-contact-status"></div>
                        <div class="nw-contact-avatar">
                            <img alt="" src="{staticpath}images/mega/default-small-avatar.png" />
                        </div>
                        <div class="nw-contact-name">
                            Eduardo
                        </div>
                    </div>
                    <div class="nw-contact-item online">
                        <div class="nw-contact-status"></div>
                        <div class="nw-contact-avatar">
                            <img alt="" src="{staticpath}images/mega/default-small-avatar.png" />
                        </div>
                        <div class="nw-contact-name">
                            Cesar Rodas
                        </div>
                    </div>

                </div>

<<<<<<< HEAD
=======
                    </div>
                    <div class="nw-conversations-header call-started hidden">[$6866]</div>
                    <div class="nw-conversations-item current-calling hidden">
                        <div class="nw-contact-status"></div>
                        <div class="chat-cancel-icon"></div>
                        <div class="chat-time-txt"></div>
                        <div class="nw-conversations-name"></div>
                    </div>
                </div>
>>>>>>> d708c9bc
                <div class="content-panel rubbish-bin">
                    <ul>
                        <li>
                            <span class="nw-fm-tree-item contains-folders">
                                <span class="nw-fm-arrow-icon"></span>
                                <span class="nw-fm-tree-folder">Folder1</span>
                            </span>
                            <ul>
                                <li>
                                    <span class="nw-fm-tree-item">
                                        <span class="nw-fm-arrow-icon"></span>
                                        <span class="nw-fm-tree-folder">Folder1 Subfolder1</span>
                                    </span>
                                </li>
                            </ul>
                        </li>
                        <li>
                            <span class="nw-fm-tree-item">
                                <span class="nw-fm-arrow-icon"></span>
                                <span class="nw-fm-tree-folder">Folder2</span>
                            </span>
                        </li>
                        <li>
                            <span class="nw-fm-tree-item contains-folders">
                                <span class="nw-fm-arrow-icon"></span>
                                <span class="nw-fm-tree-folder">Folder3</span>
                            </span>
                            <ul>
                                <li>
                                    <span class="nw-fm-tree-item">
                                        <span class="nw-fm-arrow-icon"></span>
                                        <span class="nw-fm-tree-folder">Folder3 Subfolder1</span>
                                    </span>
                                </li>
                                <li>
                                    <span class="nw-fm-tree-item contains-folders">
                                        <span class="nw-fm-arrow-icon"></span>
                                        <span class="nw-fm-tree-folder">Folder3 Subfolder2</span>
                                    </span>
                                    <ul>
                                        <li>
                                            <span class="nw-fm-tree-item">
                                                <span class="nw-fm-arrow-icon"></span>
                                                <span class="nw-fm-tree-folder">Folder3 Subfolder2 SubSubfolder1</span>
                                            </span>
                                        </li>
                                        <li>
                                            <span class="nw-fm-tree-item">
                                                <span class="nw-fm-arrow-icon"></span>
                                                <span class="nw-fm-tree-folder">Folder3 Subfolder2 SubSubfolder2</span>
                                            </span>
                                        </li>
                                        <li>
                                            <span class="nw-fm-tree-item">
                                                <span class="nw-fm-arrow-icon"></span>
                                                <span class="nw-fm-tree-folder">Folder3 Subfolder2 SubSubfolder3</span>
                                            </span>
                                        </li>
                                        <li>
                                            <span class="nw-fm-tree-item">
                                                <span class="nw-fm-arrow-icon"></span>
                                                <span class="nw-fm-tree-folder">Folder3 Subfolder2 SubSubfolder4</span>
                                            </span>
                                        </li>
                                    </ul>
                                </li>
                            </ul>
                        </li>
                        <li>
                            <span class="nw-fm-tree-item">
                                <span class="nw-fm-arrow-icon"></span>
                                <span class="nw-fm-tree-folder">[$6867]</span>
                            </span>
                        </li>
                    </ul>
                </div>
            </div>


            <div class="fm-received-requests"><span></span>[$5900]</div>
            <div class="fm-contact-requests"><span></span>[$5901]</div>


        </div>

        <div class="fm-right-files-block">



            <div class="fm-right-header fm hidden">

                <a class="fm-back-button"></a>
                <div class="fm-breadcrumbs-block">
                    <a class="fm-breadcrumbs contacts contains-directories has-next-button hidden">
                        <span class="right-arrow-bg">
                            <span>[$165]</span>
                        </span>
                    </a>
                    <a class="fm-breadcrumbs received-requests contains-directories hidden">
                        <span class="right-arrow-bg ui-draggable">
                            <span>[$5863]</span>
                        </span>
                    </a>
                    <a class="fm-breadcrumbs sent-requests contains-directories hidden">
                        <span class="left-arrow-bg ui-draggable">
                            <span>[$5862]</span>
                        </span>
                    </a>
                    <div class="clear"></div>
                </div>

                <!-- Please add "inactive" to "fm-files-view-icon" classname if buttons couldn't be clicked !-->
                <a class="fm-files-view-icon block-view"></a>
                <a class="fm-files-view-icon listing-view active"></a>

                <div class="fm-folder-upload">
                    <span>[$98]</span>
                    <input type="file" id="fileselect2" webkitdirectory multiple />
                </div>

                <div class="fm-file-upload">
                    <span>[$99]</span>
                    <input type="file" id="fileselect1" multiple />
                </div>

                <div class="fm-new-folder">
                    <div class="create-folder-arrow"></div>
                    <span>[$68]</span>
                </div>
                <div class="create-new-folder hidden">
                    <div class="create-folder-pad">
                        <div class="create-folder-size-icon full-size"></div>
                        <div class="create-folder-input-bl">
                            <input type="text" value="[$157]" placeholder="[$157]" autofocus="autofocus"/>
                        </div>
                        <a class="create-folder-button"><span>[$455]</span></a>
                        <div class="clear"></div>
                        <div class="create-folder-bottom">
                            <div class="create-folder-button"><span>[$455]</span></div>
                            <div class="create-folder-button-cancel popup"><span>[$82]</span></div>
                            <div class="clear"></div>
                        </div>
                    </div>
                    <div class="create-folder-loader hidden">
                        <div class="cr-fountaing">
                            <div class="fountaing-circle cr-fountaing_1"></div>
                            <div class="fountaing-circle cr-fountaing_2"></div>
                            <div class="fountaing-circle cr-fountaing_3"></div>
                            <div class="fountaing-circle cr-fountaing_4"></div>
                            <div class="fountaing-circle cr-fountaing_5"></div>
                            <div class="fountaing-circle cr-fountaing_6"></div>
                            <div class="fountaing-circle cr-fountaing_7"></div>
                            <div class="fountaing-circle cr-fountaing_8"></div>
                        </div>
                    </div>
                </div>


                <div class="fm-add-user hidden">
                    <div class="add-user-popup-arrow"></div>
                    <span>[$101]</span>
                </div>

                <div class="fm-clearbin-button hidden">
                    <span>[$70]</span>
                </div>

                <div class="fm-import-to-cloudrive hidden">
                    <span>[$1595]</span>
                </div>

                <div class="fm-download-as-zip hidden">
                    <span>[$864]</span>
                </div>

                <div class="search-files-result hidden">
                    <span><span class="search-number">12</span> [$1392]</span>
                    <div class="clear"></div>
                </div>
                <div class="search-messages-result last-button hidden">
                    <span>[$6868]</span>
                    <span class="search-number">5</span>
                    <div class="clear"></div>
                </div>

                <div class="clear"></div>
            </div>


            <div class="fm-empty-cloud hidden">
                <div class="fm-empty-pad">
                    <div class="fm-empty-cloud-bg"></div>
                    <div class="fm-empty-cloud-txt">[$1343]</div>
                    <div class="fm-not-logged-text">
                        <div class="fm-not-logged-description">
                            Login or create an account to <span class="red">get 50GB FREE</span> and access them from all your devices.
                        </div>
                        <div class="fm-not-logged-button login">
                            <span>[$193]</span>
                        </div>
                        <div class="fm-not-logged-button create-account">
                            <span>[$5582]</span>
                        </div>
                    </div>
                </div>
            </div>
            <div class="fm-empty-folder hidden">
                <div class="fm-empty-pad">
                    <div class="fm-empty-folder-bg"></div>
                    <div class="fm-empty-cloud-txt">[$782]</div>
                </div>
            </div>
            <div class="fm-empty-folder-link hidden">
                <div class="fm-empty-pad">
                    <div class="fm-empty-folder-link-bg"></div>
                    <div class="fm-empty-cloud-txt">[$782]</div>
                </div>
            </div>
            <div class="fm-invalid-folder hidden">
                <div class="fm-empty-pad">
                    <div class="fm-invalid-folder-bg"></div>
                    <div class="fm-empty-cloud-txt">[$6869]</div>
                    <div class="fm-empty-description">
                        The folder you are trying to access does not exist.
                    </div>
                </div>
            </div>
            <div class="fm-empty-search hidden">
                <div class="fm-empty-pad">
                    <div class="fm-empty-search-bg"></div>
                    <div class="fm-empty-cloud-txt">[$978]</div>
                </div>
                <div class="empty-search-bottom-menu">
                    <div class="empty-search-bg"></div>
                </div>
            </div>
            <div class="fm-empty-trashbin hidden">
                <div class="fm-empty-pad">
                    <div class="fm-empty-trashbin-bg"></div>
                    <div class="fm-empty-cloud-txt">[$5599]</div>
                </div>
            </div>
            <div class="fm-empty-contacts hidden">
                <div class="fm-empty-pad">
                    <div class="fm-empty-contacts-bg"></div>
                    <div class="fm-empty-cloud-txt">[$5737]</div>
                    <div class="fm-empty-description">
                        Worry not! You can easily add new contacts by email or import existing contacts from other services.
                    </div>
                    <div class="fm-empty-button">
                        [$71]...
                    </div>
                    <div class="fm-not-logged-text">
                        <div class="fm-not-logged-description">
                            Login or create an account to <span class="red">get 50GB FREE</span> and connect with your friends and coworkers.
                        </div>
                        <div class="fm-not-logged-button login">
                            Login
                        </div>
                        <div class="fm-not-logged-button create-account">
                            Create account
                        </div>
                    </div>
                </div>
            </div>
<<<<<<< HEAD

=======
            <div class="fm-empty-messages hidden">
                <div class="fm-empty-pad">
                    <div class="fm-empty-messages-bg"></div>
                    <div class="fm-empty-cloud-txt">[$6870]</div>
                    <div class="fm-not-logged-text">
                        <div class="fm-not-logged-description">
                            Login or create an account to <span class="red">get 50GB FREE</span> and get messages from your friends and coworkers.
                        </div>
                        <div class="fm-not-logged-button login">
                            Login
                        </div>
                        <div class="fm-not-logged-button create-account">
                            Create account
                        </div>
                    </div>
                </div>
            </div>
>>>>>>> d708c9bc

            <div class="fm-empty-incoming hidden">
                <div class="fm-empty-pad">
                    <div class="fm-empty-incoming-bg"></div>
                    <div class="fm-empty-cloud-txt">[$6871]</div>
                    <div class="fm-not-logged-text">
                        <div class="fm-not-logged-description">
                            Login or create an account to <span class="red">get 50GB FREE</span> and receive files from your contacts.
                        </div>
                        <div class="fm-not-logged-button login">
                            Login
                        </div>
                        <div class="fm-not-logged-button create-account">
                            Create account
                        </div>
                    </div>
                </div>
            </div>
<<<<<<< HEAD

=======
            <div class="fm-empty-conversations hidden">
                <div class="fm-empty-pad">
                    <div class="fm-empty-conversations-bg"></div>
                    <div class="fm-empty-cloud-txt">[$6772]</div>
                    <div class="fm-not-logged-text">
                        <div class="fm-not-logged-description">
                            Login or create an account to <span class="red">get 50GB FREE</span> and speak with your friends and coworkers.
                        </div>
                        <div class="fm-not-logged-button login">
                            Login
                        </div>
                        <div class="fm-not-logged-button create-account">
                            Create account
                        </div>
                    </div>
                </div>
            </div>
>>>>>>> d708c9bc


            <div class="files-grid-view fm hidden">
                <table width="100%" border="0" cellspacing="0" cellpadding="0" class="grid-table-header">
                    <tr>
                        <th class="grid-first-th" ><span class="grid-header-star"></span></th>
                        <th><div class="arrow name asc">[$86]</div></th>
                        <th><div class="arrow size">[$87]</div></th>
                        <th><div class="arrow type">[$93]</div></th>
                        <th><div class="arrow date">[$896]</div></th>
                        <th class="grid-url-header"></th>
                    </tr>
                </table>
                <div class="grid-scrolling-table">
                    <table width="100%" border="0" cellspacing="0" cellpadding="0" class="grid-table fm">
                        <tr class="clone-of-header">
                            <th class="grid-first-th"><span class="grid-header-star"></span></th>
                            <th></th>
                            <th></th>
                            <th></th>
                            <th></th>
                            <th class="grid-sixth-th grid-url-header">URL</th>
                        </tr>
                    </table>
                </div>
                <div class="search-bottom-menu">
                    <div class="search-path-icon cloud-drive"></div>
                    <div class="search-path-txt">
                        Cloud Drive
                    </div>
                    <div class="search-path-arrow"></div>
                    <div class="search-path-icon folder"></div>
                    <div class="search-path-txt">
                        Folder
                    </div>
                    <div class="search-path-arrow"></div>
                    <div class="search-path-icon text">
                    </div>
                    <div class="search-path-txt">
                        Cloud Drive
                    </div>
                    <div class="clear"></div>
                </div>
            </div>


            <div class="fm-blocks-view fm hidden">
                <div class="file-block-scrolling">
                    <div class="clear"></div>
                </div>
                <div class="search-bottom-menu">
                    <div class="search-path-icon cloud-drive"></div>
                    <div class="search-path-txt">
                        Cloud Drive
                    </div>
                    <div class="search-path-arrow"></div>
                    <div class="search-path-icon folder"></div>
                    <div class="search-path-txt">
                        Folder
                    </div>
                    <div class="search-path-arrow"></div>
                    <div class="search-path-icon text">
                    </div>
                    <div class="search-path-txt">
                        Cloud Drive
                    </div>
                    <div class="clear"></div>
                </div>
            </div>


            <div class="files-grid-view contacts-view hidden">
                <table width="100%" border="0" cellspacing="0" cellpadding="0" class="grid-table-header">
                    <tr>
                        <th><div class="arrow name desc">[$86]</div></th>
                    <th><div class="arrow status">[$89]</div></th>
                    <th><div class="arrow interaction">[$5904]</div></th>
                    </tr>
                </table>
                <div class="grid-scrolling-table contacts">
                    <table width="100%" border="0" cellspacing="0" cellpadding="0" class="grid-table contacts">
                    </table>
                </div>
            </div>


            <div class="fm-blocks-view contacts-view hidden">
                <div class="contacts-blocks-scrolling">
                </div>
            </div>

            <!-- Contact requests grid, received requests !-->
            <div class="contact-requests-grid hidden">
                <table width="100%" border="0" cellspacing="0" cellpadding="0" class="grid-table-header contact-requests">
                    <tr>
                        <th><div class="name arrow desc">[$86]</div></th>
                    <th><div class="content arrow">[$982]</div></th>
                    <th></th>
                    </tr>
                </table>
                <div class="grid-scrolling-table ipc">
                    <table width="100%" border="0" cellspacing="0" cellpadding="0" class="grid-table contact-requests">
                    </table>
                </div>
            </div>

            <!-- Sent requests grid !-->
            <div class="sent-requests-grid hidden">
                <table width="100%" border="0" cellspacing="0" cellpadding="0" class="grid-table-header sent-requests">
                    <tr>
                        <th><div class="name arrow desc">[$86]</div></th>
                    </tr>
                </table>
                <div class="grid-scrolling-table opc">
                    <table width="100%" border="0" cellspacing="0" cellpadding="0" class="grid-table sent-requests">
                    </table>
                </div>
            </div>


            <div class="shared-grid-view hidden">
                <table width="100%" border="0" cellspacing="0" cellpadding="0" class="grid-table-header">
                    <tr>
                        <th class="grid-first-th"><span class="grid-header-star"></span></th>
                        <th><div class="arrow name desc">[$86]</div></th>
                        <th><div class="arrow owner">[$5905]</div></th>
                        <th><div class="arrow access">[$5906]</div></th>
                    </tr>
                </table>

                <div class="grid-scrolling-table">
                    <table width="100%" border="0" cellspacing="0" cellpadding="0" class="grid-table shared-with-me">
                    </table>
                </div>
            </div>

            <div class="shared-blocks-view hidden">
                <div class="shared-blocks-scrolling">
                </div>
            </div>


            <div class="contacts-details-block hidden">
                <div class="contact-top-details">

                    <div class="nw-contact-block-avatar">
                        A
                    </div>
                    <div class="contact-fingerprint-block">
                        <div class="contact-fingerprint-title">[$6872]</div>
                        <div class="contact-fingerprint-txt">
                            <span>QH7XF</span>
                            <span>QH7XF</span>
                            <span>QH7XF</span>
                            <span>QH7XF</span>
                        </div>
                        <div class="contact-fingerprint-txt">
                            <span>QH7XF</span>
                            <span>QH7XF</span>
                            <span>QH7XF</span>
                            <span>QH7XF</span>
                        </div>
                        <div class="fm-verify">
                            <span>[$1960]</span>
                        </div>
                        <div class="fm-reset-stored-fingerprint">
                            <span>Reset</span>
                        </div>
                        <div class="fm-question">
                          <span></span>
                        </div>
                        <div class="clear"></div>
                    </div>

                    <div class="contact-details-pad">
                        <div class="contact-details-user-name">Andrei.d</div>
                        <a href="" class="grid-url-arrow"><span></span></a>
                        <div class="clear"></div>
                        <div class="contact-details-email">ad@mega.nz</div>
                        <div class="onlinestatus away">
                            <div class="nw-contact-status"></div>
                            <div class="fm-chat-user-status">Away</div>
                            <div class="clear"></div>
                        </div>
                        <div class="fm-start-conversation">
                            <span>[$5885]</span>
                        </div>

                        <!-- Remove hidden class when P2P file sharing is ready -->
                        <div class="fm-send-files hidden">
                            <span class="fm-chatbutton-arrow">[$6834]</span>
                        </div>

                        <div class="fm-share-folders">
                            <a href="#fm">
                                <span>[$6775]</span>
                            </a>
                        </div>

                        <div class="clear"></div>
                    </div>
                    <div class="clear"></div>

                    <!-- Please add "hidden" class if there is no shared folders !-->
                    <div class="contact-share-notification hidden">
                    </div>

                </div>

                <div class="fm-empty-incoming contact-details-view hidden">
                    <div class="fm-empty-pad">
                        <div class="fm-empty-incoming-bg"></div>
                        <div class="fm-empty-cloud-txt">[$6787]</div>
                    </div>
                </div>

                <div class="files-grid-view contact-details-view hidden">

                    <table width="100%" border="0" cellspacing="0" cellpadding="0" class="grid-table-header">
                        <tbody>
                            <tr>
                                <th class="grid-first-th" style="width: 30px;"><span class="grid-header-star"></span></th>
                                <th><div class="arrow name desc">[$86]</div></th>
                                <th style="width: 270px;"><div class="arrow type">[$5906]</div></th>
                            </tr>
                        </tbody>
                    </table>

                    <div class="grid-scrolling-table">
                        <table width="100%" border="0" cellspacing="0" cellpadding="0" class="grid-table shared-with-me">
                        </table>
                    </div>
                </div>

                <div class="fm-blocks-view contact-details-view hidden">
                    <div class="file-block-scrolling">
                    </div>
                </div></div>
        </div>

        <div class="fm-transfers-block">
             <div class="fm-tranfers-header">
              <div class="transfer-panel-title">
                [$104]
              </div>
              <div class="transfer-clear-completed disabled"><span>[$6992]</span></div>
              <div class="transfer-clear-all-icon disabled"><span>[$6991]</span></div>
              <div class="transfer-pause-icon disabled"><span>[$6993]</span></div>
              <div class="clear"></div>
              
             </div>
             <div class="tranfer-table">
                <div class="transfer-panel-empty-txt">
                	<div class="fm-empty-transfers-bg"></div>
                    <div class="fm-empty-cloud-txt">[$6089]</div>
                </div>
                <table width="100%" border="0" cellspacing="0" cellpadding="0" class="transfer-table-header">
                    <tr>
                        <th><span></span></th>
                        <th>[$86]</th>
                        <th>ETA</th>
                        <th>[$87]</th>
                        <th>[$93]</th>
                        <th>[$89]</th>
                        <th class="grid-url-header"></th>
                        <th></th>
                    </tr>
                </table>
                <div class="transfer-scrolling-table">
                    <table width="100%" height="100%" border="0" cellspacing="0" cellpadding="0" class="transfer-table">
                        <tr class="clone-of-header">
                            <th width="230"></th>
                            <th></th>
                            <th width="96"></th>
                            <th width="96"></th>
                            <th></th>
                            <th width="192"></th>
                            <th width="64" class="grid-url-field"></th>
                            <th width="0"></th>
                        </tr>
                    </table>
                </div>
            </div>
        </div>


        <div class="fm-right-account-block">
            <div class="fm-account-top">
                <div class="fm-account-top-title">
                </div>
                <div class="fm-account-button fm-account-overview-button active">
                    <span>[$983]</span>
                </div>
                <div class="fm-account-button fm-account-profile-button">
                    <span>[$984]</span>
                </div>
                <div class="fm-account-button fm-account-history-button">
                    <span>[$985]</span>
                </div>
                <div class="fm-account-button fm-account-settings-button">
                    <span>[$823]</span>
                </div>
                <div class="fm-account-button fm-account-reseller-button hidden">
                    <span>[$6873]</span>
                </div>
            </div>


            <div class="fm-account-save-block hidden">
                <div class="fm-account-save"><span>[$776]</span></div>
                <div class="fm-account-cancel"><span>[$82]</span></div>
                <div class="clear"></div>
            </div>

            <div class="fm-account-main">

                <div class="fm-account-overview fm-account-sections">
                    <div class="fm-account-blocks">
                        <div class="fm-account-header">[$427]:</div>
                        <div class="fm-account-avatar test123">
                            <img alt="" src="" />
                        </div>
                        <div class="fm-account-info-block">
                            <div class="membership-big-txt name"></div>
                            <div class="membership-big-txt email"></div>
                            <div class="membership-medium-txt red-bg editprofile">[$986]</div>
                            <div class="membership-medium-txt gray-bg cancel-account">[$6181]</div>
                            <div class="clear"></div>
                        </div>
                    </div>

                    <div class="fm-account-blocks storage">
                      <div class="fm-account-header">[$799]:</div>
                      <div class="nw-fm-progress-border">
                        <div class="nw-fm-percentage empty">
                          <ul>
                            <li class="nw-fm-chart3 right-c"><p><span></span></p></li>
                            <li class="nw-fm-chart3 left-c"><p><span></span></p></li>
                            <li class="nw-fm-chart2 right-c"><p><span></span></p></li>
                            <li class="nw-fm-chart2 left-c"><p><span></span></p></li>
                            <li class="nw-fm-chart1 right-c"><p><span></span></p></li>
                            <li class="nw-fm-chart1 left-c"><p><span></span></p></li>
                            <li class="nw-fm-chart0 right-c"><p><span></span></p></li>
                            <li class="nw-fm-chart0 left-c"><p><span></span></p></li>
                          </ul>
                        </div>
                        <div class="nw-fm-percents">
                          <div class="nw-fm-percents-wrapper"> <span class="pecents-txt">0</span><span class="gb-txt">GB</span> </div>
                        </div>
                      </div>
                      <div class="nw-fm-bar-info">
                       <div class="fm-full-sized-block">
                        <div class="fm-half-sized-block">
                          <div class="fm-bar-info-txt">
                            <div class="fm-bar-color bar-color0"></div>
                            <span class="fm-bar-title">[$164]</span> <span class="fm-bar-size cloud-drive">0 GB</span>
                          </div>
                          <div class="fm-bar-info-txt">
                            <div class="fm-bar-color bar-color1"></div>
                            <span class="fm-bar-title">[$168]</span> <span class="fm-bar-size rubbish-bin">0 GB</span>
                          </div>
                          <div class="fm-bar-info-txt">
                            <div class="fm-bar-color bar-color2"></div>
                            <span class="fm-bar-title">[$5542]</span> <span class="fm-bar-size incoming-shares">0 MB</span>
                          </div>
                        </div>

                        <div class="fm-half-sized-block">
                          <div class="fm-bar-info-txt">
                            <div class="fm-bar-color bar-color3"></div>
                            <span class="fm-bar-title">[$166]</span> <span class="fm-bar-size inbox">0 GB</span>
                          </div>
                          <div class="fm-bar-info-txt">
                            <div class="fm-bar-color bar-color4"></div>
                            <span class="fm-bar-title used-info">[$5775]</span> <span class="fm-bar-size used">0 GB</span>
                          </div>
                          <div class="fm-bar-info-txt">
                            <div class="fm-bar-color bar-color5"></div>
                            <span class="fm-bar-title">[$1352]</span> <span class="fm-bar-size available">0 GB</span>
                          </div>
                        </div>
                        <div class="clear"></div>
                        <div class="nw-fm-line-progress">
                          <div class="nw-fm-line-progress-pad">
                             <div class="nw-fm-line-progress-bar nw-fm-bar0"></div>
                             <div class="nw-fm-line-progress-bar nw-fm-bar1"></div>
                             <div class="nw-fm-line-progress-bar nw-fm-bar2"></div>
                             <div class="nw-fm-line-progress-bar nw-fm-bar3"></div>
                          </div>
                        </div>
                       </div>
                      </div>

                    </div>

                    <div class="fm-account-blocks bandwidth">
                      <div class="fm-account-header">[$973]:</div>
                      <div class="nw-fm-progress-border">
                        <div class="nw-fm-percentage empty">
                          <ul>
                            <li class="nw-fm-chart0 right-c"><p><span></span></p></li>
                            <li class="nw-fm-chart0 left-c"><p><span></span></p></li>
                          </ul>
                        </div>
                        <div class="nw-fm-percents">
                          <div class="nw-fm-percents-wrapper"> <span class="pecents-txt">0</span><span class="gb-txt">GB</span> </div>
                        </div>
                      </div>
                      <div class="nw-fm-bar-info">

                        <div class="fm-full-sized-block">
                          <div class="fm-bar-info-txt">
                            <div class="fm-bar-color bar-color4"></div>
                            <span class="fm-bar-title used-info">[$5775]</span> <span class="fm-bar-size used">0 GB</span>
                          </div>
                          <div class="fm-bar-info-txt">
                            <div class="fm-bar-color bar-color5"></div>
                            <span class="fm-bar-title">[$1352]</span> <span class="fm-bar-size available">0 GB</span>
                          </div>
                          <div class="nw-fm-line-progress">
                             <div class="nw-fm-line-progress-pad">
                                <div class="nw-fm-line-progress-bar nw-fm-bar0"></div>
                             </div>
                          </div>
                        </div>

                      </div>

                    </div>

                    <div class="clear account"></div>

                    <div class="fm-account-blocks multiple triple">
                        <div class="fm-account-mutliple-bl">
                            <div class="fm-account-header">[$432]</div>
                            <div class="membership-icon type free"></div>
                            <div class="fm-account-info-block">
                                <div class="membership-big-txt accounttype">
                                    Pro II
                                </div>
                                <div class="membership-medium-txt red-bg pro-upgrade">[$920]</div>
                                <div class="clear"></div>
                            </div>
                        </div>

                        <div class="fm-account-mutliple-bl dates">
                            <div class="fm-account-header typetitle">[$746]:</div>
                            <div class="membership-icon-old"></div>
                            <div class="fm-account-info-block">
                                <div class="membership-big-txt type">
                                    [$748]
                                </div>
                                <div class="membership-medium-txt expiry">[$987] <span class="red">September 1st 2013</span></div>
                                <div class="clear"></div>
                            </div>
                            <div class="membership-medium-txt red-bg pro-upgrade btn-cancel">[$6822]</div>
                        </div>

                        <div class="fm-account-mutliple-bl huge">
                            <div class="fm-account-header">[$449]:</div>

                            <div class="fm-account-info-block">
                                <div class="membership-big-txt balance">
                                    &euro; 0.00
                                </div>
                                <div class="membership-medium-txt red-bg topup">[$450]</div>

                                <div class="membership-medium-txt gray-bg redeem-voucher">[$456]
                                    <div class="notification-arrow"></div>
                                </div>
                                <div class="clear"></div>
                            </div>
                        </div>
                        <div class="clear"></div>
                    </div>

                    <div class="fm-account-blocks">
                        <div class="fm-account-header">[$988]</div>
                        <div class="membership-icon-old contacts"></div>
                        <div class="fm-account-info-block">
                            <div class="membership-big-txt contacts"></div>
                            <div class="membership-medium-txt blue-bg contacts">[$991]</div>
                            <div class="clear"></div>
                        </div>
                        <div class="clear"></div>
                    </div>



                    <div class="fm-voucher-popup hidden">
                        <div class="fm-voucher-body">
                            <div class="fm-dialog-new-folder-input active">
                                <div class="fm-dialog-new-folder-pad"><input name="dialog-voucher" type="text" value="[$487]" /></div>
                            </div>
                            <div class="fm-voucher-button"><span>[$458]</span></div>
                        </div>
                        <div class="fm-voucher-bottom">
                            <div class="fm-purchase-voucher"><span>[$457]</span></div>
                        </div>
                    </div>
                </div>

                <div class="fm-account-profile hidden fm-account-sections">
                    <div class="fm-account-blocks">
                        <div class="fm-account-header">[$992]:</div>
                        <div class="fm-account-avatar">
                            <img alt="" src="" />
                        </div>
                        <div class="fm-account-info-block">
                            <div class="fm-account-change-avatar"><span>[$993]</span></div>
                            <div class="fm-account-remove-avatar"><span>[$6974]</span></div>
                            <div class="clear"></div>
                        </div>
                    </div>

                    <div class="fm-account-blocks">
                        <div class="fm-account-header">[$994]:</div>
                        <div class="fm-account-labels">
                            <div class="labels-block">
                                <label for="account-firstname">[$1096] <span class="red">*</span></label>
                            </div>
                            <div class="labels-block">
                                <label for="account-lastname">[$1097] </label>
                            </div>
                            <div class="labels-block">
                                <label >[$995]</label>
                            </div>
                            <div class="labels-block">
                                <label for="account-country">[$481]</label>
                            </div>
                        </div>
                        <div class="fm-accout-inputs-blocks">
                            <div class="fm-account-input">
                                <input type="text" value="" name="account-firstname" id="account-firstname" />
                            </div>
                            <div class="fm-account-input">
                                <input type="text" value="" name="account-lastname" id="account-lastname" />
                            </div>
                            <div class="fm-account-select-block">
                                <div class="fm-account-select year">
                                    <span class="account-select-txt">YYYY</span>
                                    <select name="account-year"></select>
                                </div>
                                <div class="fm-account-select month">
                                    <span class="account-select-txt">MM</span>
                                    <select name="account-year"></select>
                                </div>
                                <div class="fm-account-select day">
                                    <span class="account-select-txt">DD</span>
                                    <select name="account-year"></select>
                                </div>
                                <div class="clear"></div>
                            </div>
                            <div class="fm-account-select-block">
                                <div class="fm-account-select country">
                                    <span class="account-select-txt">[$996]</span>
                                    <select name="account-country"></select>
                                </div>
                            </div>
                        </div>
                        <div class="clear"></div>
                    </div>

                    <div class="fm-account-blocks">
                        <div class="fm-account-header">[$706]</div>
                        <div class="fm-account-labels">
                            <div class="labels-block">
                                <label for="account-password">[$716]</label>
                            </div>
                            <div class="labels-block">
                                <label for="account-new-password">[$717]</label>
                            </div>
                            <div class="fm-account-pass-lines"></div>
                            <div class="labels-block">
                                <label for="account-confirm-password">[$718]</label>
                            </div>
                        </div>
                        <div class="fm-accout-inputs-blocks">
                            <div class="fm-account-input">
                                <input type="password" value="" name="account-password" id="account-password" />
                            </div>
                            <div class="fm-account-input">
                                <input type="password" value="" name="account-new-password" id="account-new-password" />
                            </div>
                            <div class="account-pass-lines">
                                <div class="register-pass-status-line1"></div>
                                <div class="register-pass-status-line2"></div>
                                <div class="register-pass-status-line3"></div>
                                <div class="register-pass-status-line4"></div>
                                <div class="clear"></div>
                            </div>
                            <div class="fm-account-input">
                                <input type="password" value="" name="account-confirm-password" id="account-confirm-password" />
                            </div>
                        </div>
                        <div class="clear"></div>
                    </div>

                </div>
                <div class="fm-account-settings hidden fm-account-sections">


                    <div class="fm-account-blocks">
                        <div class="fm-account-header">[$1381]:</div>
                        <div class="clear"></div>
                        <div style="margin-top:15px;">
                            <div class="account-bandwidth-txt" style="margin-bottom:7px;">[$1382]:</div>
                            <div class="uisorting radioOn" id="rad8_div"><input type="radio" id="rad8" class="uisorting radioOn" value="1"></div>
                            <div class="radio-txt">[$1384]</div>
                            <div class="uisorting radioOff" id="rad9_div"><input type="radio" id="rad9" class="uisorting radioOff" value="2"></div>
                            <div class="radio-txt">[$1385]</div>
                        </div>
                        <div class="clear"></div>
                        <div class="account-italic-txt light">[$1383]</div>
                        <div style="margin-top:25px;">
                            <div class="account-bandwidth-txt" style="margin-bottom:7px;">[$1386]:</div>
                            <div class="clear"></div>
                            <div class="uiviewmode radioOn" id="rad10_div"><input type="radio" id="rad10" class="uiviewmode radioOn" value="1"></div>
                            <div class="radio-txt">[$1384]</div>
                            <div class="uiviewmode radioOff" id="rad11_div"><input type="radio" id="rad11" class="uiviewmode radioOff" value="2"></div>
                            <div class="radio-txt">[$1385]</div>
                        </div>
                        <div class="clear"></div>
                        <div class="account-italic-txt light">[$1387]</div>
                        <div style="margin-top:25px;">
                            <div class="account-bandwidth-txt" style="margin-bottom:7px;">[$7228]</div>
                            <div class="clear"></div>
                            <div class="uifontsize radioOff" id="fontsize1_div"><input type="radio" id="fontsize1" class="uifontsize radioOff" value="1"></div>
                            <div class="radio-txt">[$7229]</div>
                            <div class="uifontsize radioOn" id="fontsize2_div"><input type="radio" id="fontsize2" class="uifontsize radioOn" value="2"></div>
                            <div class="radio-txt">[$7230]</div>
                        </div>
                        <div class="clear"></div>
                    </div>


                    <div class="fm-account-blocks">
                        <div class="fm-account-header">[$569]:</div>
                        <div class="transfer-settings">
                            <div class="upload-settings">
                                <div class="account-bandwidth-txt">[$570]</div>
                                <div class="account-set-bg1" >
                                    <div id="slider-range-max">
                                    </div>
                                </div>
                                <div class="transfer-numbers">1</div>
                                <div class="transfer-numbers">2</div>
                                <div class="transfer-numbers">3</div>
                                <div class="transfer-numbers">4</div>
                                <div class="transfer-numbers">5</div>
                                <div class="transfer-numbers last">6</div>
                                <div class="clear"></div>
                                <select name="minsettings" id="minsettings">
                                    <option>1</option>
                                    <option>2</option>
                                    <option>3</option>
                                    <option>4</option>
                                    <option>5</option>
                                    <option>6</option>
                                </select>
                            </div>

                            <div class="download-settings">
                                <div class="account-bandwidth-txt">[$571]</div>
                                <div class="account-set-bg1" >
                                    <div id="slider-range-max2">
                                    </div>
                                </div>
                                <div class="transfer-numbers">1</div>
                                <div class="transfer-numbers">2</div>
                                <div class="transfer-numbers">3</div>
                                <div class="transfer-numbers">4</div>
                                <div class="transfer-numbers">5</div>
                                <div class="transfer-numbers last">6</div>
                                <div class="clear"></div>
                                <select name="minnumber" id="minnumber">
                                    <option>1</option>
                                    <option>2</option>
                                    <option>3</option>
                                    <option>4</option>
                                    <option>5</option>
                                    <option>6</option>
                                </select>
                            </div>

                            <div class="clear"></div>

                            <div class="account-bandwidth-txt">[$572]</div>

                            <div class="ulspeedradio radioOff" id="rad1_div">
                                <input type="radio" id="rad1" class="ulspeedradio radioOff" value="1" >
                            </div>
                            <div class="radio-txt">[$573]</div>

                            <div class="ulspeedradio radioOn" id="rad2_div">
                                <input type="radio" id="rad2" class="ulspeedradio radioOn" value="2" checked="checked" >
                            </div>
                            <div class="radio-txt">[$574]</div>

                            <div class="ulspeedradio radioOff" id="rad3_div">
                                <input type="radio" id="rad3" class="ulspeedradio radioOff" value="3"  >
                            </div>
                            <div class="radio-txt">[$575]</div>

                            <div class="account-counter-block"> <div class="account-counter-number"><input type="text" value="100" id="ulspeedvalue" /></div> <div class="account-counter-percents"> KB/s </div> <div class="clear"></div> </div>
                            <div class="clear"></div>

                            <div class="account-bandwidth-txt">[$576]</div>
                            <div class="ulskip radioOn" id="rad4_div">
                                <input type="radio" id="rad4" class="ulskip radioOn" value="1">
                            </div>
                            <div class="radio-txt">[$577]</div>
                            <div class="ulskip radioOff" id="rad5_div">
                                <input type="radio" id="rad5" class="ulskip radioOff" value="2"  >
                            </div>
                            <div class="radio-txt">[$578]</div>

                            <div class="clear"></div>

                            <div id="acc_use_ssl" style="margin-top:25px;">
                                <div class="account-bandwidth-txt">[$579]</div>
                                <div class="usessl radioOn" id="rad6_div">
                                    <input type="radio" id="rad6" class="usessl radioOn" value="1">
                                </div>
                                <div class="radio-txt">[$577]</div>
                                <div class="usessl radioOff" id="rad7_div">
                                    <input type="radio" id="rad7" class="usessl radioOff" value="2"  >
                                </div>
                                <div class="radio-txt">[$578]</div>
                                <div class="clear"></div>
                                <div class="account-italic-txt">[$580]</div>
                            </div>

                            <div id="rubbish_cleaning_scheduler" style="margin-top:25px;">

                                <div class="account-bandwidth-txt">Rubbish-Bin Cleaning Scheduler:</div>
                                <div class="rubsched radioOn" id="rad12_div">
                                    <input type="radio" id="rad12" class="rubsched radioOn" value="1">
                                </div>
                                <div class="radio-txt">[$577]</div>
                                <div class="rubsched radioOff" id="rad13_div">
                                    <input type="radio" id="rad13" class="rubsched radioOff" value="2"  >
                                </div>
                                <div class="radio-txt">[$578]</div>
                                <div class="clear"></div>

                                <div id="rubsched_options" class="hidden">

                                    <div class="rubsched_dash"></div>
                                    <div class="rubschedopt radioOn" id="rad14_div">
                                        <input type="radio" id="rad14" class="rubschedopt radioOn" value="1">
                                    </div>
                                    <div style="padding-top: 2px">
                                        <div class="account-counter-percents"> Remove files older than  </div>
                                        <div class="account-counter-number">
                                            <input type="text" value="15" id="rad14_opt" class="rubsched_textopt" />
                                        </div>
                                        <div class="account-counter-percents"> days. </div>
                                        <div class="clear"></div>
                                    </div>
                                    <div class="clear"></div>

                                    <div class="rubsched_dash"></div>
                                    <div class="rubschedopt radioOn" id="rad15_div">
                                        <input type="radio" id="rad15" class="rubschedopt radioOn" value="1">
                                    </div>
                                    <div style="padding-top: 2px">
                                        <div class="account-counter-percents"> Keep the Rubbish-Bin under </div>
                                        <div class="account-counter-number">
                                            <input type="text" value="2" id="rad15_opt" class="rubsched_textopt" />
                                        </div>
                                        <div class="account-counter-percents"> GB </div>
                                        <div class="clear"></div>
                                    </div>
                                    <div class="clear"></div>

                                </div>

                                <div class="clear"></div>
                            </div>

                            <!-- Use rad18 as next radio button to allow further rubsched options -->

                        </div>




                    </div>


                </div>
                <div class="fm-account-history hidden fm-account-sections">
                    <div class="fm-account-history-head">
                        <div class="fm-account-header left">[$429]</div>
                        <div>
                            <div class="account-history-dropdown-button sessions"></div>
                            <div class="account-history-dropdown hidden">
                                <div class="account-history-drop-items session10- active">Last 10 Sessions</div>
                                <div class="account-history-drop-items session100-">Last 100 Sessions</div>
                                <div class="account-history-drop-items session250-">Last 250 Sessions</div>
                            </div>
                        </div>
                        <div class="clear"></div>
                    </div>
                    <table width="100%" border="0" cellspacing="0" cellpadding="0" class="grid-table sessions"></table>
                    <hr />
                    <div class="fm-account-history-head">
                        <div class="fm-account-header left">[$430]</div>
                        <div class="account-history-dropdown-button purchases"></div>
                        <div class="account-history-dropdown hidden">
                            <div class="account-history-drop-items purchase10- active">Last 10 Purchases</div>
                            <div class="account-history-drop-items purchase100-">Last 100 Purchases</div>
                            <div class="account-history-drop-items purchase250-">Last 250 Purchases</div>
                        </div>
                        <div class="clear"></div>
                    </div>
                    <table width="100%" border="0" cellspacing="0" cellpadding="0" class="grid-table purchases"></table>
                    <hr />
                    <div class="fm-account-history-head">
                        <div class="fm-account-header left">[$431]</div>
                        <div class="account-history-dropdown-button transactions"></div>
                        <div class="account-history-dropdown hidden">
                            <div class="account-history-drop-items transaction10- active">Last 10 Transactions</div>
                            <div class="account-history-drop-items transaction100-">Last 100 Transactions</div>
                            <div class="account-history-drop-items transaction250-">Last 250 Transactions</div>
                        </div>
                        <div class="clear"></div>
                    </div>
                    <table width="100%" border="0" cellspacing="0" cellpadding="0" class="grid-table transactions"></table>
                    <hr />
                </div>

                <div class="fm-account-reseller hidden fm-account-sections">
                    <div class="fm-account-blocks multiple triple">
                        <div class="fm-account-mutliple-bl huge">
                            <div class="fm-account-header">[$449]:</div>
                            <div class="fm-account-info-block">
                                <div class="membership-big-txt balance">
                                    &euro; 99.99
                                </div>
                                <a href="mailto:resellers@mega.nz" class="membership-medium-txt red-bg resellerbuy">resellers@mega.nz</a>
                                <div class="clear"></div>
                            </div>
                        </div>
                        <div class="fm-account-mutliple-bl">
                            <div class="fm-account-header">[$6874]</div>
                            <div class="fm-account-select vouchertype">
                                <span class="account-select-txt">[$6875]</span>
                                <select name="account-vouchertype">
                                </select>
                            </div>
                           	<div class="fm-account-input voucheramount">
                                <input type="text" value="1" name="account-voucheramount" id="account-voucheramount">
                            </div>
                            <div class="clear"></div>
                            <div class="membership-medium-txt red-bg vouchercreate">[$6876]</div>
                        </div>
                        <div class="clear"></div>
                    </div>
                    
                    <hr />

                    <div class="fm-account-history-head">
                        <div class="fm-account-header left">[$459]</div>
                        <div>
                            <div class="account-history-dropdown-button vouchers"></div>
                            <div class="account-history-dropdown hidden">
                                <div class="account-history-drop-items voucher10- active">Last 10 Vouchers</div>
                                <div class="account-history-drop-items voucher100-">Last 100 Vouchers</div>
                                <div class="account-history-drop-items voucher250-">Last 250 Vouchers</div>
                            </div>
                        </div>
                        <div class="clear"></div>
                    </div>
                    <table width="100%" border="0" cellspacing="0" cellpadding="0" class="grid-table vouchers"></table>

                </div>


            </div>

        </div>

    </div>
    
    <div class="toast-notification download">
    	<div class="toast-transfer-icon"></div>
  		<div class="toast-transfer-body">
        	<div class="toast-transfer-col">
            </div>
            <div  class="toast-transfer-col">
            	<div class="toast-transfer-button">
                	<span>Show me</span>
                </div>
            </div>
        </div>
    </div>
    
    <div class="toast-notification upload">
    	<div class="toast-transfer-icon"></div>
  		<div class="toast-transfer-body">
        	<div class="toast-transfer-col">
            </div>
            <div  class="toast-transfer-col">
            	<div class="toast-transfer-button">
                	<span>Show me</span>
                </div>
            </div>
        </div>
    </div>
    
</div><|MERGE_RESOLUTION|>--- conflicted
+++ resolved
@@ -422,18 +422,6 @@
 
                 </div>
 
-<<<<<<< HEAD
-=======
-                    </div>
-                    <div class="nw-conversations-header call-started hidden">[$6866]</div>
-                    <div class="nw-conversations-item current-calling hidden">
-                        <div class="nw-contact-status"></div>
-                        <div class="chat-cancel-icon"></div>
-                        <div class="chat-time-txt"></div>
-                        <div class="nw-conversations-name"></div>
-                    </div>
-                </div>
->>>>>>> d708c9bc
                 <div class="content-panel rubbish-bin">
                     <ul>
                         <li>
@@ -699,13 +687,10 @@
                     </div>
                 </div>
             </div>
-<<<<<<< HEAD
-
-=======
             <div class="fm-empty-messages hidden">
                 <div class="fm-empty-pad">
                     <div class="fm-empty-messages-bg"></div>
-                    <div class="fm-empty-cloud-txt">[$6870]</div>
+                    <div class="fm-empty-cloud-txt">No Messages</div>
                     <div class="fm-not-logged-text">
                         <div class="fm-not-logged-description">
                             Login or create an account to <span class="red">get 50GB FREE</span> and get messages from your friends and coworkers.
@@ -719,7 +704,7 @@
                     </div>
                 </div>
             </div>
->>>>>>> d708c9bc
+
 
             <div class="fm-empty-incoming hidden">
                 <div class="fm-empty-pad">
@@ -738,27 +723,7 @@
                     </div>
                 </div>
             </div>
-<<<<<<< HEAD
-
-=======
-            <div class="fm-empty-conversations hidden">
-                <div class="fm-empty-pad">
-                    <div class="fm-empty-conversations-bg"></div>
-                    <div class="fm-empty-cloud-txt">[$6772]</div>
-                    <div class="fm-not-logged-text">
-                        <div class="fm-not-logged-description">
-                            Login or create an account to <span class="red">get 50GB FREE</span> and speak with your friends and coworkers.
-                        </div>
-                        <div class="fm-not-logged-button login">
-                            Login
-                        </div>
-                        <div class="fm-not-logged-button create-account">
-                            Create account
-                        </div>
-                    </div>
-                </div>
-            </div>
->>>>>>> d708c9bc
+
 
 
             <div class="files-grid-view fm hidden">
