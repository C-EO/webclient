<div class="context-menu sorting-menu hidden" >
    <a class="contacts-sorting-by name">[$86]</a>
    <!--<a class="contacts-sorting-by active">Status</a>-->
    <a class="contacts-sorting-by shares">[$1348]</a>
    <!--<a class="contacts-sorting-by">Recent</a>-->
    <div class="context-menu-divider"></div>
    <a class="contacts-sorting-type asc">[$6773]</a>
    <a class="contacts-sorting-type desc">[$6774]</a>
</div>

<!-- Please add/remove "left-points-position/right-points-position/top-points-position/bottom-points-position" class to activate points and set its position !-->
<div class="context-menu download hidden">
    <span class="context-menu-item download-standart-item"><span class="context-menu-icon"></span>[$5928]</span>
    <span class="context-menu-item zipdownload-item"><span class="context-menu-icon"></span>[$864]</span>
</div>
<div class="context-menu files-menu hidden">
    <div class="context-menu-section">
        <a class="context-menu-item do-sort" data-by="ts"><span class="context-menu-icon"></span>Date Created</a>
        <a class="context-menu-item do-sort" data-by="mtime"><span class="context-menu-icon"></span>Date Modified</a>
    </div>
    <div class="context-menu-section">
        <a class="context-menu-item preview-item"><span class="context-menu-icon"></span>[$1899]</a>
        <a class="context-menu-item open-item"><span class="context-menu-icon"></span>[$865]</a>
        <a class="context-menu-item properties-item"><span class="context-menu-icon"></span>[$6859]</a>
        <a class="context-menu-item add-star-item"><span class="context-menu-icon"></span>[$5871]</a>
        <a class="context-menu-item image-like-item"><span class="context-menu-icon"></span>[$5871]</a>
        <div class="context-menu-divider"></div>
    </div>
    <div class="context-menu-section">
        <a class="context-menu-item download-item contains-submenu">
            <span class="context-menu-icon"></span>[$58]...
        </a>
        <span class="context-submenu">
            <span>
                <span class="context-menu-item download-standart-item"><span class="context-menu-icon"></span>[$5928]</span>
                <span class="context-menu-item zipdownload-item"><span class="context-menu-icon"></span>[$864]</span>
            </span>
        </span>
        <a class="context-menu-item send-to-contact-item"><span class="context-menu-icon"></span>[$6860]</a>
        <a class="context-menu-item getlink-item"><span class="context-menu-icon"></span>[$59]</a>
        <a class="context-menu-item removelink-item"><span class="context-menu-icon"></span>[$6821]</a>
        <a class="context-menu-item sh4r1ng-item"><span class="context-menu-icon"></span>[$60]</a>
        <a class="context-menu-item shared-folder-item"><span class="context-menu-icon"></span>[$6775]</a>
        <a class="context-menu-item permissions-item"><span class="context-menu-icon"></span>[$64]</a>
        <div class="context-menu-divider"></div>
    </div>
    <div class="context-menu-section">
        <a class="context-menu-item rename-item"><span class="context-menu-icon"></span>[$61]</a>
        <a class="context-menu-item move-item contains-submenu">
            <span class="context-menu-icon"></span>[$62]...
        </a>
        <!--submenues goes here-->
        <a class="context-menu-item copy-item"><span class="context-menu-icon"></span>[$63]</a>
        <a class="context-menu-item import-item"><span class="context-menu-icon"></span>[$236]</a>
        <a class="context-menu-item newfolder-item"><span class="context-menu-icon"></span>[$68]</a>
        <a class="context-menu-item fileupload-item"><span class="context-menu-icon"></span>[$99]</a>
        <input type="file" id="fileselect3" name="fileselect3" multiple class="hidden">
        <a class="context-menu-item folderupload-item"><span class="context-menu-icon"></span>[$98]</a>
        <input type="file" id="fileselect4" name="fileselect4" webkitdirectory multiple class="hidden" />
        <a class="context-menu-item remove-item"><span class="context-menu-icon"></span>[$83]</a>
        <a class="context-menu-item removeshare-item"><span class="context-menu-icon"></span>[$5866]</a>
        <a class="context-menu-item clearbin-item"><span class="context-menu-icon"></span>[$6794]</a>
        <a class="context-menu-item addcontact-item"><span class="context-menu-icon"></span>[$71]</a>
        <a class="context-menu-item reply-item"><span class="context-menu-icon"></span>[$6861]</a>
        <a class="context-menu-item reply-to-all"><span class="context-menu-icon"></span>[$6862]</a>
        <a class="context-menu-item forward-item"><span class="context-menu-icon"></span>[$6863]</a>

        <a class="context-menu-item canceltransfer-item"><span class="context-menu-icon"></span>[$103]</a>
        <a class="context-menu-item transfer-pause"><span class="context-menu-icon"></span>[$1647]</a>
        <a class="context-menu-item transfer-play"><span class="context-menu-icon"></span>[$1649]</a>
     </div>
     <div class="context-menu-section">
        <div class="pause-item-divider hidden"></div>
        <a class="context-menu-item move-up"><span class="context-menu-icon"></span>[$6864]</a>
        <a class="context-menu-item move-down"><span class="context-menu-icon"></span>[$6865]</a>
        <a class="context-menu-item transfer-clear"><span class="context-menu-icon"></span>[$103]</a>
    </div>
    <a class="context-menu-item select-all"><span class="context-menu-icon"></span>[$5550]</a>

</div>

<div class="main-blur-block">
    <div id="topmenu"></div>
    <div class="fm-main notifications hidden">
        <div class="nw-fm-left-icons-panel">
            <div class="nw-fm-left-icon folder-link">
                <div class="nw-fm-left-border"></div>
                <div class="nw-fm-left-tooltip">[$808]</div>
            </div>
            <div class="nw-fm-left-icon cloud-drive">
                <div class="nw-fm-left-border"></div>
                <div class="nw-fm-left-tooltip">[$164]</div>
            </div>
            <div class="nw-fm-left-icon inbox">
                <div class="nw-fm-left-border"></div>
                <div class="nw-fm-left-tooltip">[$166]</div>
            </div>
            <div class="nw-fm-left-icon shared-with-me">
                <div class="nw-fm-left-border"></div>
                <div class="nw-fm-left-tooltip">[$5589]</div>
            </div>
            <div class="nw-fm-left-icon contacts">
                <div class="nw-fm-left-border"></div>
                <div class="nw-fm-left-tooltip">[$950]</div>
            </div>
            <div class="nw-fm-left-icon conversations">
                <div class="nw-fm-left-border"></div>
                <div class="new-messages-indicator hidden">2</div>
                <div class="nw-fm-left-tooltip">[$5902]</div>
            </div>

            <!-- Please add "filled" classname if user have deleted items !-->
            <div class="nw-fm-left-icon rubbish-bin"><div class="nw-fm-left-border"></div><div class="nw-fm-left-tooltip">[$168]</div><div class="rubbish-bin-icon"></div></div>
            <div class="nw-fm-left-icon settings"><div class="nw-fm-left-border"></div><div class="nw-fm-left-tooltip">[$569]</div><div class="settings-icon"></div></div>
            <div class="nw-fm-left-icon transfers">
            	<div class="nw-fm-left-border file-transfer-icon"></div>
                <div class="nw-fm-left-tooltip">[$104]</div>
                <div class="nw-fm-percentage download">
                    <ul>
                      <li class="nw-fm-chart0 right-c"><p><span></span></p></li>
                      <li class="nw-fm-chart0 left-c"><p><span></span></p></li>
                    </ul>
                    <div class="transfer-bar-overlay"></div>
                </div>
                  
                <div class="nw-fm-percentage upload">
                    <ul>
                      <li class="nw-fm-chart0 right-c"><p><span></span></p></li>
                      <li class="nw-fm-chart0 left-c"><p><span></span></p></li>
                    </ul>
                    <div class="transfer-bar-overlay"><div></div></div>
                </div>
            </div>
            
        </div>

        <div class="new-notifications-bg"></div>
        <div class="new-notifications-scroll">
            <div class="new-notification-icon"></div>
            <div class="new-notification-txt-bl">
                <div class="new-notification-txt">[$862]</div>
            </div>
            <div class="new-notification-pad">
            </div>
        </div>
    </div>
    <div class="fm-main default">
        <div class="nw-fm-left-icons-panel">
            <div class="nw-fm-left-icon folder-link">
                <div class="nw-fm-left-border"></div>
                <div class="nw-fm-left-tooltip">[$808]</div>
            </div>
            <div class="nw-fm-left-icon cloud-drive active">
                <div class="nw-fm-left-border"></div>
                <div class="nw-fm-left-tooltip">[$1687]</div>
            </div>
            <div class="nw-fm-left-icon inbox">
                <div class="nw-fm-left-border"></div>
                <div class="nw-fm-left-tooltip">[$949]</div>
            </div>
            <div class="nw-fm-left-icon shared-with-me">
                <div class="nw-fm-left-border"></div>
                <div class="nw-fm-left-tooltip">[$5589]</div>
            </div>
            <div class="nw-fm-left-icon contacts">
                <div class="nw-fm-left-border"></div>
                <div class="nw-fm-left-tooltip">[$165]</div>
            </div>
            <div class="nw-fm-left-icon conversations">
                <div class="nw-fm-left-border"></div>
                <div class="new-messages-indicator hidden">2</div>
                <div class="nw-fm-left-tooltip">[$5902]</div>
                <div class="beta-text"></div>
            </div>
            <!-- Please add "filled" classname if user have deleted items !-->
            <div class="nw-fm-left-icon rubbish-bin"><div class="nw-fm-left-border"></div><div class="nw-fm-left-tooltip">[$168]</div><div class="rubbish-bin-icon"></div></div>
            <div class="nw-fm-left-icon account"><div class="nw-fm-left-border"></div><div class="nw-fm-left-tooltip">[$823]</div><div class="settings-icon"></div></div>
            <div class="nw-fm-left-icon transfers">
            	<div class="nw-fm-left-border file-transfer-icon"></div>
                <div class="nw-fm-left-tooltip">[$104]</div>
                <div class="nw-fm-percentage download">
                    <ul>
                      <li class="nw-fm-chart0 right-c"><p><span></span></p></li>
                      <li class="nw-fm-chart0 left-c"><p><span></span></p></li>
                    </ul>
                    <div class="transfer-bar-overlay"></div>
                </div>
                  
                <div class="nw-fm-percentage upload">
                    <ul>
                      <li class="nw-fm-chart0 right-c"><p><span></span></p></li>
                      <li class="nw-fm-chart0 left-c"><p><span></span></p></li>
                    </ul>
                    <div class="transfer-bar-overlay"><div></div></div>
                </div>
            </div>
            
        </div>

        <div class="fm-left-panel">
            <div class="left-pane-drag-handle"></div>

            <!--Sorting menu for each section. !-->
            <div class="nw-sorting-menu hidden">
                <div class="context-menu-section sort-by">
                    <div class="sorting-menu-arrow"></div>
                    <div data-by="name" class="sorting-menu-item active">[$86]</div>
                    <div data-by="status" class="sorting-menu-item">[$89]</div>
                    <div data-by="created" class="sorting-menu-item">[$896]</div>
                    <div data-by="last-interaction" class="sorting-menu-item">[$5904]</div>
                    <div data-by="fav" class="sorting-menu-item">[$5871]</div>
                    <div class="sorting-item-divider"></div>
                </div>
                <div class="context-menu-section">
                    <div class="sorting-menu-item active" data-dir="1">[$6773]</div>
                    <div class="sorting-menu-item" data-dir="-1">[$6774]</div>
                </div>
            </div>

            <div class="fm-start-chat-dropdown hidden">
              <div class="fm-start-chat-arrow"></div>
              <div class="fm-chat-popup-button start-chat">[$5885]</div>
              <div class="fm-chat-popup-button start-audio">[$5896]</div>
              <div class="fm-chat-popup-button start-video">[$5897]</div>
            </div>

            <!-- Please add one of necessary classname: "folder-link"/"cloud-drive"/"shared-with-me"/"contacts"/"conversations"/"rubbish-bin" !-->
            <div class="fm-left-menu cloud-drive">
                <div class="nw-fm-tree-header folder-link">
                    <input type="text" value="[$808]" placeholder="[$808]" />
                    <div class="nw-fm-search-icon"></div>
                </div>
                <div class="nw-fm-tree-header cloud-drive">
                    <input type="text" value="[$164]" placeholder="[$164]" />
                    <div class="nw-fm-search-icon"></div>
                </div>
                <div class="nw-fm-tree-header inbox">
                    <input type="text" value="[$166]" placeholder="[$166]" />
                    <div class="nw-fm-search-icon"></div>
                </div>
                <div class="nw-fm-tree-header shared-with-me">
                    <input type="text" value="[$5589]" placeholder="[$5589]" />
                    <div class="nw-fm-search-icon"></div>
                </div>
                <div class="nw-fm-tree-header contacts">
                    <input type="text" value="[$165]" placeholder="[$165]" />
                    <div class="nw-fm-search-icon"></div>
                </div>
                <div class="nw-fm-tree-header conversations">
                    <input type="text" value="[$5902]" placeholder="[$5902]" />
                    <div class="nw-fm-search-icon"></div>
                </div>
                <div class="nw-fm-tree-header rubbish-bin">
                    <input type="text" value="[$168]" placeholder="[$168]" />
                    <div class="nw-fm-search-icon"></div>
                </div>
                <div class="nw-fm-tree-header account">
                    <input type="text" value="[$823]" placeholder="[$823]" />
                    <div class="nw-fm-search-icon"></div>
                </div>
            </div>
            <div class="fm-tree-panel">

                <div class="nw-tree-panel-header">
                    <span>[$5916]</span>
                    <div class="nw-tree-panel-arrows"></div>
                </div>
                <div class="content-panel cloud-drive active">
                </div>
                <div class="content-panel folder-link">
                </div>
                <div class="content-panel inbox">
                </div>
                <div class="content-panel shared-with-me">
                </div>
                <div class="content-panel contacts">
                </div>
                <div class="content-panel conversations">
                    <div class="conversations-container">

                    </div>
                    <div class="nw-conversations-header call-started hidden">[$6866]</div>
                    <div class="nw-conversations-item current-calling hidden">
                        <div class="nw-contact-status"></div>
                        <div class="chat-cancel-icon"></div>
                        <div class="chat-time-txt"></div>
                        <div class="nw-conversations-name"></div>
                    </div>
                </div>
                <div class="content-panel rubbish-bin">
                </div>
                <div class="content-panel account">
                    <div class="fm-account-button overview active">
                        [$983]
                    </div>
                    <div class="fm-account-button profile">
                        [$984]
                    </div>
                    <div class="fm-account-button history">
                        [$985]
                    </div>
                    <div class="fm-account-button settings">
                        [$823]
                    </div>
                    <div class="fm-account-button reseller hidden">
                        [$6873]
                    </div>
                </div>
            </div>


            <div class="fm-received-requests"><span></span>[$5900]</div>
            <div class="fm-contact-requests"><span></span>[$5901]</div>


        </div>

        <div class="fm-right-files-block">



            <div class="fm-right-header fm hidden">

                <a class="fm-back-button"></a>
                <div class="fm-breadcrumbs-block">
                    <a class="fm-breadcrumbs contacts contains-directories has-next-button hidden">
                        <span class="right-arrow-bg">
                            <span>[$165]</span>
                        </span>
                    </a>
                    <a class="fm-breadcrumbs received-requests contains-directories hidden">
                        <span class="right-arrow-bg ui-draggable">
                            <span>[$5863]</span>
                        </span>
                    </a>
                    <a class="fm-breadcrumbs sent-requests contains-directories hidden">
                        <span class="left-arrow-bg ui-draggable">
                            <span>[$5862]</span>
                        </span>
                    </a>
                    <div class="clear"></div>
                </div>

                <!-- Please add "inactive" to "fm-files-view-icon" classname if buttons couldn't be clicked !-->
                <a class="fm-files-view-icon block-view"></a>
                <a class="fm-files-view-icon listing-view active"></a>

                <div class="fm-folder-upload">
                    <span>[$98]</span>
                    <input type="file" id="fileselect2" webkitdirectory multiple />
                </div>

                <div class="fm-file-upload">
                    <span>[$99]</span>
                    <input type="file" id="fileselect1" multiple />
                </div>

                <div class="fm-new-folder">
                    <div class="create-folder-arrow"></div>
                    <span>[$68]</span>
                </div>
                <div class="create-new-folder hidden">
                    <div class="create-folder-pad">
                        <div class="create-folder-size-icon full-size"></div>
                        <div class="create-folder-input-bl">
                            <input type="text" value="[$157]" placeholder="[$157]" autofocus="autofocus"/>
                        </div>
                        <a class="create-folder-button"><span>[$455]</span></a>
                        <div class="clear"></div>
                        <div class="create-folder-bottom">
                            <div class="create-folder-button"><span>[$455]</span></div>
                            <div class="create-folder-button-cancel popup"><span>[$82]</span></div>
                            <div class="clear"></div>
                        </div>
                    </div>
                    <div class="create-folder-loader hidden">
                        <div class="cr-fountaing">
                            <div class="fountaing-circle cr-fountaing_1"></div>
                            <div class="fountaing-circle cr-fountaing_2"></div>
                            <div class="fountaing-circle cr-fountaing_3"></div>
                            <div class="fountaing-circle cr-fountaing_4"></div>
                            <div class="fountaing-circle cr-fountaing_5"></div>
                            <div class="fountaing-circle cr-fountaing_6"></div>
                            <div class="fountaing-circle cr-fountaing_7"></div>
                            <div class="fountaing-circle cr-fountaing_8"></div>
                        </div>
                    </div>
                </div>


                <div class="fm-add-user hidden">
                    <div class="add-user-popup-arrow"></div>
                    <span>[$101]</span>
                </div>

                <div class="fm-clearbin-button hidden">
                    <span>[$6794]</span>
                </div>

                <div class="fm-import-to-cloudrive hidden">
                    <span>[$1595]</span>
                </div>

                <div class="fm-download-as-zip hidden">
                    <span>[$864]</span>
                </div>

                <div class="search-files-result hidden">
                    <span><span class="search-number">12</span> [$1392]</span>
                    <div class="clear"></div>
                </div>
                <div class="search-messages-result last-button hidden">
                    <span>[$6868]</span>
                    <span class="search-number">5</span>
                    <div class="clear"></div>
                </div>

                <div class="clear"></div>
            </div>


            <div class="fm-empty-cloud hidden">
                <div class="fm-empty-pad">
                    <div class="fm-empty-cloud-bg"></div>
                    <div class="fm-empty-cloud-txt">[$1343]</div>
                    <div class="fm-not-logged-text">
                        <div class="fm-not-logged-description">
                            Login or create an account to <span class="red">get 50GB FREE</span> and access them from all your devices.
                        </div>
                        <div class="fm-not-logged-button login">
                            <span>[$193]</span>
                        </div>
                        <div class="fm-not-logged-button create-account">
                            <span>[$5582]</span>
                        </div>
                    </div>
                </div>
            </div>
            <div class="fm-empty-folder hidden">
                <div class="fm-empty-pad">
                    <div class="fm-empty-folder-bg"></div>
                    <div class="fm-empty-cloud-txt">[$782]</div>
                </div>
            </div>
            <div class="fm-empty-folder-link hidden">
                <div class="fm-empty-pad">
                    <div class="fm-empty-folder-link-bg"></div>
                    <div class="fm-empty-cloud-txt">[$782]</div>
                </div>
            </div>
            <div class="fm-invalid-folder hidden">
                <div class="fm-empty-pad">
                    <div class="fm-invalid-folder-bg"></div>
                    <div class="fm-empty-cloud-txt">[$6869]</div>
                    <div class="fm-empty-description">
                        The folder you are trying to access does not exist.
                    </div>
                </div>
            </div>
            <div class="fm-empty-search hidden">
                <div class="fm-empty-pad">
                    <div class="fm-empty-search-bg"></div>
                    <div class="fm-empty-cloud-txt">[$978]</div>
                </div>
                <div class="empty-search-bottom-menu">
                    <div class="empty-search-bg"></div>
                </div>
            </div>
            <div class="fm-empty-trashbin hidden">
                <div class="fm-empty-pad">
                    <div class="fm-empty-trashbin-bg"></div>
                    <div class="fm-empty-cloud-txt">[$7332]</div>
                </div>
            </div>
            <div class="fm-empty-contacts hidden">
                <div class="fm-empty-pad">
                    <div class="fm-empty-contacts-bg"></div>
                    <div class="fm-empty-cloud-txt">[$5737]</div>
                    <div class="fm-empty-description">
                        Worry not! You can easily add new contacts by email or import existing contacts from other services.
                    </div>
                    <div class="fm-empty-button">
                        [$71]...
                    </div>
                    <div class="fm-not-logged-text">
                        <div class="fm-not-logged-description">
                            Login or create an account to <span class="red">get 50GB FREE</span> and connect with your friends and coworkers.
                        </div>
                        <div class="fm-not-logged-button login">
                            Login
                        </div>
                        <div class="fm-not-logged-button create-account">
                            Create account
                        </div>
                    </div>
                </div>
            </div>
            <div class="fm-empty-messages hidden">
                <div class="fm-empty-pad">
                    <div class="fm-empty-messages-bg"></div>
                    <div class="fm-empty-cloud-txt">[$6870]</div>
                    <div class="fm-not-logged-text">
                        <div class="fm-not-logged-description">
                            Login or create an account to <span class="red">get 50GB FREE</span> and get messages from your friends and coworkers.
                        </div>
                        <div class="fm-not-logged-button login">
                            Login
                        </div>
                        <div class="fm-not-logged-button create-account">
                            Create account
                        </div>
                    </div>
                </div>
            </div>

            <div class="fm-empty-incoming hidden">
                <div class="fm-empty-pad">
                    <div class="fm-empty-incoming-bg"></div>
                    <div class="fm-empty-cloud-txt">[$6871]</div>
                    <div class="fm-not-logged-text">
                        <div class="fm-not-logged-description">
                            Login or create an account to <span class="red">get 50GB FREE</span> and receive files from your contacts.
                        </div>
                        <div class="fm-not-logged-button login">
                            Login
                        </div>
                        <div class="fm-not-logged-button create-account">
                            Create account
                        </div>
                    </div>
                </div>
            </div>
            <div class="fm-empty-conversations hidden">
                <div class="fm-empty-pad">
                    <div class="fm-empty-conversations-bg"></div>
                    <div class="fm-empty-cloud-txt">[$6772]</div>
                    <div class="fm-not-logged-text">
                        <div class="fm-not-logged-description">
                            Login or create an account to <span class="red">get 50GB FREE</span> and speak with your friends and coworkers.
                        </div>
                        <div class="fm-not-logged-button login">
                            Login
                        </div>
                        <div class="fm-not-logged-button create-account">
                            Create account
                        </div>
                    </div>
                </div>
            </div>


            <div class="files-grid-view fm hidden">
                <table width="100%" border="0" cellspacing="0" cellpadding="0" class="grid-table-header">
                    <tr>
                        <th class="grid-first-th" ><span class="grid-header-star arrow fav"></span></th>
                        <th><div class="arrow name asc">[$86]</div></th>
                        <th><div class="arrow size">[$87]</div></th>
                        <th><div class="arrow type">[$93]</div></th>
                        <th><div class="arrow date">[$896]</div></th>
                        <th class="grid-url-header"></th>
                    </tr>
                </table>
                <div class="grid-scrolling-table">
                    <table width="100%" border="0" cellspacing="0" cellpadding="0" class="grid-table fm">
                        <tr class="clone-of-header">
                            <th class="grid-first-th"><span class="grid-header-star arrow fav"></span></th>
                            <th></th>
                            <th></th>
                            <th></th>
                            <th></th>
                            <th class="grid-sixth-th grid-url-header">URL</th>
                        </tr>
                    </table>
                </div>
                <div class="search-bottom-menu">
                    <div class="search-path-icon cloud-drive"></div>
                    <div class="search-path-txt">
                        Cloud Drive
                    </div>
                    <div class="search-path-arrow"></div>
                    <div class="search-path-icon folder"></div>
                    <div class="search-path-txt">
                        Folder
                    </div>
                    <div class="search-path-arrow"></div>
                    <div class="search-path-icon text">
                    </div>
                    <div class="search-path-txt">
                        Cloud Drive
                    </div>
                    <div class="clear"></div>
                </div>
            </div>


            <div class="fm-blocks-view fm hidden">
                <div class="file-block-scrolling">
                    <div class="clear"></div>
                </div>
                <div class="search-bottom-menu">
                    <div class="search-path-icon cloud-drive"></div>
                    <div class="search-path-txt">
                        Cloud Drive
                    </div>
                    <div class="search-path-arrow"></div>
                    <div class="search-path-icon folder"></div>
                    <div class="search-path-txt">
                        Folder
                    </div>
                    <div class="search-path-arrow"></div>
                    <div class="search-path-icon text">
                    </div>
                    <div class="search-path-txt">
                        Cloud Drive
                    </div>
                    <div class="clear"></div>
                </div>
            </div>


            <div class="files-grid-view contacts-view hidden">
                <table width="100%" border="0" cellspacing="0" cellpadding="0" class="grid-table-header">
                    <tr>
                        <th><div class="arrow name desc">[$86]</div></th>
                    	<th><div class="arrow status">[$89]</div></th>
                    	<th><div class="arrow interaction">[$5904]</div></th>
                        <th class="grid-url-header-nw"></th>
                    </tr>
                </table>
                <div class="grid-scrolling-table contacts">
                    <table width="100%" border="0" cellspacing="0" cellpadding="0" class="grid-table contacts">
                    </table>
                </div>
            </div>


            <div class="fm-blocks-view contacts-view hidden">
                <div class="contacts-blocks-scrolling">
                </div>
            </div>

            <!-- Contact requests grid, received requests !-->
            <div class="contact-requests-grid hidden">
                <table width="100%" border="0" cellspacing="0" cellpadding="0" class="grid-table-header contact-requests">
                    <tr>
                        <th><div class="name arrow desc">[$86]</div></th>
                    <th><div class="content arrow">[$982]</div></th>
                    <th></th>
                    </tr>
                </table>
                <div class="grid-scrolling-table ipc">
                    <table width="100%" border="0" cellspacing="0" cellpadding="0" class="grid-table contact-requests">
                    </table>
                </div>
            </div>

            <!-- Sent requests grid !-->
            <div class="sent-requests-grid hidden">
                <table width="100%" border="0" cellspacing="0" cellpadding="0" class="grid-table-header sent-requests">
                    <tr>
                        <th><div class="name arrow desc">[$86]</div></th>
                    </tr>
                </table>
                <div class="grid-scrolling-table opc">
                    <table width="100%" border="0" cellspacing="0" cellpadding="0" class="grid-table sent-requests">
                    </table>
                </div>
            </div>


            <div class="shared-grid-view hidden">
                <table width="100%" border="0" cellspacing="0" cellpadding="0" class="grid-table-header">
                    <tr>
                        <th class="grid-first-th"><span class="grid-header-star"></span></th>
                        <th><div class="arrow name desc">[$86]</div></th>
                        <th><div class="arrow owner">[$5905]</div></th>
                        <th><div class="arrow access">[$5906]</div></th>
                        <th class="grid-url-header-nw"></th>
                    </tr>
                </table>

                <div class="grid-scrolling-table">
                    <table width="100%" border="0" cellspacing="0" cellpadding="0" class="grid-table shared-with-me">
                    </table>
                </div>
            </div>

            <div class="shared-blocks-view hidden">
                <div class="shared-blocks-scrolling">
                </div>
            </div>


            <div class="contacts-details-block hidden">
                <div class="contact-top-details">

                    <div class="nw-contact-block-avatar">
                        A
                    </div>
                    <div class="contact-fingerprint-block">
                        <div class="contact-fingerprint-title">[$6872]</div>
                        <div class="contact-fingerprint-txt">
                            <span></span>
                            <span></span>
                            <span></span>
                            <span></span>
                            <span></span>
                        </div>
                        <div class="contact-fingerprint-txt">
                            <span></span>
                            <span></span>
                            <span></span>
                            <span></span>
                            <span></span>
                        </div>
                        <div class="fm-verify">
                            <span>[$1960]</span>
                        </div>
                        <div class="fm-reset-stored-fingerprint">
                            <span>Reset</span>
                        </div>
                        <div class="fm-question">
                          <span></span>
                        </div>
                        <div class="clear"></div>
                    </div>

                    <div class="contact-details-pad">
                        <div class="contact-details-user-name">Andrei.d</div>
                        <a href="" class="grid-url-arrow"></a>
                        <div class="clear"></div>
                        <div class="contact-details-email">ad@mega.nz</div>
                        <div class="onlinestatus away">
                            <div class="nw-contact-status"></div>
                            <div class="fm-chat-user-status">Away</div>
                            <div class="clear"></div>
                        </div>
                        <div class="fm-start-conversation">
                            <span>[$5885]</span>
                        </div>

                        <!-- Remove hidden class when P2P file sharing is ready -->
                        <div class="fm-send-files hidden">
                            <span class="fm-chatbutton-arrow">[$6834]</span>
                        </div>

                        <div class="fm-share-folders">
                            <a href="#fm">
                                <span>[$6775]</span>
                            </a>
                        </div>

                        <div class="clear"></div>
                    </div>
                    <div class="clear"></div>

                    <!-- Please add "hidden" class if there is no shared folders !-->
                    <div class="contact-share-notification hidden">
                    </div>

                </div>

                <div class="fm-empty-incoming contact-details-view hidden">
                    <div class="fm-empty-pad">
                        <div class="fm-empty-incoming-bg"></div>
                        <div class="fm-empty-cloud-txt">[$6787]</div>
                    </div>
                </div>

                <div class="files-grid-view contact-details-view hidden">

                    <table width="100%" border="0" cellspacing="0" cellpadding="0" class="grid-table-header">
                        <tbody>
                            <tr>
                                <th class="grid-first-th" style="width: 30px;"><span class="grid-header-star"></span></th>
                                <th><div class="arrow name desc">[$86]</div></th>
                                <th style="width: 270px;"><div class="arrow type">[$5906]</div></th>
                                <th class="grid-url-header-nw"></th>
                            </tr>
                        </tbody>
                    </table>

                    <div class="grid-scrolling-table">
                        <table width="100%" border="0" cellspacing="0" cellpadding="0" class="grid-table shared-with-me">
                        </table>
                    </div>
                </div>

                <div class="fm-blocks-view contact-details-view hidden">
                    <div class="file-block-scrolling">
                    </div>
                </div></div>
        </div>

        <div class="fm-transfers-block">
             <div class="fm-tranfers-header">
              <div class="transfer-panel-title">
                [$104]
              </div>
              <div class="transfer-clear-completed disabled"><span>[$6992]</span></div>
              <div class="transfer-clear-all-icon disabled"><span>[$6991]</span></div>
              <div class="transfer-pause-icon disabled"><span>[$6993]</span></div>
              <div class="clear"></div>
              
             </div>
             <div class="tranfer-table">
                <div class="transfer-panel-empty-txt">
                	<div class="fm-empty-transfers-bg"></div>
                    <div class="fm-empty-cloud-txt">[$6089]</div>
                </div>
                <table width="100%" border="0" cellspacing="0" cellpadding="0" class="transfer-table-header">
                    <tr>
                        <th><span></span></th>
                        <th>[$86]</th>
                        <th>ETA</th>
                        <th>[$87]</th>
                        <th>[$93]</th>
                        <th>[$89]</th>
                        <th class="grid-url-header"></th>
                        <th></th>
                    </tr>
                </table>
                <div class="transfer-scrolling-table">
                    <table width="100%" height="100%" border="0" cellspacing="0" cellpadding="0" class="transfer-table">
                        <tr class="clone-of-header">
                            <th width="230"></th>
                            <th></th>
                            <th width="96"></th>
                            <th width="96"></th>
                            <th></th>
                            <th width="192"></th>
                            <th width="64" class="grid-url-field"></th>
                            <th width="0"></th>
                        </tr>
                    </table>
                </div>
            </div>
        </div>


        <div class="fm-right-account-block">
            <div class="fm-account-top">
            	<a class="fm-breadcrumbs account">
                	<span class="right-arrow-bg"></span>
            	</a>
            	<a class="fm-breadcrumbs next overview hidden">
                	<span class="right-arrow-bg">
                		[$983]
                	</span>
            	</a>
            	<div class="clear"></div>
            </div>
            <div class="fm-account-save-block hidden">
                <div class="default-button fm-account-save"><span>[$776]</span></div>
                <div class="default-button fm-account-cancel red"><span>[$82]</span></div>
                <div class="clear"></div>
            </div>

            <div class="fm-account-main">

                <div class="fm-account-overview fm-account-sections">
                    
                    <div class="fm-account-blocks avatar-bl">
                        <div class="fm-account-avatar">
                            <img alt="" src="" />
                        </div>
                        <div class="fm-account-info-block">
                            <div class="membership-big-txt name"></div>
                            <div class="membership-big-txt email"></div>
                            <div class="default-button editprofile"><span>[$986]</span></div>
                            <div class="default-button backup-master-key"><span>[$7412]</span></div>
                            <div class="default-button cancel-account red"><span>[$6181]</span></div>
                            <div class="clear"></div>
                        </div>
                        <div class="clear"></div>
                    </div>
					
                    <div class="fm-account-bg">
                        <div class="fm-account-blocks storage">
                          <div class="fm-account-header">[$799]:</div>
                          <div class="nw-fm-progress-border">
                            <div class="nw-fm-percentage empty">
                              <ul>
                                <li class="nw-fm-chart3 right-c"><p><span></span></p></li>
                                <li class="nw-fm-chart3 left-c"><p><span></span></p></li>
                                <li class="nw-fm-chart2 right-c"><p><span></span></p></li>
                                <li class="nw-fm-chart2 left-c"><p><span></span></p></li>
                                <li class="nw-fm-chart1 right-c"><p><span></span></p></li>
                                <li class="nw-fm-chart1 left-c"><p><span></span></p></li>
                                <li class="nw-fm-chart0 right-c"><p><span></span></p></li>
                                <li class="nw-fm-chart0 left-c"><p><span></span></p></li>
                              </ul>
                            </div>
                            <div class="nw-fm-percents">
                              <div class="nw-fm-percents-wrapper"> <span class="perc-txt">0%</span><span class="of-txt">[$5528]</span> <span class="pecents-txt">0</span><span class="gb-txt">GB</span> </div>
                            </div>
                          </div>
                          <div class="nw-fm-bar-info">
                           <div class="fm-full-sized-block">
                            <div class="fm-half-sized-block">
                              <div class="fm-bar-info-txt">
                                <div class="fm-bar-color bar-color0"></div>
                                <span class="fm-bar-title">[$164]</span> <span class="fm-bar-size cloud-drive">0 GB</span>
                              </div>
                              <div class="fm-bar-info-txt">
                                <div class="fm-bar-color bar-color1"></div>
                                <span class="fm-bar-title">[$168]</span> <span class="fm-bar-size rubbish-bin">0 GB</span>
                              </div>
                              <div class="fm-bar-info-txt">
                                <div class="fm-bar-color bar-color2"></div>
                                <span class="fm-bar-title">[$5542]</span> <span class="fm-bar-size incoming-shares">0 MB</span>
                              </div>
                            </div>
    
                            <div class="fm-half-sized-block">
                              <div class="fm-bar-info-txt">
                                <div class="fm-bar-color bar-color3"></div>
                                <span class="fm-bar-title">[$166]</span> <span class="fm-bar-size inbox">0 GB</span>
                              </div>
                              <div class="fm-bar-info-txt">
                                <div class="fm-bar-color bar-color4"></div>
                                <span class="fm-bar-title used-info">[$5775]</span> <span class="fm-bar-size used">0 GB</span>
                              </div>
                              <div class="fm-bar-info-txt">
                                <div class="fm-bar-color bar-color5"></div>
                                <span class="fm-bar-title">[$1352]</span> <span class="fm-bar-size available">0 GB</span>
                              </div>
                            </div>
                            <div class="clear"></div>
                            <div class="nw-fm-line-progress">
                              <div class="nw-fm-line-progress-pad">
                                 <div class="nw-fm-line-progress-bar nw-fm-bar0"></div>
                                 <div class="nw-fm-line-progress-bar nw-fm-bar1"></div>
                                 <div class="nw-fm-line-progress-bar nw-fm-bar2"></div>
                                 <div class="nw-fm-line-progress-bar nw-fm-bar3"></div>
                              </div>
                            </div>
                           </div>
                          </div>
    
                        </div>
    
                        <div class="fm-account-blocks bandwidth">
                          <div class="fm-account-header">[$973]:</div>
                          <div class="nw-fm-progress-border">
                            <div class="nw-fm-percentage empty">
                              <ul>
                                <li class="nw-fm-chart0 right-c"><p><span></span></p></li>
                                <li class="nw-fm-chart0 left-c"><p><span></span></p></li>
                              </ul>
                            </div>
                            <div class="nw-fm-percents">
                              <div class="nw-fm-percents-wrapper"> <span class="perc-txt">0%</span><span class="of-txt">[$5528]</span> <span class="pecents-txt">0</span><span class="gb-txt">GB</span> </div>
                            </div>
                          </div>
                          <div class="nw-fm-bar-info">
    
                            <div class="fm-full-sized-block">
                              <div class="fm-bar-info-txt">
                                <div class="fm-bar-color bar-color4"></div>
                                <span class="fm-bar-title used-info">[$5775]</span> <span class="fm-bar-size used">0 GB</span>
                              </div>
                              <div class="fm-bar-info-txt">
                                <div class="fm-bar-color bar-color5"></div>
                                <span class="fm-bar-title">[$1352]</span> <span class="fm-bar-size available">0 GB</span>
                              </div>
                              <div class="nw-fm-line-progress">
                                 <div class="nw-fm-line-progress-pad">
                                    <div class="nw-fm-line-progress-bar nw-fm-bar0"></div>
                                 </div>
                              </div>
                            </div>
    
                          </div>
    
                        </div>

                    	<div class="clear account"></div>
                    </div>

                    <div class="fm-account-blocks half-sized first subscription-bl">
                    	<div class="fm-account-bg">
                            <div class="fm-account-header">[$432]</div>
                            <div class="membership-icon type free"></div>
                            <div class="fm-account-info-block">
                                <div class="membership-big-txt accounttype">
                                    Pro II
                                </div>
                                <div class="membership-medium-txt expiry">
                                    <a href="#fm/account/history">
                                        [$987] <span class="red">September 1st 2013</span>
                                    </a>
                                    
                                </div>
                                
                            </div>
                            <div class="clear"></div>
                            <div class="subscription-button">
                            	<div class="default-big-button pro-upgrade"><span>[$920]</span></div>
                            </div>
                            <div class="subscription-button">
                            	<div class="default-big-button btn-cancel hidden"><span>[$6822]</span></div>
                            </div>
                            <div class="clear"></div>
						</div>
                    </div>
                    <div class="fm-account-blocks half-sized second">   
                    	<div class="fm-account-bg">
                            <div class="fm-account-header">[$449]:</div>
                			<div class="membership-big-txt balance">
                            	 &euro; 0.00
                            </div>
                            <div class="half-sized">
                            	<div class="default-big-button topup"><span>[$450]</span></div>
							</div>
                            <div class="half-sized">
                                <div class="default-big-button redeem-voucher"><span>[$456]</span>
                                    <div class="notification-arrow"></div>
                                </div>
                            </div>
                            <div class="clear"></div>
                    	</div>
                    </div>
					<div class="clear"></div>


                    <div class="fm-voucher-popup hidden">
                        <div class="fm-voucher-body">
                            <div class="fm-dialog-new-folder-input active">
                                <div class="fm-dialog-new-folder-pad"><input name="dialog-voucher" type="text" value="[$487]" /></div>
                            </div>
                            <div class="fm-voucher-button"><span>[$458]</span></div>
                        </div>
                        <div class="fm-voucher-bottom">
                            <div class="fm-purchase-voucher"><span>[$457]</span></div>
                        </div>
                    </div>
                </div>

                <div class="fm-account-profile hidden fm-account-sections">
                    <div class="fm-account-blocks avatar-bl">
                    	<div class="fm-account-avatar">
                           
                        </div>
                        <div class="fm-account-info-block">
                        	<div class="membership-big-txt name"></div>
                            <div class="membership-big-txt email"></div>
                            <div class="default-button fm-account-change-avatar"><span>[$993]</span></div>
                            <div class="default-button fm-account-remove-avatar red"><span>[$6974]</span></div>
                            <div class="clear"></div>
                        </div>
                        
                    </div>

                    <div class="fm-account-blocks profile-form first">
                        <div class="fm-account-header">[$994]:</div>
                        <div class="account-form-wraper">
                            <div class="fm-account-labels">
                                <div class="labels-block">
                                    <label for="account-firstname">[$1096] <span class="red">*</span></label>
                                </div>
                                <div class="labels-block">
                                    <label for="account-lastname">[$1097] </label>
                                </div>
                                <div class="labels-block">
                                    <label for="account-email">Email <span class="red">*</span></label>
                                </div>
                                <div class="labels-block email-confirm-txt"></div>
                                <div class="labels-block">
                                    <label >[$995]</label>
                                </div>
                                <div class="labels-block">
                                    <label for="account-country">[$481]</label>
                                </div>
                            </div>
                            <div class="fm-accout-inputs-blocks">
                                <div class="fm-account-input">
                                    <input type="text" value="" name="account-firstname" id="account-firstname" />
                                </div>
                                <div class="fm-account-input">
                                    <input type="text" value="" name="account-lastname" id="account-lastname" />
                                </div>
                                <div class="fm-account-input">
                                    <input type="text" value="" name="account-email" id="account-email" />
                                </div>
                                <div class="fm-account-change-email"><span>E-mail change requires confirmation</span></div>
                                
                                <div class="fm-account-select-block">
                                    <div class="default-select year" id="account-year">
                                        <span>YYYY</span>
                                        <div class="default-select-dropdown hidden"><div class="default-select-scroll"></div></div>
                                    </div>
                                    <div class="default-select month" id="account-month">
                                        <span>MM</span>
                                        <div class="default-select-dropdown hidden"><div class="default-select-scroll"></div></div>
                                    </div>
                                    <div class="default-select day" id="account-day">
                                        <span>DD</span>
                                        <div class="default-select-dropdown hidden"><div class="default-select-scroll"></div></div>
                                    </div>
                                    <div class="clear"></div>
                                </div>
                                <div class="fm-account-select-block">
                                    <div class="default-select country" id="account-country">
                                        <span>[$996]</span>
                                        <div class="default-select-dropdown hidden"><div class="default-select-scroll"></div></div>
                                    </div>
                                </div>
                            </div>
                        </div>
                    </div>

                    <div class="fm-account-blocks profile-form second">
                        <div class="fm-account-header">[$706]</div>
                        <div class="account-form-wraper">
                            <div class="fm-account-labels">
                                <div class="labels-block">
                                    <label for="account-password">[$716]</label>
                                </div>
                                <div class="labels-block">
                                    <label for="account-new-password">[$717]</label>
                                </div>
                                <div class="labels-block">
                                    <label for="account-confirm-password">[$718]</label>
                                </div>
                            </div>
                            <div class="fm-accout-inputs-blocks">
                                <div class="fm-account-input">
                                    <input type="password" value="" name="account-password" id="account-password" />
                                </div>
                                <div class="fm-account-input">
                                    <input type="password" value="" name="account-new-password" id="account-new-password" />
                                </div>
                                <div class="account-pass-lines">
                                    <div class="register-pass-status-line1"></div>
                                    <div class="register-pass-status-line2"></div>
                                    <div class="register-pass-status-line3"></div>
                                    <div class="register-pass-status-line4"></div>
                                    <div class="clear"></div>
                                </div>
                                <div class="fm-account-input">
                                    <input type="password" value="" name="account-confirm-password" id="account-confirm-password" />
                                </div>
                            </div>
                        </div>
                    </div>
                    
                    <div class="clear"></div>

                </div>
                <div class="fm-account-settings hidden fm-account-sections">


                    <div class="fm-account-blocks">
                        <div class="fm-account-header">[$1381]:</div>
                        <div class="clear"></div>
                        <div style="margin-top:15px;">
                            <div class="account-bandwidth-txt" style="margin-bottom:7px;">[$1382]:</div>
                            <div class="uisorting radioOn" id="rad8_div"><input type="radio" id="rad8" class="uisorting radioOn" value="1"></div>
                            <div class="radio-txt">[$1384]</div>
                            <div class="uisorting radioOff" id="rad9_div"><input type="radio" id="rad9" class="uisorting radioOff" value="2"></div>
                            <div class="radio-txt">[$1385]</div>
                        </div>
                        <div class="clear"></div>
                        <div class="account-italic-txt light">[$1383]</div>
                        <div style="margin-top:25px;">
                            <div class="account-bandwidth-txt" style="margin-bottom:7px;">[$1386]:</div>
                            <div class="clear"></div>
                            <div class="uiviewmode radioOn" id="rad10_div"><input type="radio" id="rad10" class="uiviewmode radioOn" value="1"></div>
                            <div class="radio-txt">[$1384]</div>
                            <div class="uiviewmode radioOff" id="rad11_div"><input type="radio" id="rad11" class="uiviewmode radioOff" value="2"></div>
                            <div class="radio-txt">[$1385]</div>
                        </div>
                        <div class="clear"></div>
                        <div class="account-italic-txt light">[$1387]</div>
                        <div style="margin-top:25px;">
                            <div class="account-bandwidth-txt" style="margin-bottom:7px;">[$7228]</div>
                            <div class="clear"></div>
                            <div class="uifontsize radioOff" id="fontsize1_div"><input type="radio" id="fontsize1" class="uifontsize radioOff" value="1"></div>
                            <div class="radio-txt">[$7229]</div>
                            <div class="uifontsize radioOn" id="fontsize2_div"><input type="radio" id="fontsize2" class="uifontsize radioOn" value="2"></div>
                            <div class="radio-txt">[$7230]</div>
                        </div>
                        <div class="clear"></div>
                    </div>


                    <div class="fm-account-blocks">
                        <div class="fm-account-header">[$569]:</div>
                        <div class="transfer-settings">
                            <div class="upload-settings">
                                <div class="account-bandwidth-txt">[$570]</div>
                                <div class="account-set-bg1" >
                                    <div id="slider-range-max">
                                    </div>
                                </div>
                                <div class="transfer-numbers">1</div>
                                <div class="transfer-numbers">2</div>
                                <div class="transfer-numbers">3</div>
                                <div class="transfer-numbers">4</div>
                                <div class="transfer-numbers">5</div>
                                <div class="transfer-numbers last">6</div>
                                <div class="clear"></div>
                                <select name="minsettings" id="minsettings">
                                    <option>1</option>
                                    <option>2</option>
                                    <option>3</option>
                                    <option>4</option>
                                    <option>5</option>
                                    <option>6</option>
                                </select>
                            </div>

                            <div class="download-settings">
                                <div class="account-bandwidth-txt">[$571]</div>
                                <div class="account-set-bg1" >
                                    <div id="slider-range-max2">
                                    </div>
                                </div>
                                <div class="transfer-numbers">1</div>
                                <div class="transfer-numbers">2</div>
                                <div class="transfer-numbers">3</div>
                                <div class="transfer-numbers">4</div>
                                <div class="transfer-numbers">5</div>
                                <div class="transfer-numbers last">6</div>
                                <div class="clear"></div>
                                <select name="minnumber" id="minnumber">
                                    <option>1</option>
                                    <option>2</option>
                                    <option>3</option>
                                    <option>4</option>
                                    <option>5</option>
                                    <option>6</option>
                                </select>
                            </div>

                            <div class="clear"></div>

                            <div class="account-bandwidth-txt">[$572]</div>

                            <div class="ulspeedradio radioOff" id="rad1_div">
                                <input type="radio" id="rad1" class="ulspeedradio radioOff" value="1" >
                            </div>
                            <div class="radio-txt">[$573]</div>

                            <div class="ulspeedradio radioOn" id="rad2_div">
                                <input type="radio" id="rad2" class="ulspeedradio radioOn" value="2" checked="checked" >
                            </div>
                            <div class="radio-txt">[$574]</div>

                            <div class="ulspeedradio radioOff" id="rad3_div">
                                <input type="radio" id="rad3" class="ulspeedradio radioOff" value="3"  >
                            </div>
                            <div class="radio-txt">[$575]</div>

                            <div class="account-counter-block"> <div class="account-counter-number"><input type="text" value="100" id="ulspeedvalue" /></div> <div class="account-counter-percents"> KB/s </div> <div class="clear"></div> </div>
                            <div class="clear"></div>

                            <div class="account-bandwidth-txt">[$576]</div>
                            <div class="ulskip radioOn" id="rad4_div">
                                <input type="radio" id="rad4" class="ulskip radioOn" value="1">
                            </div>
                            <div class="radio-txt">[$577]</div>
                            <div class="ulskip radioOff" id="rad5_div">
                                <input type="radio" id="rad5" class="ulskip radioOff" value="2"  >
                            </div>
                            <div class="radio-txt">[$578]</div>

                            <div class="clear"></div>

                            <div id="acc_use_ssl" style="margin-top:25px;">
                                <div class="account-bandwidth-txt">[$579]</div>
                                <div class="usessl radioOn" id="rad6_div">
                                    <input type="radio" id="rad6" class="usessl radioOn" value="1">
                                </div>
                                <div class="radio-txt">[$577]</div>
                                <div class="usessl radioOff" id="rad7_div">
                                    <input type="radio" id="rad7" class="usessl radioOff" value="2"  >
                                </div>
                                <div class="radio-txt">[$578]</div>
                                <div class="clear"></div>
                                <div class="account-italic-txt">[$580]</div>
                            </div>

                            <div id="rubbish_cleaning_scheduler" style="margin-top:25px;">

                                <div class="account-bandwidth-txt">Rubbish-Bin Cleaning Scheduler:</div>
                                <div class="rubsched radioOn" id="rad12_div">
                                    <input type="radio" id="rad12" class="rubsched radioOn" value="1">
                                </div>
                                <div class="radio-txt">[$577]</div>
                                <div class="rubsched radioOff" id="rad13_div">
                                    <input type="radio" id="rad13" class="rubsched radioOff" value="2"  >
                                </div>
                                <div class="radio-txt">[$578]</div>
                                <div class="clear"></div>

                                <div id="rubsched_options" class="hidden">

                                    <div class="rubsched_dash"></div>
                                    <div class="rubschedopt radioOn" id="rad14_div">
                                        <input type="radio" id="rad14" class="rubschedopt radioOn" value="1">
                                    </div>
                                    <div style="padding-top: 2px">
                                        <div class="account-counter-percents"> Remove files older than  </div>
                                        <div class="account-counter-number">
                                            <input type="text" value="15" id="rad14_opt" class="rubsched_textopt" />
                                        </div>
                                        <div class="account-counter-percents"> days. </div>
                                        <div class="clear"></div>
                                    </div>
                                    <div class="clear"></div>

                                    <div class="rubsched_dash"></div>
                                    <div class="rubschedopt radioOn" id="rad15_div">
                                        <input type="radio" id="rad15" class="rubschedopt radioOn" value="1">
                                    </div>
                                    <div style="padding-top: 2px">
                                        <div class="account-counter-percents"> Keep the Rubbish-Bin under </div>
                                        <div class="account-counter-number">
                                            <input type="text" value="2" id="rad15_opt" class="rubsched_textopt" />
                                        </div>
                                        <div class="account-counter-percents"> GB </div>
                                        <div class="clear"></div>
                                    </div>
                                    <div class="clear"></div>

                                </div>

                                <div class="clear"></div>
                            </div>

                            <!-- Use rad18 as next radio button to allow further rubsched options -->

                        </div>




                    </div>


                </div>
                <div class="fm-account-history hidden fm-account-sections">
                    <div class="fm-account-history-head">
                        <div class="fm-account-header left">[$429]</div>
                        <div>
                            <div class="account-history-dropdown-button sessions"></div>
                            <div class="account-history-dropdown hidden">
                                <div class="account-history-drop-items session10- active">Last 10 Sessions</div>
                                <div class="account-history-drop-items session100-">Last 100 Sessions</div>
                                <div class="account-history-drop-items session250-">Last 250 Sessions</div>
                            </div>
                        </div>
                        <div class="clear"></div>
                    </div>
                    <table width="100%" border="0" cellspacing="0" cellpadding="0" class="grid-table sessions"></table>
                    <div class="grey-bar">
                        <div class="fm-close-all-sessions">
                            <span>[$7667]</span>
                        </div>
                    </div>
                    <div class="fm-account-history-head">
                        <div class="fm-account-header left">[$430]</div>
                        <div class="account-history-dropdown-button purchases"></div>
                        <div class="account-history-dropdown hidden">
                            <div class="account-history-drop-items purchase10- active">Last 10 Purchases</div>
                            <div class="account-history-drop-items purchase100-">Last 100 Purchases</div>
                            <div class="account-history-drop-items purchase250-">Last 250 Purchases</div>
                        </div>
                        <div class="clear"></div>
                    </div>
                    <table width="100%" border="0" cellspacing="0" cellpadding="0" class="grid-table purchases"></table>
                    <hr />
                    <div class="fm-account-history-head">
                        <div class="fm-account-header left">[$431]</div>
                        <div class="account-history-dropdown-button transactions"></div>
                        <div class="account-history-dropdown hidden">
                            <div class="account-history-drop-items transaction10- active">Last 10 Transactions</div>
                            <div class="account-history-drop-items transaction100-">Last 100 Transactions</div>
                            <div class="account-history-drop-items transaction250-">Last 250 Transactions</div>
                        </div>
                        <div class="clear"></div>
                    </div>
                    <table width="100%" border="0" cellspacing="0" cellpadding="0" class="grid-table transactions"></table>
                    <hr />
                </div>

                <div class="fm-account-reseller hidden fm-account-sections">
                    <div class="fm-account-blocks half-sized first">
                        <div class="fm-account-bg">
                            <div class="fm-account-header">[$449]:</div>
                            <div class="membership-big-txt balance">
                                &euro; 99.99
                            </div>
                            <a href="mailto:resellers@mega.nz" class="default-big-button resellerbuy"><span>resellers@mega.nz</span></a>
                        </div>
                    </div>
                    <div class="fm-account-blocks half-sized second">
                        <div class="fm-account-bg">
                            <div class="fm-account-header">[$6874]</div>
                            <div class="resellers-voucher-bl">
                                <div class="default-select vouchertype" id="vouchertype">
                                    <span>[$6875]</span>
                                    <div class="default-select-dropdown hidden"><div class="default-select-scroll"></div></div>
                                </div>
                                <div class="fm-account-input voucheramount">
                                    <input type="text" value="1" name="account-voucheramount" id="account-voucheramount">
                                </div>
                                <div class="clear"></div>
                            </div>
                            <div class="default-big-button vouchercreate"><span>[$6876]</span></div>
                        </div>
                        
                    </div>
                    
<<<<<<< HEAD
                    <div class="clear"></div>
					
                    <div class="resellers-content">
                        <div class="fm-account-history-head">
                            <div class="fm-account-header left">[$459]</div>
                            <div>
                                <div class="account-history-dropdown-button vouchers"></div>
                                <div class="account-history-dropdown hidden">
                                    <div class="account-history-drop-items voucher10- active">Last 10 Vouchers</div>
                                    <div class="account-history-drop-items voucher100-">Last 100 Vouchers</div>
                                    <div class="account-history-drop-items voucher250-">Last 250 Vouchers</div>
                                </div>
=======
                    <hr />

                    <div class="fm-account-history-head">
                        <div class="fm-account-header left">[$459]</div>
                        <div>
                            <div class="account-history-dropdown-button vouchers"></div>
                            <div class="account-history-dropdown hidden">
                                <div class="account-history-drop-items voucher10- active">Last 10 Vouchers</div>
                                <div class="account-history-drop-items voucher100-">Last 100 Vouchers</div>
                                <div class="account-history-drop-items voucher250-">Last 250 Vouchers</div>
                                <div class="account-history-drop-items voucherAll-">[$7557]</div>
>>>>>>> b440e1bc
                            </div>
                            <div class="clear"></div>
                        </div>
                        <table width="100%" border="0" cellspacing="0" cellpadding="0" class="grid-table vouchers"></table>
					</div>
                </div>


            </div>

        </div>

    </div>
    <div class="fm-account-overlay hidden"></div>
    <div class="toast-notification transfer download">
    	<div class="toast-icon"></div>
  		<div class="toast-body">
        	<div class="toast-col">
            </div>
            <div  class="toast-col">
            	<div class="toast-button">
                	<span>[$7224]</span>
                </div>
            </div>
        </div>
    </div>
    
    <div class="toast-notification transfer upload">
    	<div class="toast-icon"></div>
  		<div class="toast-body">
        	<div class="toast-col">
            </div>
            <div  class="toast-col">
            	<div class="toast-button">
                	<span>[$7224]</span>
                </div>
            </div>
        </div>
    </div>
    
</div><|MERGE_RESOLUTION|>--- conflicted
+++ resolved
@@ -1410,11 +1410,9 @@
                                 <div class="clear"></div>
                             </div>
                             <div class="default-big-button vouchercreate"><span>[$6876]</span></div>
-                        </div>
-                        
+                        </div>                        
                     </div>
                     
-<<<<<<< HEAD
                     <div class="clear"></div>
 					
                     <div class="resellers-content">
@@ -1426,32 +1424,16 @@
                                     <div class="account-history-drop-items voucher10- active">Last 10 Vouchers</div>
                                     <div class="account-history-drop-items voucher100-">Last 100 Vouchers</div>
                                     <div class="account-history-drop-items voucher250-">Last 250 Vouchers</div>
-                                </div>
-=======
-                    <hr />
-
-                    <div class="fm-account-history-head">
-                        <div class="fm-account-header left">[$459]</div>
-                        <div>
-                            <div class="account-history-dropdown-button vouchers"></div>
-                            <div class="account-history-dropdown hidden">
-                                <div class="account-history-drop-items voucher10- active">Last 10 Vouchers</div>
-                                <div class="account-history-drop-items voucher100-">Last 100 Vouchers</div>
-                                <div class="account-history-drop-items voucher250-">Last 250 Vouchers</div>
-                                <div class="account-history-drop-items voucherAll-">[$7557]</div>
->>>>>>> b440e1bc
+                                    <div class="account-history-drop-items voucherAll-">[$7557]</div>
+                                </div>
                             </div>
                             <div class="clear"></div>
                         </div>
                         <table width="100%" border="0" cellspacing="0" cellpadding="0" class="grid-table vouchers"></table>
 					</div>
                 </div>
-
-
-            </div>
-
+            </div>
         </div>
-
     </div>
     <div class="fm-account-overlay hidden"></div>
     <div class="toast-notification transfer download">
