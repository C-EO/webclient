--- conflicted
+++ resolved
@@ -916,110 +916,6 @@
                     </div>
                     
                     <div class="account tab-content general">
-<<<<<<< HEAD
-                        
-                        <div class="account data-block profile-form">
-                            <div class="fm-account-header">[$994]</div>
-                            <div class="account-form-wraper">
-                                <div class="fm-account-labels">
-                                    <div class="labels-block">
-                                        <label for="account-firstname">[$1096] <span class="red">*</span></label>
-                                    </div>
-                                    <div class="labels-block">
-                                        <label for="account-lastname">[$1097] </label>
-                                    </div>
-                                    <div class="labels-block">
-                                        <label >[$995]</label>
-                                    </div>
-                                    <div class="labels-block">
-                                        <label for="account-country">[$481]</label>
-                                    </div>
-                                    <div class="labels-block">
-                                        <label for="account-phonenumber">Phone Number</label>
-                                    </div>
-                                </div>
-                                <div class="fm-accout-inputs-blocks">
-                                    <div class="fm-account-input">
-                                        <input type="text" value="" name="account-firstname" id="account-firstname" maxlength="40" />
-                                    </div>
-                                    <div class="fm-account-input">
-                                        <input type="text" value="" name="account-lastname" id="account-lastname" maxlength="40" />
-                                    </div>
-    
-                                    <div class="fm-account-select-block">
-                                        <div class="default-select year" id="account-year">
-                                            <span>YYYY</span>
-                                            <div class="default-select-dropdown hidden"><div class="default-select-scroll"></div></div>
-                                        </div>
-                                        <div class="default-select month" id="account-month">
-                                            <span>MM</span>
-                                            <div class="default-select-dropdown hidden"><div class="default-select-scroll"></div></div>
-                                        </div>
-                                        <div class="default-select day" id="account-day">
-                                            <span>DD</span>
-                                            <div class="default-select-dropdown hidden"><div class="default-select-scroll"></div></div>
-                                        </div>
-                                        <div class="clear"></div>
-                                    </div>
-                                    <div class="fm-account-select-block">
-                                        <div class="default-select country" id="account-country">
-                                            <span>[$996]</span>
-                                            <div class="default-select-dropdown hidden"><div class="default-select-scroll"></div></div>
-                                        </div>
-                                    </div>
-                                    <div class="fm-account-input no-icon disabled">
-                                        <i class="medium-icon rocket"></i>
-                                        <input type="text" value="Insert phone number" name="account-phonenumber" id="account-phonenumber" disabled />
-                                    </div>
-                                </div>
-                            </div>
-                        </div>
-                        
-                        <div class="account used-space-block">
-                        
-                            <div class="account data-block">
-                                <div class="fm-account-header">[$799]</div>
-                                <div class="account quota-txt used-space"><span>0 GB</span> of 0 GB</div>
-                                <div class="account paragraph">
-                                    Lorem ipsum dolor sit amet, consectetur adipiscing elit, sed do eiusmod tempor incididunt ut labore et dolore magna aliqua.
-                                </div>
-                                <div class="half-sized account progress-list">
-                                    <div class="left">
-                                        <div class="account progress-indicator blue active"></div>
-                                        <div class="account progress-txt cloud-drive"> 0 GB</div>
-                                        <div class="clear"></div>
-                                        <div class="account progress-indicator orange active"></div>
-                                        <div class="account progress-txt inbox"> 0 GB</div>
-                                        <div class="clear"></div>
-                                    </div>
-                                    <div class="left">
-                                        <div class="account progress-title">[$164]</div>
-                                        <div class="account progress-title">[$166]</div>
-                                    </div>
-                                    <div class="clear"></div>
-                                </div>
-                                <div class="half-sized account progress-list">
-                                    <div class="left">
-                                        <div class="account progress-indicator yellow active"></div>
-                                        <div class="account progress-txt incoming-shares"> 0 GB</div>
-                                        <div class="clear"></div>
-                                        <div class="account progress-indicator green active"></div>
-                                        <div class="account progress-txt rubbish-bin"> 0 GB</div>
-                                        <div class="clear"></div>
-                                    </div>
-                                    <div class="left">
-                                        <div class="account progress-title">[$5542]</div>
-                                        <div class="account progress-title">[$168]</div>
-                                    </div>
-                                    <div class="clear"></div>
-                                </div>
-                                <div class="clear"></div>
-                                <div class="account progress-block used-space">
-                                    <div class="account progress-bar blue pr0"></div>
-                                    <div class="account progress-bar green pr1"></div>
-                                    <div class="account progress-bar yellow pr2"></div>
-                                    <div class="account progress-bar orange pr3"></div>
-=======
                         <div class="account max-width-bl">
                             <div class="account data-block profile-form">
                                 <div class="fm-account-header">[$994]</div>
@@ -2013,60 +1909,9 @@
                                 <div class="fm-account-header">[$449]:</div>
                                 <div class="membership-big-txt balance">
                                     &euro; 99.99
->>>>>>> 202071d4
                                 </div>
                                 <a href="mailto:resellers@mega.nz" class="default-big-button resellerbuy"><span>[$7715]</span></a>
                             </div>
-<<<<<<< HEAD
-                            
-                        </div>
-                        
-                        <div class="account achivements-block">
-                        
-                            <div class="account data-block">
-                                <div class="fm-account-header">Storage Space</div>
-                                <div class="account quota-txt"><span>XX GB</span> of XXX GB</div>
-                                <div class="account paragraph">
-                                    Lorem ipsum dolor sit amet, consectetur adipiscing elit, sed do eiusmod tempor incididunt ut labore et dolore magna aliqua.
-                                </div>
-                                <div class="half-sized account progress-list">
-                                    <div class="left">
-                                        <div class="account progress-indicator red active"></div>
-                                        <div class="account progress-txt"> 5 GB</div>
-                                        <div class="clear"></div>
-                                        <div class="account progress-indicator dark-violet active"></div>
-                                        <div class="account progress-txt"> 20 GB</div>
-                                        <div class="clear"></div>
-                                        <div class="account progress-indicator"></div>
-                                        <div class="account progress-txt"> 20 GB</div>
-                                        <div class="clear"></div>
-                                        <div class="account progress-indicator"></div>
-                                        <div class="account progress-txt"> 10 GB</div>
-                                        <div class="clear"></div>
-                                    </div>
-                                    <div class="left">
-                                        <div class="account progress-title">Base Quota</div>
-                                        <div class="account progress-title">Registration Bonus <span class="red-txt">(72 days left)</span></div>
-                                        <div class="account progress-title">Install MEGAsync</div>
-                                        <div class="account progress-title">Install a Mobile app</div>
-                                    </div>
-                                    <div class="clear"></div>
-                                </div>
-                                <div class="half-sized account progress-list">
-                                    <div class="left">
-                                        <div class="account progress-indicator"></div>
-                                        <div class="account progress-txt"> 20 GB</div>
-                                        <div class="clear"></div>
-                                        <div class="account progress-indicator"></div>
-                                        <div class="account progress-txt"> 20 GB</div>
-                                        <div class="clear"></div>
-                                        <div class="account progress-indicator"></div>
-                                        <div class="account progress-txt"> 20 GB</div>
-                                        <div class="clear"></div>
-                                        <div class="account progress-indicator"></div>
-                                        <div class="account progress-txt"> 10 GB</div>
-                                        <div class="clear"></div>
-=======
                         </div>
                         <div class="fm-account-blocks half-sized second">
                             <div class="fm-account-bg">
@@ -2097,397 +1942,9 @@
                                         <div class="account-history-drop-items voucher100-">Last 100 Vouchers</div>
                                         <div class="account-history-drop-items voucher250-">Last 250 Vouchers</div>
                                         <div class="account-history-drop-items voucherAll-">[$7557]</div>
->>>>>>> 202071d4
-                                    </div>
-                                    <div class="left">
-                                        <div class="account progress-title">Verify your mobile number</div>
-                                        <div class="account progress-title">Referral bonuses</div>
-                                        <div class="account progress-title">Start a group chat</div>
-                                        <div class="account progress-title">Share a folder</div>
-                                    </div>
-                                    <div class="clear"></div>
+                                    </div>
                                 </div>
                                 <div class="clear"></div>
-<<<<<<< HEAD
-                                <div class="account progress-block">
-                                    <div class="account progress-bar red" style="width: 3%"></div>
-                                    <div class="account progress-bar dark-violet"  style="width: 28.2%;"></div>
-                                </div>
-                            </div>
-                            
-                            <div class="account data-block">
-                                <div class="fm-account-header">Transfer Quota</div>
-                                <div class="account quota-txt"><span>XX GB</span> of XXX GB</div>
-                                <div class="account paragraph">
-                                    Lorem ipsum dolor sit amet, consectetur adipiscing elit, sed do eiusmod tempor incididunt ut labore et dolore magna aliqua.
-                                </div>
-                                <div class="half-sized account progress-list">
-                                    <div class="left">
-                                        <div class="account progress-indicator red active"></div>
-                                        <div class="account progress-txt"> 5 GB</div>
-                                        <div class="clear"></div>
-                                        <div class="account progress-indicator dark-violet active"></div>
-                                        <div class="account progress-txt"> 20 GB</div>
-                                        <div class="clear"></div>
-                                        <div class="account progress-indicator"></div>
-                                        <div class="account progress-txt"> 20 GB</div>
-                                        <div class="clear"></div>
-                                        <div class="account progress-indicator"></div>
-                                        <div class="account progress-txt"> 10 GB</div>
-                                        <div class="clear"></div>
-                                    </div>
-                                    <div class="left">
-                                        <div class="account progress-title">Base Quota</div>
-                                        <div class="account progress-title">Registration Bonus <span class="red-txt">(72 days left)</span></div>
-                                        <div class="account progress-title">Install MEGAsync</div>
-                                        <div class="account progress-title">Install a Mobile app</div>
-                                    </div>
-                                    <div class="clear"></div>
-                                </div>
-                                <div class="half-sized account progress-list">
-                                    <div class="left">
-                                        <div class="account progress-indicator"></div>
-                                        <div class="account progress-txt"> 20 GB</div>
-                                        <div class="clear"></div>
-                                        <div class="account progress-indicator"></div>
-                                        <div class="account progress-txt"> 20 GB</div>
-                                        <div class="clear"></div>
-                                        <div class="account progress-indicator"></div>
-                                        <div class="account progress-txt"> 20 GB</div>
-                                        <div class="clear"></div>
-                                        <div class="account progress-indicator"></div>
-                                        <div class="account progress-txt"> 10 GB</div>
-                                        <div class="clear"></div>
-                                    </div>
-                                    <div class="left">
-                                        <div class="account progress-title">Verify your mobile number</div>
-                                        <div class="account progress-title">Referral bonuses</div>
-                                        <div class="account progress-title">Start a group chat</div>
-                                        <div class="account progress-title">Share a folder</div>
-                                    </div>
-                                    <div class="clear"></div>
-                                </div>
-                                <div class="clear"></div>
-                                <div class="account progress-block">
-                                    <div class="account progress-bar red" style="width: 3%"></div>
-                                    <div class="account progress-bar dark-violet"  style="width: 28.2%;"></div>
-                                </div>
-                            </div>
-                            
-                            <div class="account data-block">
-                                <div class="fm-account-header">Achievements</div>
-                                <div class="account paragraph">
-                                    Lorem ipsum dolor sit amet, consectetur adipiscing elit, sed do eiusmod tempor incididunt ut labore et dolore magna aliqua.
-                                </div>
-                                
-                                <div class="achivements-table">
-                                    <div class="achivements-row">
-                                        <div class="achivements-cell filled">
-                                            <div class="achivement-left-side">
-                                                <i class="huge-white-icon achivement rocket"></i>
-                                                <div class="achivement-full rewards">
-                                                    <div class="achivement-full reward">
-                                                        <i class="medium-icon cloud"></i>
-                                                        <div class="achivement-full reward-txt">XX<span>GB</span></div>
-                                                    </div>
-                                                </div>
-                                            </div>
-                                            <div class="achivement-full info">
-                                                <div class="achivement-full title">
-                                                    Create an account in MEGA
-                                                </div>
-                                                <div class="achivement-full description">
-                                                    Lorem ipsum dolor sit amet, consectetur adipiscing elit, sed do eiusmod tempor incididunt ut labore et dolore magna aliqua.
-                                                </div>
-                                            </div>
-                                            <div class="achivement-full status">
-                                                <div class="achivement-complete">
-                                                    Achieved
-                                                </div>
-                                                <div class="achivement-date">
-                                                    12 April 2016 <span class="red-txt">(72 days bonus left)</span>
-                                                </div>
-                                                <div class="clear"></div>
-                                            </div>
-                                        </div>
-                                        <div class="achivements-cell filled">
-                                            <div class="achivement-left-side">
-                                                <i class="huge-white-icon achivement syncing-pc"></i>
-                                                <div class="achivement-full rewards">
-                                                    <div class="achivement-full reward">
-                                                        <i class="medium-icon cloud"></i>
-                                                        <div class="achivement-full reward-txt">XX<span>GB</span></div>
-                                                    </div>
-                                                    <div class="achivement-full reward">
-                                                        <i class="medium-icon speedometer"></i>
-                                                        <div class="achivement-full reward-txt">XX<span>GB</span></div>
-                                                    </div>
-                                                </div>
-                                            </div>
-                                            <div class="achivement-full info">
-                                                <div class="achivement-full title">
-                                                    Install MEGAsync
-                                                </div>
-                                                <div class="achivement-full description">
-                                                    Lorem ipsum dolor sit amet, consectetur adipiscing elit, sed do eiusmod tempor incididunt ut labore et dolore magna aliqua.
-                                                </div>
-                                            </div>
-                                            <div class="achivement-full status">
-                                                <div class="button default-grey-button left">Download</div>
-                                                <div class="clear"></div>
-                                            </div>
-                                        </div>
-                                    </div>
-                                    <div class="achivements-row">
-                                        <div class="achivements-cell filled">
-                                            <div class="achivement-left-side">
-                                                <i class="huge-white-icon achivement mobile-device"></i>
-                                                <div class="achivement-full rewards">
-                                                    <div class="achivement-full reward">
-                                                        <i class="medium-icon cloud"></i>
-                                                        <div class="achivement-full reward-txt">XX<span>GB</span></div>
-                                                    </div>
-                                                    <div class="achivement-full reward">
-                                                        <i class="medium-icon speedometer"></i>
-                                                        <div class="achivement-full reward-txt">XX<span>GB</span></div>
-                                                    </div>
-                                                </div>
-                                            </div>
-                                            <div class="achivement-full info">
-                                                <div class="achivement-full title">
-                                                    Install a mobile app
-                                                </div>
-                                                <div class="achivement-full description">
-                                                    Lorem ipsum dolor sit amet, consectetur adipiscing elit, sed do eiusmod tempor incididunt ut labore et dolore magna aliqua.
-                                                </div>
-                                            </div>
-                                            <div class="achivement-full status">
-                                                <div class="button default-grey-button left">Action</div>
-                                                <div class="clear"></div>
-                                            </div>
-                                        </div>
-                                        <div class="achivements-cell filled">
-                                            <div class="achivement-left-side">
-                                                <i class="huge-white-icon achivement mega-app"></i>
-                                                <div class="achivement-full rewards">
-                                                    <div class="achivement-full reward">
-                                                        <i class="medium-icon cloud"></i>
-                                                        <div class="achivement-full reward-txt">XX<span>GB</span></div>
-                                                    </div>
-                                                    <div class="achivement-full reward">
-                                                        <i class="medium-icon speedometer"></i>
-                                                        <div class="achivement-full reward-txt">XX<span>GB</span></div>
-                                                    </div>
-                                                </div>
-                                            </div>
-                                            <div class="achivement-full info">
-                                                <div class="achivement-full title">
-                                                    Read our introduction
-                                                </div>
-                                                <div class="achivement-full description">
-                                                    Lorem ipsum dolor sit amet, consectetur adipiscing elit, sed do eiusmod tempor incididunt ut labore et dolore magna aliqua.
-                                                </div>
-                                            </div>
-                                            <div class="achivement-full status">
-                                                <div class="button default-grey-button left">Action</div>
-                                                <div class="clear"></div>
-                                            </div>
-                                        </div>
-                                    </div>
-                                    <div class="achivements-row">
-                                        <div class="achivements-cell filled">
-                                            <div class="achivement-left-side">
-                                                <i class="huge-white-icon achivement phone"></i>
-                                                <div class="achivement-full rewards">
-                                                    <div class="achivement-full reward">
-                                                        <i class="medium-icon cloud"></i>
-                                                        <div class="achivement-full reward-txt">XX<span>GB</span></div>
-                                                    </div>
-                                                    <div class="achivement-full reward">
-                                                        <i class="medium-icon speedometer"></i>
-                                                        <div class="achivement-full reward-txt">XX<span>GB</span></div>
-                                                    </div>
-                                                </div>
-                                            </div>
-                                            <div class="achivement-full info">
-                                                <div class="achivement-full title">
-                                                    Verify your phone number
-                                                </div>
-                                                <div class="achivement-full description">
-                                                    Lorem ipsum dolor sit amet, consectetur adipiscing elit, sed do eiusmod tempor incididunt ut labore et dolore magna aliqua.
-                                                </div>
-                                            </div>
-                                            <div class="achivement-full status">
-                                                <div class="button default-grey-button left">Action</div>
-                                                <div class="clear"></div>
-                                            </div>
-                                        </div>
-                                        <div class="achivements-cell filled">
-                                            <div class="achivement-left-side">
-                                                <i class="huge-white-icon achivement profile"></i>
-                                                <div class="achivement-full rewards">
-                                                    <div class="achivement-full reward">
-                                                        <i class="medium-icon cloud"></i>
-                                                        <div class="achivement-full reward-txt">XX<span>GB</span></div>
-                                                    </div>
-                                                    <div class="achivement-full reward">
-                                                        <i class="medium-icon speedometer"></i>
-                                                        <div class="achivement-full reward-txt">XX<span>GB</span></div>
-                                                    </div>
-                                                </div>
-                                            </div>
-                                            <div class="achivement-full info">
-                                                <div class="achivement-full title">
-                                                    Referral bonuses
-                                                </div>
-                                                <div class="achivement-full description">
-                                                    Lorem ipsum dolor sit amet, consectetur adipiscing elit, sed do eiusmod tempor incididunt ut labore et dolore magna aliqua.
-                                                </div>
-                                            </div>
-                                            <div class="achivement-full status">
-                                                <div class="button default-grey-button left">Action</div>
-                                                <div class="clear"></div>
-                                            </div>
-                                        </div>
-                                    </div>
-                                    <div class="achivements-row">
-                                        <div class="achivements-cell filled">
-                                            <div class="achivement-left-side">
-                                                <i class="huge-white-icon achivement conversations"></i>
-                                                <div class="achivement-full rewards">
-                                                    <div class="achivement-full reward">
-                                                        <i class="medium-icon cloud"></i>
-                                                        <div class="achivement-full reward-txt">XX<span>GB</span></div>
-                                                    </div>
-                                                    <div class="achivement-full reward">
-                                                        <i class="medium-icon speedometer"></i>
-                                                        <div class="achivement-full reward-txt">XX<span>GB</span></div>
-                                                    </div>
-                                                </div>
-                                            </div>
-                                            <div class="achivement-full info">
-                                                <div class="achivement-full title">
-                                                    Start a group chat
-                                                </div>
-                                                <div class="achivement-full description">
-                                                    Lorem ipsum dolor sit amet, consectetur adipiscing elit, sed do eiusmod tempor incididunt ut labore et dolore magna aliqua.
-                                                </div>
-                                            </div>
-                                            <div class="achivement-full status">
-                                                <div class="button default-grey-button left">Action</div>
-                                                <div class="clear"></div>
-                                            </div>
-                                        </div>
-                                        <div class="achivements-cell filled">
-                                            <div class="achivement-left-side">
-                                                <i class="huge-white-icon achivement shared-folder"></i>
-                                                <div class="achivement-full rewards">
-                                                    <div class="achivement-full reward">
-                                                        <i class="medium-icon cloud"></i>
-                                                        <div class="achivement-full reward-txt">XX<span>GB</span></div>
-                                                    </div>
-                                                    <div class="achivement-full reward">
-                                                        <i class="medium-icon speedometer"></i>
-                                                        <div class="achivement-full reward-txt">XX<span>GB</span></div>
-                                                    </div>
-                                                </div>
-                                            </div>
-                                            <div class="achivement-full info">
-                                                <div class="achivement-full title">
-                                                    Share a folder
-                                                </div>
-                                                <div class="achivement-full description">
-                                                    Lorem ipsum dolor sit amet, consectetur adipiscing elit, sed do eiusmod tempor incididunt ut labore et dolore magna aliqua.
-                                                </div>
-                                            </div>
-                                            <div class="achivement-full status">
-                                                <div class="button default-grey-button left">Action</div>
-                                                <div class="clear"></div>
-                                            </div>
-                                        </div>
-                                    </div>
-                                </div>
-                                
-                             </div>
-                         
-                         </div>
-                        
-                     </div>
-                     
-                     <div class="account tab-content email-and-pass hidden">
-                         <div class="half-sized">
-                             <div class="account data-block">
-                                  <div class="fm-account-header">[$706]</div>
-                                  <div class="account-form-wraper">
-                                      <div class="fm-account-labels">
-                                          <div class="labels-block">
-                                              <label for="account-password">[$716]</label>
-                                          </div>
-                                          <div class="labels-block">
-                                              <label for="account-new-password">[$717]</label>
-                                          </div>
-                                          <div class="labels-block">
-                                              <label for="account-confirm-password">[$718]</label>
-                                          </div>
-                                      </div>
-                                      <div class="fm-accout-inputs-blocks">
-                                          <div class="fm-account-input">
-                                              <input type="password" value="" name="account-password" id="account-password" />
-                                          </div>
-                                          <div class="fm-account-input">
-                                              <input type="password" value="" name="account-new-password" id="account-new-password" />
-                                          </div>
-                                          <div class="account-pass-lines">
-                                              <div class="register-pass-status-line1"></div>
-                                              <div class="register-pass-status-line2"></div>
-                                              <div class="register-pass-status-line3"></div>
-                                              <div class="register-pass-status-line4"></div>
-                                              <div class="clear"></div>
-                                          </div>
-                                          <div class="fm-account-input">
-                                              <input type="password" value="" name="account-confirm-password" id="account-confirm-password" />
-                                          </div>
-                                      </div>
-                                  </div>
-                              </div>
-      
-                              <div class="account data-block">
-                                  <div class="fm-account-header">[$7743]</div>
-                                  <div class="account-form-wraper">
-                                      <div class="fm-account-labels">
-                                          <div class="labels-block">
-                                              <label>[$7744]</label>
-                                          </div>
-                                          <div class="labels-block">
-                                              <label for="account-email">[$7745]</label>
-                                          </div>
-                                          <div class="labels-block email-confirm-txt"></div>
-                                      </div>
-                                      <div class="fm-accout-inputs-blocks">
-                                          <div class="fm-account-input current-email disabled">
-                                              <input type="text" value="" name="current-email" disabled id="current-email" />
-                                          </div>
-                                          <div class="fm-account-input">
-                                              <input type="text" value="" name="account-email" id="account-email" />
-                                          </div>
-                                          <div class="fm-account-change-email hidden">
-                                              [$7746]<br>
-                                              <br>
-                                              [$7747]
-                                          </div>
-                                      </div>
-                                  </div>
-                              </div>
-                         </div>
-                         
-                        <div class="account widget body masterkey">
-                            <div class="account widget content">
-                                <div class="account widget title">
-                                    Masterkey
-                                </div>
-                                <div class="account widget text">
-                                    Your password can not be recovered. For your safety we recommend you to save your masterkey in a secure medium.
-=======
                             </div>
                             <table width="100%" border="0" cellspacing="0" cellpadding="0" class="grid-table vouchers"></table>
                         </div>
@@ -2584,420 +2041,10 @@
                                         <input type="checkbox" name="delete-request" id="delete-request" class="checkboxOn" checked /> 
                                     </div>
                                     <label for="delete-request" class="radio-txt">Someone delete you as a contact request</label>
->>>>>>> 202071d4
-                                </div>
-                                <div class="button default-grey-button right backup-master-key">Backup MasterKey</div>
-                                <div class="clear"></div>
+                                </div>
                             </div>
                           
                         </div>
-<<<<<<< HEAD
-                        <div class="clear"></div>
-                         
-                     </div>
-                     
-                     <div class="account tab-content payment hidden">
-
-                              <div class="account data-block half-sized first subscription-bl">
-                                      <div class="fm-account-header">[$432]</div>
-                                      <div class="half-sized data-list">
-                                          <div class="account plan-info grey">
-                                              Plan
-                                          </div>
-                                          <div class="account plan-info grey">
-                                              Storage
-                                          </div>
-                                          <div class="account plan-info grey">
-                                              Bandwidth
-                                          </div>
-                                          <div class="account plan-info expiry-txt grey">
-                                              [$7354]
-                                          </div>
-                                      </div>
-                                      <div class="half-sized data-list right-textalign">
-                                          <div class="account plan-info accounttype bold"></div>
-                                          <div class="account plan-info storage"></div>
-                                          <div class="account plan-info bandwidth"></div>
-                                          <div class="account plan-info expiry">
-                                              <a href="#fm/account/history">
-                                                  [$987] <span class="red">September 1st 2013</span>
-                                              </a>
-                                          </div>
-                                      </div>
-                                      <div class="clear"></div>
-                                      <div class="account buttons">
-                                          <div class="button default-white-button btn-cancel left hidden"><span>[$6822]</span></div>
-                                          <div class="clear"></div>
-                                      </div>
-                              </div>
-                              
-                              <div class="account data-block half-sized second">
-                                      <div class="fm-account-header">[$7108]:</div>
-                                      <div class="half-sized data-list">
-                                          <div class="account plan-info grey">
-                                              [$449]
-                                          </div>
-                                      </div>
-                                      <div class="half-sized right-textalign data-list">
-                                          <div class="account plan-info balance big">
-                                              &euro; 0.00
-                                          </div>
-                                      </div>
-                                      <div class="account buttons">
-                                          <div class="button default-white-button redeem-voucher right"><span>[$456]</span></div>
-                                          <div class="button default-white-button topup right"><span>[$450]</span></div>
-                                          <div class="clear"></div>
-                                      </div>
-                                 
-                              </div>
-                              <div class="clear"></div>
-                              
-                              <div class="account data-block half-sized">
-                              
-                                     <div class="fm-account-blocks storage left">
-                                        <div class="fm-account-header">[$799]</div>
-                                        <div class="account chart-block">
-                                            <div class="chart icon"><i class="big-icon cloud"></i></div>
-                                            <div class="account chart body">
-                                                <div class="account chart overlay"><span></span><span></span></div>
-                                                <div class="account chart progressbars">
-                                                  <div class="chart0 main-chart right-chart"><span></span></div>
-                                                  <div class="chart0 main-chart left-chart"><span></span></div>
-                                                  <div class="chart1 achivement right-chart"><span></span></div>
-                                                  <div class="chart1 achivement left-chart"><span></span></div>
-                                                </div>
-                                            </div>
-                                            <div class="account chart data">
-                                                <span class="perc-txt">0%</span>
-                                                <span class="size-txt">0%</span>
-                                                <span class="of-txt">[$5528]</span> 
-                                                <span class="pecents-txt">0 MB</span>
-                                                <span class="gb-txt">GB</span>
-                                            </div>
-                                        </div>
-                                      </div> 
-          
-                                      <div class="fm-account-blocks bandwidth right">
-                                        <div class="fm-account-header">Bandwidth</div>
-                                        <div class="account chart-block">
-                                            <div class="chart icon"><i class="big-icon speedometer"></i></div>
-                                            <div class="account chart body">
-                                                <div class="account chart overlay"><span></span><span></span></div>
-                                                <div class="account chart progressbars">
-                                                  <div class="chart0 main-chart right-chart"><span></span></div>
-                                                  <div class="chart0 main-chart left-chart"><span></span></div>
-                                                  <div class="chart1 achivement right-chart"><span></span></div>
-                                                  <div class="chart1 achivement left-chart"><span></span></div>
-                                                </div>
-                                            </div>
-                                            <div class="account chart data">
-                                                <span class="perc-txt">0%</span>
-                                                <span class="size-txt">0%</span>
-                                                <span class="of-txt">[$5528]</span> 
-                                                <span class="pecents-txt">0 MB</span>
-                                                <span class="gb-txt">GB</span>
-                                            </div>
-                                        </div>
-                                      </div>
-          
-                                      <div class="clear"></div>
-                                      <div class="account upgrade-account">
-                                        <div class="account upgrade-button-info">
-                                            You’re running out of cloud space. <br />Please consider upgrade your account plan.
-                                        </div>
-                                        <div class="account upgrade-button-bl">
-                                            <div class="button default-white-button pro-upgrade">[$920]</div>
-                                        </div>
-                                        <div class="clear"></div>
-                                      </div>
-                              </div>
-          
-                              <div class="fm-voucher-popup hidden">
-                                  <div class="fm-voucher-body">
-                                      <div class="fm-dialog-new-folder-input active">
-                                          <div class="fm-dialog-new-folder-pad"><input name="dialog-voucher" type="text" value="[$487]" /></div>
-                                      </div>
-                                      <div class="fm-voucher-button"><span>[$458]</span></div>
-                                  </div>
-                                  <div class="fm-voucher-bottom">
-                                      <div class="fm-purchase-voucher"><span>[$457]</span></div>
-                                  </div>
-                              </div>
-                        </div>
-                        
-                </div>
-                
-                <div class="fm-account-settings hidden fm-account-sections">
-                    <div class="account tabs-bl">
-                        <div class="account tab-lnk active" data-tab="ui">User Interface</div>
-                        <div class="account tab-lnk" data-tab="transfers">[$1346]</div>
-                        <div class="account tab-lnk" data-tab="fm">File Management</div>
-                        <div class="clear"></div>
-                    </div>
-                    
-                    <div class="account tab-content ui">
-                        <div class="account data-block profile-form">
-                            <div class="fm-account-header">[$1382]:</div>
-                            <div class="account radio-buttons">
-                                <div class="uisorting radioOn" id="rad8_div"><input type="radio" id="rad8" class="uisorting radioOn" value="1"></div>
-                                <div class="radio-txt">[$1384]</div>
-                                <div class="uisorting radioOff" id="rad9_div"><input type="radio" id="rad9" class="uisorting radioOff" value="2"></div>
-                                <div class="radio-txt">[$1385]</div>
-                                <div class="clear"></div>
-                                <div class="account-italic-txt">[$1383]</div>
-                            </div>
-                            <div class="fm-account-header">[$1386]:</div>
-                            <div class="account radio-buttons">
-                                <div class="uiviewmode radioOn" id="rad10_div"><input type="radio" id="rad10" class="uiviewmode radioOn" value="1"></div>
-                                <div class="radio-txt">[$1384]</div>
-                                <div class="uiviewmode radioOff" id="rad11_div"><input type="radio" id="rad11" class="uiviewmode radioOff" value="2"></div>
-                                <div class="radio-txt">[$1385]</div>
-                                <div class="clear"></div>
-                                <div class="account-italic-txt">[$1387]</div>
-                            </div>
-                            <div class="fm-account-header">[$7228]</div>
-                            <div class="account radio-buttons">
-                                <div class="uifontsize radioOff" id="fontsize1_div"><input type="radio" id="fontsize1" class="uifontsize radioOff" value="1"></div>
-                                <div class="radio-txt small">[$7229]</div>
-                                <div class="uifontsize radioOn" id="fontsize2_div"><input type="radio" id="fontsize2" class="uifontsize radioOn" value="2"></div>
-                                <div class="radio-txt big">[$7230]</div>
-                                <div class="clear"></div>
-                            </div>
-                            <div class="fm-account-header">Tips and Hints:</div>
-                            <div class="account-italic-txt tips">Our tips and hints help you getting to know mega and all of its functionalities. It’s hard to learn everything at once so you can reset those tips and hints anytime.</div>
-                            <a href="" class="account red-lnk reset-tips">Reset Tips ant Hints</a>
-                          
-                        </div>
-                    </div>
-                    
-                    <div class="account tab-content transfers hidden">
-                        <div class="account data-block transfers-form left">
-                             <div class="fm-account-header">[$8842]</div>
-                             <div class="transfer-settings">
-                                <div class="bandwith-settings hidden">
-                                    <div id="bandwidth-slider"></div>
-                                    <div class="slider numbers val1">0 <span>%</span></div>
-                                    <div class="slider numbers val2 last">100 <span>%</span></div>
-                                    <div class="clear"></div>
-                                    <div class="slider-percentage-bl">
-                                        <div class="slider-percentage">
-                                            [$8843]
-                                        </div>
-                                        <div class="slider-percentage-info">
-                                            <span>[$8844]</span>
-                                        </div>
-                                    </div>
-                                </div>
-                                
-                                <div class="upload-settings">
-                                    <div class="fm-account-header"><i class="semi-big-icon cloud-up"></i><span>[$570]</span></div>
-                                    <div id="slider-range-max"></div>
-                                    <div class="slider numbers val1">1</div>
-                                    <div class="slider numbers val2">2</div>
-                                    <div class="slider numbers val3">3</div>
-                                    <div class="slider numbers val4">4</div>
-                                    <div class="slider numbers val5">5</div>
-                                    <div class="slider numbers val6">6</div>
-                                    <div class="clear"></div>
-                                </div>
-          
-                                <div class="download-settings">
-                                   <div class="fm-account-header"><i class="semi-big-icon cloud-down"></i><span>[$571]</span></div>
-                                   <div id="slider-range-max2"></div>
-                                    <div class="slider numbers val1">1</div>
-                                    <div class="slider numbers val2">2</div>
-                                    <div class="slider numbers val3">3</div>
-                                    <div class="slider numbers val4">4</div>
-                                    <div class="slider numbers val5">5</div>
-                                    <div class="slider numbers val6">6</div>
-                                    <div class="clear"></div>
-                                </div>
-          
-                                <div class="clear"></div>
-          
-                                <div class="fm-account-header">[$572]</div>
-                                <div class="account radio-buttons bottom-pad">
-                                    <div class="ulspeedradio radioOff" id="rad1_div">
-                                        <input type="radio" id="rad1" class="ulspeedradio radioOff" value="1" >
-                                    </div>
-                                    <div class="radio-txt">[$573]</div>
-              
-                                    <div class="ulspeedradio radioOn" id="rad2_div">
-                                        <input type="radio" id="rad2" class="ulspeedradio radioOn" value="2" checked="checked" >
-                                    </div>
-                                    <div class="radio-txt">[$574]</div>
-              
-                                    <div class="ulspeedradio radioOff" id="rad3_div">
-                                        <input type="radio" id="rad3" class="ulspeedradio radioOff" value="3"  >
-                                    </div>
-                                    <div class="radio-txt">[$575]</div>
-              
-                                    <div class="account-counter-block"> <div class="account-counter-number"><input type="text" value="100" id="ulspeedvalue" /></div> <div class="radio-txt"> KB/s </div> <div class="clear"></div> </div>
-                                    <div class="clear"></div>
-                                </div>
-                                
-          
-                                <div class="fm-account-header">
-                                    [$8601]:
-                                </div>
-                                <div class="account radio-buttons bottom-pad">
-                                    <div class="dlThroughMEGAsync radioOn" id="rad18_div">
-                                        <input type="radio" id="rad18" class="ulskip radioOn" value="1">
-                                    </div>
-                                    <div class="radio-txt">[$577]</div>
-                                    <div class="dlThroughMEGAsync radioOff" id="rad19_div">
-                                        <input type="radio" id="rad19" class="dlThroughMEGAsync radioOff" value="2"  >
-                                    </div>
-                                    <div class="radio-txt">[$578]</div>
-                                    <div class="clear"></div>
-                                </div>
-
-                                <div class="fm-account-header">[$579]</div>
-                                <div class="account radio-buttons bottom-pad">
-                                    <div class="usessl radioOn" id="rad6_div">
-                                        <input type="radio" id="rad6" class="usessl radioOn" value="1">
-                                    </div>
-                                    <div class="radio-txt">[$577]</div>
-                                    <div class="usessl radioOff" id="rad7_div">
-                                        <input type="radio" id="rad7" class="usessl radioOff" value="2"  >
-                                    </div>
-                                    <div class="radio-txt">[$578]</div>
-                                    <div class="clear"></div>
-                                    <div class="account-italic-txt">[$580]</div>
-                                </div>
-                                
-                                 <!--Network Test-->
-                                <div class="fm-account-header">[$8805]</div>
-                                <div class="account buttons">
-                                    <div class="button default-white-button left" id="network-testing-button">
-                                        <span> [$8806] </span>
-                                    </div>
-                                    <div class="clear"></div>
-                                 </div>
-                                 <div class="account radio-buttons bottom-pad">
-                                    <div class="account-italic-txt">
-                                        <span>[$8808]</span>
-                                    </div>
-                                </div>
-                                <!--Network Test End-->
-          
-                            </div> 
-                        </div>
-                        
-                        <div class="account data-block left banwidth-block">
-                            <div class="fm-account-blocks bandwidth">
-                                <div class="fm-account-header">Available Bandwidth</div>
-                                <div class="account chart-block">
-                                    <div class="chart icon"><i class="big-icon speedometer"></i></div>
-                                    <div class="account chart body">
-                                        <div class="account chart overlay"><span></span><span></span></div>
-                                        <div class="account chart progressbars">
-                                          <div class="chart0 main-chart right-chart"><span></span></div>
-                                          <div class="chart0 main-chart left-chart"><span></span></div>
-                                          <div class="chart1 achivement right-chart"><span></span></div>
-                                          <div class="chart1 achivement left-chart"><span></span></div>
-                                        </div>
-                                    </div>
-                                    <div class="account chart data">
-                                        <span class="perc-txt">0%</span>
-                                        <span class="size-txt">0%</span>
-                                        <span class="of-txt">[$5528]</span> 
-                                        <span class="pecents-txt">0 MB</span>
-                                        <span class="gb-txt">GB</span>
-                                    </div>
-                                </div>
-                              </div>
-                          </div>
-                          <div class="clear"></div>
-                        
-                        
-                    </div>
-                    
-                    <div class="account tab-content fm hidden">
-                        <div class="account data-block  transfers-form">
-                             <div class="fm-account-header">[$576]</div>
-                             <div class="account radio-buttons bottom-pad">
-                                  <div class="ulskip radioOn" id="rad4_div">
-                                      <input type="radio" id="rad4" class="ulskip radioOn" value="1">
-                                  </div>
-                                  <div class="radio-txt">[$577]</div>
-                                  <div class="ulskip radioOff" id="rad5_div">
-                                      <input type="radio" id="rad5" class="ulskip radioOff" value="2"  >
-                                  </div>
-                                  <div class="radio-txt">[$578]</div>
-                                  <div class="clear"></div>
-                             </div>
-                             
-                             <div id="rubbish_cleaning_scheduler">
-                                  <div class="fm-account-header">Rubbish-Bin Cleaning Scheduler:</div>
-                                  <div class="account radio-buttons">
-                                      <div class="rubsched radioOn" id="rad12_div">
-                                          <input type="radio" id="rad12" class="rubsched radioOn" value="1">
-                                      </div>
-                                      <div class="radio-txt">[$577]</div>
-                                      <div class="rubsched radioOff" id="rad13_div">
-                                          <input type="radio" id="rad13" class="rubsched radioOff" value="2"  >
-                                      </div>
-                                      <div class="radio-txt">[$578]</div>
-                                      <div class="clear"></div>
-            
-                                      <div id="rubsched_options" class="account sub-inputs hidden">
-                                          <div class="account rubbish-inputs left">
-                                              <div class="rubschedopt radioOn" id="rad14_div">
-                                                  <input type="radio" id="rad14" class="rubschedopt radioOn" value="1">
-                                              </div>
-                                              <div class="radio-txt">Remove files older than</div>
-                                              <div class="clear"></div>
-                                           </div>
-                                           <div class="account left">
-                                              <div class="account-counter-number">
-                                                  <input type="text" value="15" id="rad14_opt" class="rubsched_textopt" />
-                                              </div>
-                                              <div class="radio-txt">days.</div>
-                                              <div class="clear"></div>
-                                           </div>
-                                           <div class="clear"></div>
-                                           
-                                           <div class="account rubbish-inputs left">
-                                              <div class="rubschedopt radioOn" id="rad15_div">
-                                                  <input type="radio" id="rad15" class="rubschedopt radioOn" value="1">
-                                              </div>
-                                              <div class="radio-txt">Keep the Rubbish-Bin under </div>
-                                              <div class="clear"></div>
-                                          </div>
-                                          
-                                          <div class="account left">
-                                              <div class="account-counter-number">
-                                                  <input type="text" value="2" id="rad15_opt" class="rubsched_textopt" />
-                                              </div>
-                                              <div class="radio-txt">GB</div>
-                                              <div class="clear"></div>
-                                          </div>
-                                          <div class="clear"></div>
-  
-                                      </div>
-                                      <div class="clear"></div>
-                                  </div>
-                                  <!-- Use rad20 as next radio button to allow further rubsched options -->
-                                
-                             </div>
-                          
-                        </div>
-                    </div>
-                </div>
- 
-                <div class="fm-account-history hidden fm-account-sections">
-                    <div class="account tab-content">
-                        <div class="fm-account-history-head">
-                            <div class="fm-account-header left">[$429]</div>
-                            <div>
-                                <div class="account-history-dropdown-button sessions"></div>
-                                <div class="account-history-dropdown hidden">
-                                    <div class="account-history-drop-items session10- active">Last 10 Sessions</div>
-                                    <div class="account-history-drop-items session100-">Last 100 Sessions</div>
-                                    <div class="account-history-drop-items session250-">Last 250 Sessions</div>
-                                </div>
-=======
                     </div>
                     
                     
@@ -3121,44 +2168,8 @@
                                 <div class="account progress-bar blue1"></div>
                                 <div class="account progress-bar blue3"></div>
                                 <div class="account progress-bar blue2"></div>
->>>>>>> 202071d4
-                            </div>
-                            <div class="clear"></div>
-                        </div>
-<<<<<<< HEAD
-                        <div id="sessions-table-container">
-                            <table width="100%" border="0" cellspacing="0" cellpadding="0" class="grid-table sessions"></table>
-                        </div>
-                        <div class="grey-bar">
-                            <div class="fm-close-all-sessions">
-                                <span>[$7667]</span>
-                            </div>
-                        </div>
-                        <div class="fm-account-history-head">
-                            <div class="fm-account-header left">[$430]</div>
-                            <div class="account-history-dropdown-button purchases"></div>
-                            <div class="account-history-dropdown hidden">
-                                <div class="account-history-drop-items purchase10- active">Last 10 Purchases</div>
-                                <div class="account-history-drop-items purchase100-">Last 100 Purchases</div>
-                                <div class="account-history-drop-items purchase250-">Last 250 Purchases</div>
-                            </div>
-                            <div class="clear"></div>
-                        </div>
-                        <table width="100%" border="0" cellspacing="0" cellpadding="0" class="grid-table purchases"></table>
-                        <hr />
-                        <div class="fm-account-history-head">
-                            <div class="fm-account-header left">[$431]</div>
-                            <div class="account-history-dropdown-button transactions"></div>
-                            <div class="account-history-dropdown hidden">
-                                <div class="account-history-drop-items transaction10- active">Last 10 Transactions</div>
-                                <div class="account-history-drop-items transaction100-">Last 100 Transactions</div>
-                                <div class="account-history-drop-items transaction250-">Last 250 Transactions</div>
-                            </div>
-                            <div class="clear"></div>
-                        </div>
-                        <table width="100%" border="0" cellspacing="0" cellpadding="0" class="grid-table transactions"></table>
-                        <hr />
-=======
+                            </div>
+                        </div>
                     </div>
                     <div class="account widget body bandwidth">
                         <div class="account widget content">
@@ -3188,7 +2199,6 @@
                                 <div class="account progress-bar green1"></div>
                             </div>
                         </div>
->>>>>>> 202071d4
                     </div>
                 </div>
                 <div class="half-sized right-float-bl right">
@@ -3366,105 +2376,7 @@
                         </div>
                     </div>
                 </div>
-<<<<<<< HEAD
-                
-                <div class="fm-account-notifications hidden fm-account-sections">
-                    <div class="account tabs-bl">
-                        <div class="account tab-lnk active" data-tab="cloud-drive">[$1687]</div>
-                        <div class="account tab-lnk" data-tab="chat">[$7997]</div>
-                        <div class="account tab-lnk" data-tab="contacts">[$165]</div>
-                        <div class="clear"></div>
-                    </div>
-                    
-                    <div class="account tab-content cloud-drive">
-                         <div class="account data-block">
-                            <div class="fm-account-header">Enable Notifications:</div>
-                            <div class="account radio-buttons">
-                                <div class="radio-txt">Enable</div>
-                                <div class="fmnotifictions radioOn" id="rad21_div"><input type="radio" id="rad21" class="fmnotifictions radioOn" value="1"></div>
-                                <div class="radio-txt">Disable</div>
-                                <div class="fmnotifictions radioOff" id="rad21_div"><input type="radio" id="rad21" class="fmnotifictions radioOff" value="2"></div>
-                                <div class="clear"></div>
-                            </div>
-                            <div class="fm-account-header">[$862]:</div>
-                            <div class="account checkbox-buttons">
-                                <div class="account checkbox-item">
-                                    <div class="checkdiv checkboxOn right"> 
-                                        <input type="checkbox" name="shared-from-contact" id="shared-from-contact" class="checkboxOff" checked /> 
-                                    </div>
-                                    <label for="shared-from-contact" class="radio-txt">New shared folder from contact</label>
-                                </div>
-                                <div class="account checkbox-item">
-                                    <div class="checkdiv checkboxOff right"> 
-                                        <input type="checkbox" name="access-removed" id="access-removed" class="checkboxOn" /> 
-                                    </div>
-                                    <label for="access-removed" class="radio-txt">Access to shared folder was removed</label>
-                                </div>
-                                <div class="account checkbox-item">
-                                    <div class="checkdiv checkboxOn right"> 
-                                        <input type="checkbox" name="new-files" id="new-files" class="checkboxOn" checked /> 
-                                    </div>
-                                    <label for="new-files" class="radio-txt">Contact added files to a shared folder</label>
-                                </div>
-                            </div>
-                          
-                        </div>
-                    </div>
-                    
-                    <div class="account tab-content chat hidden">
-                         <div class="account data-block">
-                            <div class="fm-account-header">Desktop Notifications:</div>
-                            <div class="account radio-buttons">
-                                <div class="radio-txt">Enable</div>
-                                <div class="chatnotifictions radioOn" id="rad22_div"><input type="radio" id="rad22" class="chatnotifictions radioOn" value="1"></div>
-                                <div class="radio-txt">Disable</div>
-                                <div class="chatnotifictions radioOff" id="rad22_div"><input type="radio" id="rad22" class="chatnotifictions radioOff" value="2"></div>
-                                <div class="clear"></div>
-                            </div>
-                        </div>
-                    </div>
-                    
-                    <div class="account tab-content contacts hidden">
-                         <div class="account data-block">
-                            <div class="fm-account-header">Enable Notifications:</div>
-                            <div class="account radio-buttons">
-                                <div class="radio-txt">Enable</div>
-                                <div class="contactsnotifictions radioOn" id="rad23_div"><input type="radio" id="rad23" class="contactsnotifictions radioOn" value="1"></div>
-                                <div class="radio-txt">Disable</div>
-                                <div class="contactsnotifictions radioOff" id="rad23_div"><input type="radio" id="rad23" class="contactsnotifictions radioOff" value="2"></div>
-                                <div class="clear"></div>
-                            </div>
-                            <div class="fm-account-header">[$862]:</div>
-                            <div class="account checkbox-buttons">
-                                <div class="account checkbox-item">
-                                    <div class="checkdiv checkboxOn right"> 
-                                        <input type="checkbox" name="contact-request" id="contact-request" class="checkboxOff" checked /> 
-                                    </div>
-                                    <label for="contact-request" class="radio-txt">Someone sent you a contact request</label>
-                                </div>
-                                <div class="account checkbox-item">
-                                    <div class="checkdiv checkboxOff right"> 
-                                        <input type="checkbox" name="accepted-request" id="accepted-request" class="checkboxOn" /> 
-                                    </div>
-                                    <label for="accepted-request" class="radio-txt">When someone accept your contact request</label>
-                                </div>
-                                <div class="account checkbox-item">
-                                    <div class="checkdiv checkboxOn right"> 
-                                        <input type="checkbox" name="delete-request" id="delete-request" class="checkboxOn" checked /> 
-                                    </div>
-                                    <label for="delete-request" class="radio-txt">Someone delete you as a contact request</label>
-                                </div>
-                            </div>
-                          
-                        </div>
-                    </div>
-                    
-                    
-                </div>
-                
-=======
                 <div class="clear"></div>
->>>>>>> 202071d4
             </div>
         </div>
     </div>
