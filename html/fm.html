--- conflicted
+++ resolved
@@ -652,14 +652,8 @@
 
 
             <div class="fm-blocks-view fm hidden">
-<<<<<<< HEAD
                 <div class="file-block-scrolling"></div>
-=======
-                <div class="file-block-scrolling">
-                    <div class="clear"></div>
-                </div>
                 <div class="blocks-view-data"></div>
->>>>>>> ad5d730f
                 <div class="search-bottom-menu">
                     <div class="search-path-icon cloud-drive"></div>
                     <div class="search-path-txt">
