var dlpage_key,dlpage_ph,dl_next;
var fdl_filename, fdl_filesize, fdl_key, fdl_url, fdl_starttime;
var dl_import=false;
var dl_attr;
var fdl_queue_var=false;

function dlinfo(ph,key,next)
{
    dl_next = next;

    $('.widget-block').addClass('hidden');
    if (!m) init_start();
    if (dlMethod == FlashIO)
    {
        $('.fm-dialog.download-dialog').removeClass('hidden');
        $('.fm-dialog.download-dialog').css('left','-1000px');
        $('.download-save-your-file').safeHTML('<object data="' + document.location.origin + '/downloader.swf" id="dlswf_'+ htmlentities(ph) + '" type="application/x-shockwave-flash" height="' + $('.download-save-your-file').height() + '"  width="' + $('.download-save-your-file').width() + '"><param name="wmode" value="transparent"><param value="always" name="allowscriptaccess"><param value="all" name="allowNetworking"><param name=FlashVars value="buttonclick=1" /></object>');
    }
    loadingDialog.show();
    $('.download.content-block').addClass('hidden');
    dlpage_ph   = ph;
    dlpage_key  = key;
    if (dl_res)
    {
        dl_g(dl_res);
        dl_res = false;
    }
    else {
        // Fetch the file information and optionally the download URL
        api_req({ a: 'g', p: ph, 'ad': showAd() }, { callback: dl_g });
    }

    // Initialise ads
    megaAds.init();

    // Initialise slide show
    gifSlider.init();
}

function dl_g(res) {
    // Show ad if enabled
    megaAds.ad = res.ad;
    megaAds.popAd = res.popad;

    // Forcefully ignore the API if we really do not want to see ads. This prevents a malicious API response from
    // compromising the browser if an attacker MITM'd the HTTPS connection to the API and returned a malicious ad URL.
    if (showAd() === 0) {
        megaAds.ad = false;
        megaAds.popAd = false;
    }

    if (Object(fdl_queue_var).lastProgress) {
        dlprogress.apply(this, fdl_queue_var.lastProgress);
    }

    megaAds.showAds($('#ads-block-frame'));

    loadingDialog.hide();
    fdl_queue_var = null;

    $('.widget-block').addClass('hidden');
    $('.download.content-block').removeClass('hidden');
    $('.download-button.to-clouddrive').hide();
    $('.download-button.throught-browser').hide();
    $('.download-button.with-megasync').hide();

    if (res === ETOOMANY) {
        $('.download.content-block').addClass('not-available-user');
    }
    else if (typeof res === 'number' && res < 0) {
        $('.download.content-block').addClass('na-some-reason');
    }
    else if (res.e === ETEMPUNAVAIL) {
        $('.download.content-block').addClass('temporary-na');
    }
    else if (res.d) {
        $('.download.content-block').addClass('na-some-reason');
    }
    else if (res.at)
    {
        $('.download.pause-button').rebind('click', function(e) {
            if (!$(this).hasClass('active')) {
                fm_tfspause('dl_' + fdl_queue_var.ph);
                $(this).addClass('active');
            }
            else {
                fm_tfsresume('dl_' + fdl_queue_var.ph);
                $(this).removeClass('active');
            }
        });
        var key = dlpage_key;
        var fdl_file = false;

        if (key)
        {
            var base64key = String(key).trim();
            key = base64_to_a32(base64key).slice(0, 8);
            if (key.length === 8) {
                dl_attr = res.at;
                var dl_a = base64_to_ab(res.at);
                fdl_file = dec_attr(dl_a, key);
                fdl_filesize = res.s;
            }
        }
        if (fdl_file)
        {
            $('.download-button.with-megasync').show().rebind('click', function(e) {
                if (!$(this).hasClass('downloading')) {
                    loadingDialog.show();
                    megasync.isInstalled(function(err, is) {
                        // If 'msd' (MegaSync download) flag is turned on and application is installed
                        loadingDialog.hide();
                        if (res.msd !== 0 && (!err || is)) {
                            $('.megasync-overlay').removeClass('downloading');
<<<<<<< HEAD
                            megasync.download(dlpage_ph, dlpage_key);
=======
                            megasync.download(dlpage_ph, a32_to_base64(base64_to_a32(dlkey).slice(0, 8)));
>>>>>>> 5c87cc19
                        } else {
                            megasyncOverlay();
                        }
                    });
                }
            });
            $('.download-button.throught-browser').show().rebind('click', function() {
                $(this).unbind('click');
                browserDownload();
            });

            $('.download-button.to-clouddrive').show().rebind('click', start_import);

            if (dl_next === 2)
            {
                dlkey = dlpage_key;
                dlclickimport();
                return false;
            }
            fdl_queue_var = {
                id:     dlpage_ph,
                ph:     dlpage_ph,
                key:    key,
                s:      res.s,
                n:      fdl_file.n,
                size:   fdl_filesize,
                dlkey:  dlpage_key,
                onDownloadProgress: dlprogress,
                onDownloadComplete: dlcomplete,
                onDownloadStart: dlstart,
                onDownloadError: M.dlerror,
                onBeforeDownloadComplete: function() { }
            };

            var filename = htmlentities(fdl_file.n) || 'unknown';
            var filenameLength = filename.length;

            $('.file-info .download.info-txt.filename').text(filename).attr('title', filename);
            $('.file-info .download.info-txt.small-txt').text(bytesToSize(res.s));
            $('.info-block .block-view-file-type').addClass(fileIcon({ name: filename }));

            // XXX: remove this once all browsers support `text-overflow: ellipsis;`
            Soon(function() {
                while (filenameLength-- && $('.download.info-txt.filename').width() > 316) {
                    $('.file-info .download.info-txt.filename').text(str_mtrunc(filename, filenameLength));
                }
                if (filenameLength < 1) {
                    $('.file-info .download.info-txt.filename').text(str_mtrunc(filename, 37));
                }
            });

            if (dlQueue.isPaused(dlmanager.getGID(fdl_queue_var))) {
                $('.download.status-txt, .download-info .text').text(l[1651]).addClass('blue');
                $('.download.pause-button').addClass('active');
            }
        }
        else {
            mKeyDialog(dlpage_ph)
                .fail(function() {
                    $('.download.error-text.message').text(l[7427]).removeClass('hidden');
                    $('.info-block .block-view-file-type').addClass(fileIcon({name:'unknown'}));
                    $('.file-info .download.info-txt').text('Unknown');
                });
        }
    }
    else $('.download.content-block').addClass('na-some-reason');

    var pf = navigator.platform.toUpperCase();
    if (page.substr(-5) == 'linux') sync_switchOS('linux');
    else if (pf.indexOf('MAC')>=0) sync_switchOS('mac');
    else if (pf.indexOf('LINUX')>=0) sync_switchOS('linux');
    else sync_switchOS('windows');
}

function browserDownload() {
    // If regular download using Firefox and the total download is over 1GB then show the dialog
    // to use the extension, but not if they've seen the dialog before and ticked the checkbox
    if (dlMethod === MemoryIO && !localStorage.firefoxDialog
            && fdl_filesize > 1048576000 && navigator.userAgent.indexOf('Firefox') > -1) {
        firefoxDialog();
    }
    else if (browserDialog.isWeak()
            && fdl_filesize > 1048576000
            && !localStorage.browserDialog) {
        browserDialog();
    }
    else
    {
        $('.download.content-block').addClass('downloading');
        $('.download.percents-txt').text('0 %');
        $('.download.status-txt').text(l[819]).removeClass('green');

        if (ASSERT(fdl_queue_var, 'Cannot start download, fdl_queue_var is not set.')) {
            dlmanager.isDownloading = true;
            dl_queue.push(fdl_queue_var);
        }
        $.dlhash = window.location.hash;
    }
}

// MEGAsync dialog If filesize is too big for downloading through browser
function megasyncOverlay() {
    var $this = $('.megasync-overlay'),
          slidesNum = $('.megasync-controls div').length;

    $this.addClass('msd-dialog').removeClass('hidden downloading');

    $('.megasync-button.download', $this).rebind('click', function(e)
    {
        megasync.download(dlpage_ph, dlpage_key);
    });

    $('.megasync-slider.button', $this).rebind('click', function()
    {
        var activeSlide = parseInt($('.megasync-controls div.active').attr('data-slidernum'));

        $('.megasync-content.slider').removeClass('slide1 slide2 slide3');

        if ($(this).hasClass('prev')) {
            if (activeSlide > 1) {
                $('.megasync-controls div.active').removeClass('active').prev().addClass('active');
                $('.megasync-content.slider').addClass('slide' + (activeSlide - 1));
            }
        } else {
            if (activeSlide < slidesNum) {
                $('.megasync-controls div.active').removeClass('active').next().addClass('active');
                $('.megasync-content.slider').addClass('slide' + (activeSlide + 1));
            }
        }
    });

    $('.megasync-controls div', $this).rebind('click', function()
    {
        $('.megasync-content.slider').removeClass('slide1 slide2 slide3').addClass('slide' + $(this).attr('data-slidernum'));
        $('.megasync-controls div.active').removeClass('active');
        $(this).addClass('active');
    });

    $('.megasync-info-txt a', $this).rebind('click', function(e) {
        $this.addClass('hidden');
        document.location.hash = 'pro';
    });

    $('.megasync-close, .fm-dialog-close', $this).rebind('click', function(e) {
        $this.addClass('hidden');
    });

    $('body').rebind('keyup.msd', function(e) {
        if (e.keyCode === 27) {
            $this.addClass('hidden');
        }
    });
}

function closedlpopup()
{
    document.getElementById('download_overlay').style.display='none';
    document.getElementById('download_popup').style.left = '-500px';
}

function importFile() {

    api_req({
        a: 'p',
        t: M.RootID,
        n: [{
                ph: dl_import,
                t: 0,
                a: dl_attr,
                k: a32_to_base64(encrypt_key(u_k_aes, base64_to_a32(dlkey).slice(0, 8)))
            }]
    }, {
        // Check response and if over quota show a special warning dialog
        callback: function (result) {
            if (result === EOVERQUOTA) {
<<<<<<< HEAD
                warnPopup.showOverQuota();
=======
                ulmanager.showOverQuotaDialog();
>>>>>>> 5c87cc19
            }
        }
    });

    dl_import = false;
}

<<<<<<< HEAD
function dlerror(dl, error)
{
    var errorstr='';
    var tempe=false;

    if (error === EOVERQUOTA) {
        tempe = l[1673];
    } else if (error === ETOOMANYCONNECTIONS) {
        errorstr = l[18];
    } else if (error === ESID) {
        errorstr = l[19];
    } else if (error === ETEMPUNAVAIL) {
        tempe = l[233];
    } else if (error === EBLOCKED) {
        tempe = l[23];
    } else if (error === ENOENT) {
        tempe = l[22];
    } else if (error === EACCESS) {
        tempe = l[23];
    } else if (error === EKEY) {
        tempe = l[24];
    } else if (error === EAGAIN) {
        tempe = l[233];
    } else {
        tempe = l[233];
    }

    if (tempe)
    {
        $('.download.error-icon').text(tempe);
        $('.download.error-icon').removeClass('hidden');
        $('.download.icons-block').addClass('hidden');
    }
}

=======
>>>>>>> 5c87cc19
function dlprogress(fileid, perc, bytesloaded, bytestotal,kbps, dl_queue_num)
{
    Object(fdl_queue_var).lastProgress =
        [fileid, perc, bytesloaded, bytestotal, kbps, dl_queue_num];

    $('.download.content-block').removeClass('download-complete').addClass('downloading');
    if (kbps == 0) return;
    $('.download.error-icon').addClass('hidden');
    $('.download.icons-block').removeClass('hidden');
    if ((typeof dl_limit_shown != 'undefined') && (dl_limit_shown < new Date().getTime()+20000) && (!m)) bwDialog.close();
    if (!dl_queue[dl_queue_num].starttime) dl_queue[dl_queue_num].starttime = new Date().getTime()-100;

    if (!m)
    {
        $('.download.status-txt').text(l[258]);
        $('.download-info').removeClass('hidden');
        $('.download.content-block').removeClass('temporary-na');
        $('.download.progress-bar').width(perc + '%');
        $('.download.percents-txt').text(perc + ' %');
        megatitle(' ' + perc + '%');
    }
    if (fdl_starttime) var eltime = (new Date().getTime()-fdl_starttime)/1000;
    else var eltime = (new Date().getTime()-dl_queue[dl_queue_num].starttime)/1000;
    if (eltime && bytesloaded)
    {
        var bps = kbps*1000;
        var retime = (bytestotal-bytesloaded)/bps;
        var speed  = numOfBytes(bps, 1);
        $('.download-info.speed-txt .text').safeHTML(
            speed.size + '<span>' + speed.unit + '/s</span>'
        );
        $('.download-info.time-txt .text').safeHTML(secondsToTime(retime, 1));
    }
    if (page !== 'download' || $.infoscroll)
    {
        $('.widget-block').removeClass('hidden');
        $('.widget-block').show();
        $('.widget-circle').attr('class','widget-circle percents-'+perc);
        $('.widget-icon.downloading').removeClass('hidden');
        $('.widget-speed-block.dlspeed').text(bytesToSize(bps, 1) +'/s');
        $('.widget-block').addClass('active');
    }
}

function dlstart(id,name,filesize)
{
    dlmanager.isDownloading = true;
}

function start_import()
{
    dl_import = dlpage_ph;

    if (u_type) {
        document.location.hash = 'fm';

        if (fminitialized) {
            importFile();
        }
    }
    else if (u_wasloggedin()) {
        msgDialog('confirmation', l[1193], l[1194], l[1195], function(e) {
            if (e) {
                start_anoimport();
            }
            else {
                loginDialog();
            }
        });
    }
    else {
        start_anoimport();
    }
}

function start_anoimport()
{
    loadingDialog.show();
    u_checklogin(
    {
        checkloginresult: function(u_ctx,r)
        {
            u_type = r;
            u_checked=true;
            loadingDialog.hide();
            document.location.hash = 'fm';
        }
    },true);
}

function dlcomplete(id)
{
    if (d) console.log('dlcomplete',id);
    if (typeof id === 'object') id = id.dl_id;

    $('.download-info').addClass('hidden');
    $('.download.progress-bar').width('100%');
    $('.download.percents-txt').text('100 %');
    $('.download.status-txt').text(l[1418]).addClass('green');
    if ($('#dlswf_' + id).length > 0)
    {
        $('.fm-dialog-overlay').removeClass('hidden');
        $('body').addClass('overlayed');
        $('.fm-dialog.download-dialog').css('left','50%');
        $('.fm-dialog.download-dialog .fm-dialog-close').unbind('click');
        $('.fm-dialog.download-dialog .fm-dialog-close').bind('click',function(e)
        {
            $('.fm-dialog.download-dialog').css('left','-1000px');
            msgDialog('confirmation',l[1196],l[1197],l[1198],function(e)
            {
                if (e) $('.fm-dialog.download-dialog').addClass('hidden');
                else
                {
                    $('.fm-dialog.download-dialog').css('left','50%');
                    $('.fm-dialog-overlay').removeClass('hidden');
                    $('body').addClass('overlayed');
                }
            });
        });
    }
    var a=0;
    for(var i in dl_queue) if (typeof dl_queue[i] == 'object' && dl_queue[i]['dl_id']) a++;
    if (a < 2 && !ulmanager.isUploading)
    {
        $('.widget-block').fadeOut('slow',function(e)
        {
            $('.widget-block').addClass('hidden');
            $('.widget-block').css({opacity:1});
        });
    }
    else if (a < 2) $('.widget-icon.downloading').addClass('hidden');
    else $('.widget-circle').attr('class','widget-circle percents-0');
    Soon(mega.utils.resetUploadDownload);
    $('.download.content-block').removeClass('downloading').addClass('download-complete');
    fdl_queue_var = false;
}

function sync_switchOS(os)
{
    if (os == 'windows')
    {
        syncurl = 'https://mega.nz/MEGAsyncSetup.exe';
        $('.sync-button-txt.small').text(l[1158]);
        $('.sync-bottom-txt').safeHTML('Also available for <a href="" class="red mac">Mac</a> and <a href="" class="red linux">Linux</a>');
        $('.sync-button').removeClass('mac linux');
        $('.sync-button').attr('href',syncurl);
    }
    else if (os == 'mac')
    {

        syncurl = 'https://mega.nz/MEGAsyncSetup.dmg';
        var ostxt = 'For Mac';
        if (l[1158].indexOf('Windows') > -1) ostxt = l[1158].replace('Windows','Mac');
        if (l[1158].indexOf('Linux') > -1) ostxt = l[1158].replace('Linux','Mac');
        $('.sync-button-txt.small').text(ostxt);
        $('.sync-bottom-txt').safeHTML('Also available for <a href="" class="red windows">Windows</a> and <a href="" class="red linux">Linux</a>');
        $('.sync-button').removeClass('windows linux').addClass('mac');
        $('.sync-button').attr('href',syncurl);
    }
    else if (os == 'linux')
    {
        syncurl = '#sync';
        var ostxt = 'For Linux';
        if (l[1158].indexOf('Windows') > -1) ostxt = l[1158].replace('Windows','Linux');
        if (l[1158].indexOf('Mac') > -1) ostxt = l[1158].replace('Mac','Linux');
        $('.sync-button-txt.small').text(ostxt);
        $('.sync-bottom-txt').safeHTML('Also available for <a href="" class="red windows">Windows</a> and <a href="" class="red mac">Mac</a>');
        $('.sync-button').removeClass('mac linux').addClass('linux');
        $('.sync-button').attr('href',syncurl);

    }
    $('.sync-bottom-txt a').unbind('click');
    $('.sync-bottom-txt a').bind('click',function(e)
    {
        var c = $(this).attr('class');
        if (c && c.indexOf('windows') > -1) sync_switchOS('windows');
        else if (c && c.indexOf('mac') > -1) sync_switchOS('mac');
        else if (c && c.indexOf('linux') > -1) document.location.hash = 'sync';
        return false;
    });
}

/**
 * If an animation image fails to load it will show this transparent placeholder 1x1 pixel image
 * @param {String} source
 * @returns {Boolean}
 */
function ImgError(source) {
    source.src =  gifSlider.empty1x1png;
    return true;
}

/**
 * Enable ads for some countries and _only_ when they are not logged in.
 * Note: The html for the ads is added on page load rather than existing withing download.html.
 */
var megaAds = {

    // Set to an ad object containing src and other info if we should display an ad
    ad: false,

    // Set to a list of urls for potential popunder ads
    popAd: false,

    /**
     * Initialise the HTML for ads
     */
    init: function() {

        if (this.popAd) {
            mega.popunda.popurls = this.popAd;
            mega.popunda.init($(".download.buttons-block"));
        }

        // Remove any previous ad containers
        $('#ads-block-frame, ads-block-header').remove();

        // Add the ad html into download page
        var $adContainer = $('<div id="ads-block-frame"></div>');

        // Inject header html to alert users that this is advertisement content and not directly from mega
        $adContainer.safeAppend('<div class="ads-block-header">@@</div>', l[7212]);

        // Create the iframe element, with type:content so that it won't
        // inherit the privileged chrome context in the firefox extension.
        var $iframe = mCreateElement('iframe', {type: 'content', style: 'border: none'});
        $adContainer.append($iframe);

        // Fill with an ad if we already have one
        megaAds.showAds($adContainer);

        $('.ads-left-block').prepend($adContainer);
    },

    /**
     * Show the ads inside a cross-domain iframe
     * @param {Object} $adContainer jQuery object of the ads-block-frame
     */
    showAds: function($adContainer) {

        var $iframe = $adContainer.find('iframe');

        // Only show ads if we successfully fetched an ad
        if (this.ad) {

            // The init ads method injected this iframe into the DOM, we make it visible, the correct size, set its src to show the ad
            $adContainer.css('visibility', 'visible');
            $iframe.css('height', this.ad.height + 'px');
            $iframe.css('width', this.ad.width + 'px');
            $iframe.attr('src', this.ad.src);

            // Adjust the other elements within the left column so that they display nicer when the advertisement is present
            $('.animations-left-container').hide();
            $('.ads-left-block').addClass('ads-enabled');
        }
        else {
            // Reset to show no ads
            $adContainer.css('visibility', 'hidden');
            $iframe.css('height', '0px');
            $iframe.css('width', '0px');
            $iframe.removeAttr('src');

            // Hide ad block
            $('.animations-left-container').show();
            $('.ads-left-block').removeClass('ads-enabled');
        }
    }
};

/**
 * Changes the animated product images on the download page
 */
var gifSlider = {

    // Speed to fade in/out the images and text
    fadeInSpeed: 3000,
    fadeOutSpeed: 500,

    // Interval timers
    leftAnimationIntervalId: 0,
    rightAnimationIntervalId: 0,

    // Empty 1x1 image used as placeholder
    empty1x1png: 'data:image/png;base64,iVBORw0KGgoAAAANSUhEUgAAAAEAAAABCAQAAAC1HAwCAAAAC0lEQVQI12NgYAAAAAMAASDVlMcAAAAASUVORK5CYII=',

    // There can be more or less images on either side e.g. 2 gifs on left and
    // 3 on right and it will still work because they are run independently.
    images: {

        left: [
            {
                name: 'video-chat',         // Name & CSS class of the GIF
                animationLength: 12120,     // Length of the GIF animation in milliseconds
                href: '#register',          // Page link you go to when clicked
                title: 5875,                // Title for above the GIF shown in red
                description: 5876,          // Description next to the title
                imageSrc: null,             // The image path
                bottomImage: null           // The corresponding ad image to be shown in the bottom right corner
            },
            {
                name: 'sync-client',
                animationLength: 12130,
                href: '#sync',
                title: 1626,
                description: 1086,
                imageSrc: null,
                bottomImage: 'button0'      // Swaps between Windows/MacOS/Linux using code above
            }
        ],

        // Slide show on right side of the page
        right: [
            {
                name: 'browser-extension-firefox',
                animationLength: 12080,
                href: '#firefox',
                title: 1088,
                description: 1929,
                imageSrc: null,
                bottomImage: 'button2'
            },
            {
                name: 'browser-extension-chrome',
                animationLength: 12090,
                href: '#chrome',
                title: 1088,
                description: 1929,
                imageSrc: null,
                bottomImage: 'button3'
            },
            {
                name: 'mobile-app',
                animationLength: 15190,
                href: '#mobile',
                title: 955,
                description: 1930,
                imageSrc: null,
                bottomImage: ['button4', 'button5', 'button6']
            }
        ]
    },

    // Initialise the slide show and preload the images into memory so they will display straight away
    init: function() {
        if (browserdetails(ua).browser !== 'Chrome'
                || parseInt(navigator.userAgent.split('Chrome/').pop()) > 42) {
            gifSlider.preLoadImages('left');
        }
        else {
            // Anims get disabled in Chrome 42 or older due a mem leak bug
            $('.products-top-txt').hide();
        }
    },

    /**
     * Preloads the images into memory
     * @param {String} side The side of the page (left or right)
     */
    preLoadImages: function(side) {
        function __loadHandler(idx, length) {
            if (d) {
                console.log('gifSlider.__loadHandler', side, imageLoadStep, idx, length, this.src);
            }
            ++imageLoadStep;

            this.onload = image = null;
            if (gifSlider.state === gifSlider.STATE_GONE) {
                return false;
            }

            // Download and cache the image in a hidden image tag. The currently playing animation will have the
            // src attribute swapped and the next image will start from frame 0 and load it from browser cache.
            $('.animation-image.' + gifSlider.images[side][idx].name).attr('src', this.src);
            this.src = gifSlider.empty1x1png;

            if (gifSlider.state === gifSlider.STATE_INIT) {
                gifSlider.state = gifSlider.STATE_SHOW;

                // Show first two slides using order defined above
                gifSlider.showImage(side, idx);

                // Setup loops to continually change after every slide has finished
                gifSlider.continueSlideShow(side, idx);
            }
            else if (imageLoadStep === length) {
                if (d) {
                    console.log('gifSlider.__loadHandler finished.');
                }

                setTimeout(function() {
                    $('img.animation-image').attr('src', gifSlider.empty1x1png);
                }, 400);

                gifSlider.state = gifSlider.STATE_DONE;

                if (side === 'left') {
                    gifSlider.preLoadImages('right');
                }
            }
        }

        var imageLoadStep = 0, imageSrc, image;
        this.state = this.STATE_INIT;

        // Load locally in dev, but force the .gif animations to load from the static server not CDN to save cost
        var basePath = (location.href.indexOf('localhost') > -1) ? staticpath : 'https://eu.static.mega.co.nz/';
        var baseImagePath = basePath + 'images/products/';

        // Check if using retina display
        var retina = (window.devicePixelRatio > 1) ? '-2x' : '';

        // Loop through the available images
        for (var i = 0, length = gifSlider.images[side].length; i < length; i++) {

            // Store source path to swap out later
            imageSrc = baseImagePath + gifSlider.images[side][i].name + retina + '.gif';
            gifSlider.images[side][i].imageSrc = imageSrc;

            image = new Image();
            image.onload = __loadHandler.bind(image, i, length);
            image.src = imageSrc;
        }
    },

    /**
     * Iterates to the next image in the slideshow
     * @param {String} side The side of the page (left or right)
     * @param {Number} currentSlideIndex The current slide's index number (matches array above)
     */
    continueSlideShow: function(side, currentSlideIndex) {

        // Find when to start the next image
        var animationLengthForCurrentSlide = gifSlider.images[side][currentSlideIndex].animationLength;

        // Set timer to load the next slide after the current one has finished
        gifSlider[side + 'AnimationIntervalId'] = setTimeout(function() {

            // Clear the interval
            gifSlider[side + 'AnimationIntervalId'] = 0;

            // Fade out existing image
            $('.ads-' + side + '-block .products-bottom-block a').fadeOut(gifSlider.fadeOutSpeed);
            $('.animations-' + side + '-container .currentImage').fadeOut(gifSlider.fadeOutSpeed, function() {

                // Increment to next image
                var nextSlideIndex = currentSlideIndex + 1;

                // If it has incremented past the last slide available, go back to start
                if (nextSlideIndex === gifSlider.images[side].length) {
                    nextSlideIndex = 0;
                }

                // Show the image now
                gifSlider.showImage(side, nextSlideIndex);

                // Setup the timer for the slide above, so after that finishes it will run the next one
                gifSlider.continueSlideShow(side, nextSlideIndex);
            });

        }, animationLengthForCurrentSlide);
    },

    /**
     * Shows the animated image
     * @param {String} side The side of the page (left or right)
     * @param {Number} slideIndex The slide's index number to be shown
     */
    showImage: function(side, slideIndex) {

        // Set the details for the next slide
        var sliderObj        = gifSlider.images[side][slideIndex];
        var slideTitle       = l[sliderObj.title] + ':';
        var slideDescription = l[sliderObj.description];
        var slideImgSrc      = sliderObj.imageSrc;
        var slideLink        = sliderObj.href;
        var bottomImage      = sliderObj.bottomImage;

        // Change the link and fade in the new image
        $('.ads-' + side + '-block .currentLink, .ads-' + side + '-block .products-top-txt a.titleLink').attr('href', slideLink);
        $('.animations-' + side + '-container .currentLink').attr('href', slideLink);
        $('.animations-' + side + '-container .currentImage').attr('src', slideImgSrc)
            .css({ width: '260px', height: '300px'}).fadeIn(gifSlider.fadeInSpeed);

        // Set title and description
        $('.ads-' + side + '-block .products-top-txt .red')
            .safeHTML(slideTitle)
            .fadeIn(gifSlider.fadeInSpeed);
        $('.ads-' + side + '-block .products-top-txt .description')
            .text(slideDescription)
            .fadeIn(gifSlider.fadeInSpeed);

        // Display corresponding image in bottom right corner
        if (typeof bottomImage === 'string') {
            $('.ads-' + side + '-block .products-bottom-block .' + bottomImage).fadeIn(gifSlider.fadeInSpeed);
        }

        // If the mobile ad, pick a random store to show in bottom right corner e.g. Google, Apple, Windows
        else if (bottomImage !== null) {
            var randomIndex = rand(bottomImage.length);
            $('.ads-' + side + '-block .products-bottom-block .' + bottomImage[randomIndex]).fadeIn(gifSlider.fadeInSpeed);
        }
    },

    /**
     * Clears the timers and removes the hashchange handler
     */
    clear: function() {

        if (this.leftAnimationIntervalId) {
            clearTimeout(this.leftAnimationIntervalId);
            this.leftAnimationIntervalId = 0;
        }
        if (this.rightAnimationIntervalId) {
            clearTimeout(this.rightAnimationIntervalId);
            this.rightAnimationIntervalId = 0;
        }

        // Set to empty image
        $('img.animation-image, a.currentLink img.currentImage').attr('src', this.empty1x1png);
        this.state = this.STATE_GONE;
    },

    // State flags
    state: 0,
    STATE_INIT: 1,
    STATE_SHOW: 2,
    STATE_DONE: 4,
    STATE_GONE: 8
};<|MERGE_RESOLUTION|>--- conflicted
+++ resolved
@@ -112,11 +112,7 @@
                         loadingDialog.hide();
                         if (res.msd !== 0 && (!err || is)) {
                             $('.megasync-overlay').removeClass('downloading');
-<<<<<<< HEAD
-                            megasync.download(dlpage_ph, dlpage_key);
-=======
                             megasync.download(dlpage_ph, a32_to_base64(base64_to_a32(dlkey).slice(0, 8)));
->>>>>>> 5c87cc19
                         } else {
                             megasyncOverlay();
                         }
@@ -292,11 +288,7 @@
         // Check response and if over quota show a special warning dialog
         callback: function (result) {
             if (result === EOVERQUOTA) {
-<<<<<<< HEAD
                 warnPopup.showOverQuota();
-=======
-                ulmanager.showOverQuotaDialog();
->>>>>>> 5c87cc19
             }
         }
     });
@@ -304,44 +296,6 @@
     dl_import = false;
 }
 
-<<<<<<< HEAD
-function dlerror(dl, error)
-{
-    var errorstr='';
-    var tempe=false;
-
-    if (error === EOVERQUOTA) {
-        tempe = l[1673];
-    } else if (error === ETOOMANYCONNECTIONS) {
-        errorstr = l[18];
-    } else if (error === ESID) {
-        errorstr = l[19];
-    } else if (error === ETEMPUNAVAIL) {
-        tempe = l[233];
-    } else if (error === EBLOCKED) {
-        tempe = l[23];
-    } else if (error === ENOENT) {
-        tempe = l[22];
-    } else if (error === EACCESS) {
-        tempe = l[23];
-    } else if (error === EKEY) {
-        tempe = l[24];
-    } else if (error === EAGAIN) {
-        tempe = l[233];
-    } else {
-        tempe = l[233];
-    }
-
-    if (tempe)
-    {
-        $('.download.error-icon').text(tempe);
-        $('.download.error-icon').removeClass('hidden');
-        $('.download.icons-block').addClass('hidden');
-    }
-}
-
-=======
->>>>>>> 5c87cc19
 function dlprogress(fileid, perc, bytesloaded, bytestotal,kbps, dl_queue_num)
 {
     Object(fdl_queue_var).lastProgress =
