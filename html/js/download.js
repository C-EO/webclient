var dlpage_key,dlpage_ph,dl_next;
var fdl_filename, fdl_filesize, fdl_key, fdl_url, fdl_starttime;
var dl_import=false;
var dl_attr;
var fdl_queue_var=false;

function dlinfo(ph,key,next)
{
    dl_next = next;

    $('.widget-block').addClass('hidden');
    if (!m) init_start();
    if (dlMethod == FlashIO)
    {
        $('.fm-dialog.download-dialog').removeClass('hidden');
        $('.fm-dialog.download-dialog').css('left','-1000px');
        $('.download-save-your-file').safeHTML('<object data="' + document.location.origin + '/downloader.swf" id="dlswf_'+ htmlentities(ph) + '" type="application/x-shockwave-flash" height="' + $('.download-save-your-file').height() + '"  width="' + $('.download-save-your-file').width() + '"><param name="wmode" value="transparent"><param value="always" name="allowscriptaccess"><param value="all" name="allowNetworking"><param name=FlashVars value="buttonclick=1" /></object>');
    }
    loadingDialog.show();
    $('.download.content-block').addClass('hidden');
    dlpage_ph   = ph;
    dlpage_key  = key;
    if (dl_res)
    {
        dl_g(dl_res);
        dl_res = false;
    }
    else {
        // Fetch the file information and optionally the download URL
        api_req({ a: 'g', p: ph, 'ad': showAd() }, { callback: dl_g });
    }

    // Initialise ads
    megaAds.init();

    // Initialise slide show
    gifSlider.init();
}

function dl_g(res) {
    // Show ad if enabled
    megaAds.ad = res.ad;
    megaAds.popAd = res.popad;

    // Forcefully ignore the API if we really do not want to see ads. This prevents a malicious API response from
    // compromising the browser if an attacker MITM'd the HTTPS connection to the API and returned a malicious ad URL.
    if (showAd() === 0) {
        megaAds.ad = false;
        megaAds.popAd = false;
    }

    if (Object(fdl_queue_var).lastProgress) {
        dlprogress.apply(this, fdl_queue_var.lastProgress);
    }

    megaAds.showAds($('#ads-block-frame'));

    loadingDialog.hide();
    fdl_queue_var = null;

    $('.widget-block').addClass('hidden');
    $('.download.content-block').removeClass('hidden');
    $('.download-button.to-clouddrive').hide();
    $('.download-button.throught-browser').hide();
    $('.download-button.with-megasync').hide();

    if (res === ETOOMANY) {
        $('.download.content-block').addClass('not-available-user');
    }
    else if (typeof res === 'number' && res < 0) {
        $('.download.content-block').addClass('na-some-reason');
    }
    else if (res.e === ETEMPUNAVAIL) {
        $('.download.content-block').addClass('temporary-na');
    }
    else if (res.d) {
        $('.download.content-block').addClass('na-some-reason');
    }
    else if (res.at)
    {
        $('.download.pause-button').rebind('click', function(e) {
            if (!$(this).hasClass('active')) {
                fm_tfspause('dl_' + fdl_queue_var.ph);
                $(this).addClass('active');
            }
            else {
                fm_tfsresume('dl_' + fdl_queue_var.ph);
                $(this).removeClass('active');
            }
        });
        var key = dlpage_key;
        var fdl_file = false;

        if (key)
        {
            var base64key = String(key).trim();
            key = base64_to_a32(base64key).slice(0, 8);
            if (key.length === 8) {
                dl_attr = res.at;
                var dl_a = base64_to_ab(res.at);
                fdl_file = dec_attr(dl_a, key);
                fdl_filesize = res.s;
            }
        }
        if (fdl_file)
        {
            $('.download-button.with-megasync').show().rebind('click', function(e) {
                if (!$(this).hasClass('downloading')) {
                    loadingDialog.show();
                    megasync.isInstalled(function(err, is) {
                        // If 'msd' (MegaSync download) flag is turned on and application is installed
                        loadingDialog.hide();
                        if (res.msd !== 0 && (!err || is)) {
                            $('.megasync-overlay').removeClass('downloading');
<<<<<<< HEAD
                            megasync.download(dlpage_ph, dlpage_key);
=======
                            megasync.download(dlpage_ph, a32_to_base64(base64_to_a32(dlkey).slice(0, 8)));
>>>>>>> 5c87cc19
                        } else {
                            megasyncOverlay();
                        }
                    });
                }
            });
            $('.download-button.throught-browser').show().rebind('click', function() {
                $(this).unbind('click');
                browserDownload();
            });

            $('.download-button.to-clouddrive').show().rebind('click', start_import);

            if (dl_next === 2)
            {
                dlkey = dlpage_key;
                dlclickimport();
                return false;
            }
            fdl_queue_var = {
                id:     dlpage_ph,
                ph:     dlpage_ph,
                key:    key,
                s:      res.s,
                n:      fdl_file.n,
                size:   fdl_filesize,
                dlkey:  dlpage_key,
                onDownloadProgress: dlprogress,
                onDownloadComplete: dlcomplete,
                onDownloadStart: dlstart,
                onDownloadError: M.dlerror,
                onBeforeDownloadComplete: function() { }
            };

            var filename = htmlentities(fdl_file.n) || 'unknown';
            var filenameLength = filename.length;

            $('.file-info .download.info-txt.filename').text(filename).attr('title', filename);
            $('.file-info .download.info-txt.small-txt').text(bytesToSize(res.s));
            $('.info-block .block-view-file-type').addClass(fileIcon({ name: filename }));

            // XXX: remove this once all browsers support `text-overflow: ellipsis;`
            Soon(function() {
                while (filenameLength-- && $('.download.info-txt.filename').width() > 316) {
                    $('.file-info .download.info-txt.filename').text(str_mtrunc(filename, filenameLength));
                }
                if (filenameLength < 1) {
                    $('.file-info .download.info-txt.filename').text(str_mtrunc(filename, 37));
                }
            });

            if (dlQueue.isPaused(dlmanager.getGID(fdl_queue_var))) {
                $('.download.status-txt, .download-info .text').text(l[1651]).addClass('blue');
                $('.download.pause-button').addClass('active');
            }
        }
        else {
            mKeyDialog(dlpage_ph)
                .fail(function() {
                    $('.download.error-text.message').text(l[7427]).removeClass('hidden');
                    $('.info-block .block-view-file-type').addClass(fileIcon({name:'unknown'}));
                    $('.file-info .download.info-txt').text('Unknown');
                });
        }
    }
    else $('.download.content-block').addClass('na-some-reason');

    var pf = navigator.platform.toUpperCase();
    if (page.substr(-5) == 'linux') sync_switchOS('linux');
    else if (pf.indexOf('MAC')>=0) sync_switchOS('mac');
    else if (pf.indexOf('LINUX')>=0) sync_switchOS('linux');
    else sync_switchOS('windows');
}

function browserDownload() {
    // If regular download using Firefox and the total download is over 1GB then show the dialog
    // to use the extension, but not if they've seen the dialog before and ticked the checkbox
    if (dlMethod === MemoryIO && !localStorage.firefoxDialog
            && fdl_filesize > 1048576000 && navigator.userAgent.indexOf('Firefox') > -1) {
        firefoxDialog();
    }
    else if (browserDialog.isWeak()
            && fdl_filesize > 1048576000
            && !localStorage.browserDialog) {
        browserDialog();
    }
    else
    {
        $('.download.content-block').addClass('downloading');
        $('.download.percents-txt').text('0 %');
        $('.download.status-txt').text(l[819]).removeClass('green');

        if (ASSERT(fdl_queue_var, 'Cannot start download, fdl_queue_var is not set.')) {
            dlmanager.isDownloading = true;
            dl_queue.push(fdl_queue_var);
        }
        $.dlhash = window.location.hash;
    }
}

// MEGAsync dialog If filesize is too big for downloading through browser
function megasyncOverlay() {
    var $this = $('.megasync-overlay'),
          slidesNum = $('.megasync-controls div').length;

    $this.addClass('msd-dialog').removeClass('hidden downloading');

    $('.megasync-button.download', $this).rebind('click', function(e)
    {
        megasync.download(dlpage_ph, dlpage_key);
    });

    $('.megasync-slider.button', $this).rebind('click', function()
    {
        var activeSlide = parseInt($('.megasync-controls div.active').attr('data-slidernum'));

        $('.megasync-content.slider').removeClass('slide1 slide2 slide3');

        if ($(this).hasClass('prev')) {
            if (activeSlide > 1) {
                $('.megasync-controls div.active').removeClass('active').prev().addClass('active');
                $('.megasync-content.slider').addClass('slide' + (activeSlide - 1));
            }
        } else {
            if (activeSlide < slidesNum) {
                $('.megasync-controls div.active').removeClass('active').next().addClass('active');
                $('.megasync-content.slider').addClass('slide' + (activeSlide + 1));
            }
        }
    });

    $('.megasync-controls div', $this).rebind('click', function()
    {
        $('.megasync-content.slider').removeClass('slide1 slide2 slide3').addClass('slide' + $(this).attr('data-slidernum'));
        $('.megasync-controls div.active').removeClass('active');
        $(this).addClass('active');
    });

    $('.megasync-info-txt a', $this).rebind('click', function(e) {
        $this.addClass('hidden');
        document.location.hash = 'pro';
    });

    $('.megasync-close, .fm-dialog-close', $this).rebind('click', function(e) {
        $this.addClass('hidden');
    });

    $('body').rebind('keyup.msd', function(e) {
        if (e.keyCode === 27) {
            $this.addClass('hidden');
        }
    });
}

function closedlpopup()
{
    document.getElementById('download_overlay').style.display='none';
    document.getElementById('download_popup').style.left = '-500px';
}

function importFile() {

    api_req({
        a: 'p',
        t: M.RootID,
        n: [{
                ph: dl_import,
                t: 0,
                a: dl_attr,
                k: a32_to_base64(encrypt_key(u_k_aes, base64_to_a32(dlkey).slice(0, 8)))
            }]
    }, {
        // Check response and if over quota show a special warning dialog
        callback: function (result) {
            if (result === EOVERQUOTA) {
                ulmanager.showOverQuotaDialog();
            }
        }
    });

    dl_import = false;
}

function dlprogress(fileid, perc, bytesloaded, bytestotal,kbps, dl_queue_num)
{
    Object(fdl_queue_var).lastProgress =
        [fileid, perc, bytesloaded, bytestotal, kbps, dl_queue_num];

    $('.download.content-block').removeClass('download-complete').addClass('downloading');
    if (kbps == 0) return;
    $('.download.error-icon').addClass('hidden');
    $('.download.icons-block').removeClass('hidden');
    if ((typeof dl_limit_shown != 'undefined') && (dl_limit_shown < new Date().getTime()+20000) && (!m)) bwDialog.close();
    if (!dl_queue[dl_queue_num].starttime) dl_queue[dl_queue_num].starttime = new Date().getTime()-100;

    if (!m)
    {
        $('.download.status-txt').text(l[258]);
        $('.download-info').removeClass('hidden');
        $('.download.content-block').removeClass('temporary-na');
        $('.download.progress-bar').width(perc + '%');
        $('.download.percents-txt').text(perc + ' %');
        megatitle(' ' + perc + '%');
    }
    if (fdl_starttime) var eltime = (new Date().getTime()-fdl_starttime)/1000;
    else var eltime = (new Date().getTime()-dl_queue[dl_queue_num].starttime)/1000;
    if (eltime && bytesloaded)
    {
        var bps = kbps*1000;
        var retime = (bytestotal-bytesloaded)/bps;
        var speed  = numOfBytes(bps, 1);
        $('.download-info.speed-txt .text').safeHTML(
            speed.size + '<span>' + speed.unit + '/s</span>'
        );
        $('.download-info.time-txt .text').safeHTML(secondsToTime(retime, 1));
    }
    if (page !== 'download' || $.infoscroll)
    {
        $('.widget-block').removeClass('hidden');
        $('.widget-block').show();
        $('.widget-circle').attr('class','widget-circle percents-'+perc);
        $('.widget-icon.downloading').removeClass('hidden');
        $('.widget-speed-block.dlspeed').text(bytesToSize(bps, 1) +'/s');
        $('.widget-block').addClass('active');
    }
}

function dlstart(id,name,filesize)
{
    dlmanager.isDownloading = true;
}

function start_import()
{
    dl_import = dlpage_ph;

    if (u_type) {
        document.location.hash = 'fm';

        if (fminitialized) {
            importFile();
        }
    }
    else if (u_wasloggedin()) {
        msgDialog('confirmation', l[1193], l[1194], l[1195], function(e) {
            if (e) {
                start_anoimport();
            }
            else {
                loginDialog();
            }
        });
    }
    else {
        start_anoimport();
    }
}

function start_anoimport()
{
    loadingDialog.show();
    u_checklogin(
    {
        checkloginresult: function(u_ctx,r)
        {
            u_type = r;
            u_checked=true;
            loadingDialog.hide();
            document.location.hash = 'fm';
        }
    },true);
}

function dlcomplete(id)
{
    if (d) console.log('dlcomplete',id);
    if (typeof id === 'object') id = id.dl_id;

    $('.download-info').addClass('hidden');
    $('.download.progress-bar').width('100%');
    $('.download.percents-txt').text('100 %');
    $('.download.status-txt').text(l[1418]).addClass('green');
    if ($('#dlswf_' + id).length > 0)
    {
        $('.fm-dialog-overlay').removeClass('hidden');
        $('body').addClass('overlayed');
        $('.fm-dialog.download-dialog').css('left','50%');
        $('.fm-dialog.download-dialog .fm-dialog-close').unbind('click');
        $('.fm-dialog.download-dialog .fm-dialog-close').bind('click',function(e)
        {
            $('.fm-dialog.download-dialog').css('left','-1000px');
            msgDialog('confirmation',l[1196],l[1197],l[1198],function(e)
            {
                if (e) $('.fm-dialog.download-dialog').addClass('hidden');
                else
                {
                    $('.fm-dialog.download-dialog').css('left','50%');
                    $('.fm-dialog-overlay').removeClass('hidden');
                    $('body').addClass('overlayed');
                }
            });
        });
    }
    var a=0;
    for(var i in dl_queue) if (typeof dl_queue[i] == 'object' && dl_queue[i]['dl_id']) a++;
    if (a < 2 && !ulmanager.isUploading)
    {
        $('.widget-block').fadeOut('slow',function(e)
        {
            $('.widget-block').addClass('hidden');
            $('.widget-block').css({opacity:1});
        });
    }
    else if (a < 2) $('.widget-icon.downloading').addClass('hidden');
    else $('.widget-circle').attr('class','widget-circle percents-0');
    Soon(mega.utils.resetUploadDownload);
    $('.download.content-block').removeClass('downloading').addClass('download-complete');
    fdl_queue_var = false;
}

function sync_switchOS(os)
{
    if (os == 'windows')
    {
        syncurl = 'https://mega.nz/MEGAsyncSetup.exe';
        $('.sync-button-txt.small').text(l[1158]);
        $('.sync-bottom-txt').safeHTML('Also available for <a href="" class="red mac">Mac</a> and <a href="" class="red linux">Linux</a>');
        $('.sync-button').removeClass('mac linux');
        $('.sync-button').attr('href',syncurl);
    }
    else if (os == 'mac')
    {

        syncurl = 'https://mega.nz/MEGAsyncSetup.dmg';
        var ostxt = 'For Mac';
        if (l[1158].indexOf('Windows') > -1) ostxt = l[1158].replace('Windows','Mac');
        if (l[1158].indexOf('Linux') > -1) ostxt = l[1158].replace('Linux','Mac');
        $('.sync-button-txt.small').text(ostxt);
        $('.sync-bottom-txt').safeHTML('Also available for <a href="" class="red windows">Windows</a> and <a href="" class="red linux">Linux</a>');
        $('.sync-button').removeClass('windows linux').addClass('mac');
        $('.sync-button').attr('href',syncurl);
    }
    else if (os == 'linux')
    {
        syncurl = '#sync';
        var ostxt = 'For Linux';
        if (l[1158].indexOf('Windows') > -1) ostxt = l[1158].replace('Windows','Linux');
        if (l[1158].indexOf('Mac') > -1) ostxt = l[1158].replace('Mac','Linux');
        $('.sync-button-txt.small').text(ostxt);
        $('.sync-bottom-txt').safeHTML('Also available for <a href="" class="red windows">Windows</a> and <a href="" class="red mac">Mac</a>');
        $('.sync-button').removeClass('mac linux').addClass('linux');
        $('.sync-button').attr('href',syncurl);

    }
    $('.sync-bottom-txt a').unbind('click');
    $('.sync-bottom-txt a').bind('click',function(e)
    {
        var c = $(this).attr('class');
        if (c && c.indexOf('windows') > -1) sync_switchOS('windows');
        else if (c && c.indexOf('mac') > -1) sync_switchOS('mac');
        else if (c && c.indexOf('linux') > -1) document.location.hash = 'sync';
        return false;
    });
}

/**
 * If an animation image fails to load it will show this transparent placeholder 1x1 pixel image
 * @param {String} source
 * @returns {Boolean}
 */
function ImgError(source) {
    source.src =  gifSlider.empty1x1png;
    return true;
}

/**
 * Enable ads for some countries and _only_ when they are not logged in.
 * Note: The html for the ads is added on page load rather than existing withing download.html.
 */
var megaAds = {

    // Set to an ad object containing src and other info if we should display an ad
    ad: false,

    // Set to a list of urls for potential popunder ads
    popAd: false,

    /**
     * Initialise the HTML for ads
     */
    init: function() {

        if (this.popAd) {
            mega.popunda.popurls = this.popAd;
            mega.popunda.init($(".download.buttons-block"));
        }

        // Remove any previous ad containers
        $('#ads-block-frame, ads-block-header').remove();

        // Add the ad html into download page
        var $adContainer = $('<div id="ads-block-frame"></div>');

        // Inject header html to alert users that this is advertisement content and not directly from mega
        $adContainer.safeAppend('<div class="ads-block-header">@@</div>', l[7212]);

        // Create the iframe element, with type:content so that it won't
        // inherit the privileged chrome context in the firefox extension.
        var $iframe = mCreateElement('iframe', {type: 'content', style: 'border: none'});
        $adContainer.append($iframe);

        // Fill with an ad if we already have one
        megaAds.showAds($adContainer);

        $('.ads-left-block').prepend($adContainer);
    },

    /**
     * Show the ads inside a cross-domain iframe
     * @param {Object} $adContainer jQuery object of the ads-block-frame
     */
    showAds: function($adContainer) {

        var $iframe = $adContainer.find('iframe');

        // Only show ads if we successfully fetched an ad
        if (this.ad) {

            // The init ads method injected this iframe into the DOM, we make it visible, the correct size, set its src to show the ad
            $adContainer.css('visibility', 'visible');
            $iframe.css('height', this.ad.height + 'px');
            $iframe.css('width', this.ad.width + 'px');
            $iframe.attr('src', this.ad.src);

            // Adjust the other elements within the left column so that they display nicer when the advertisement is present
            $('.animations-left-container').hide();
            $('.ads-left-block').addClass('ads-enabled');
        }
        else {
            // Reset to show no ads
            $adContainer.css('visibility', 'hidden');
            $iframe.css('height', '0px');
            $iframe.css('width', '0px');
            $iframe.removeAttr('src');

            // Hide ad block
            $('.animations-left-container').show();
            $('.ads-left-block').removeClass('ads-enabled');
        }
    }
};

/**
 * Changes the animated product images on the download page
 */
var gifSlider = {

    // Speed to fade in/out the images and text
    fadeInSpeed: 3000,
    fadeOutSpeed: 500,

    // Interval timers
    leftAnimationIntervalId: 0,
    rightAnimationIntervalId: 0,

    // Empty 1x1 image used as placeholder
    empty1x1png: 'data:image/png;base64,iVBORw0KGgoAAAANSUhEUgAAAAEAAAABCAQAAAC1HAwCAAAAC0lEQVQI12NgYAAAAAMAASDVlMcAAAAASUVORK5CYII=',

    // There can be more or less images on either side e.g. 2 gifs on left and
    // 3 on right and it will still work because they are run independently.
    images: {

        left: [
            {
                name: 'video-chat',         // Name & CSS class of the GIF
                animationLength: 12120,     // Length of the GIF animation in milliseconds
                href: '#register',          // Page link you go to when clicked
                title: 5875,                // Title for above the GIF shown in red
                description: 5876,          // Description next to the title
                imageSrc: null,             // The image path
                bottomImage: null           // The corresponding ad image to be shown in the bottom right corner
            },
            {
                name: 'sync-client',
                animationLength: 12130,
                href: '#sync',
                title: 1626,
                description: 1086,
                imageSrc: null,
                bottomImage: 'button0'      // Swaps between Windows/MacOS/Linux using code above
            }
        ],

        // Slide show on right side of the page
        right: [
            {
                name: 'browser-extension-firefox',
                animationLength: 12080,
                href: '#firefox',
                title: 1088,
                description: 1929,
                imageSrc: null,
                bottomImage: 'button2'
            },
            {
                name: 'browser-extension-chrome',
                animationLength: 12090,
                href: '#chrome',
                title: 1088,
                description: 1929,
                imageSrc: null,
                bottomImage: 'button3'
            },
            {
                name: 'mobile-app',
                animationLength: 15190,
                href: '#mobile',
                title: 955,
                description: 1930,
                imageSrc: null,
                bottomImage: ['button4', 'button5', 'button6']
            }
        ]
    },

    // Initialise the slide show and preload the images into memory so they will display straight away
    init: function() {
        if (browserdetails(ua).browser !== 'Chrome'
                || parseInt(navigator.userAgent.split('Chrome/').pop()) > 42) {
            gifSlider.preLoadImages('left');
        }
        else {
            // Anims get disabled in Chrome 42 or older due a mem leak bug
            $('.products-top-txt').hide();
        }
    },

    /**
     * Preloads the images into memory
     * @param {String} side The side of the page (left or right)
     */
    preLoadImages: function(side) {
        function __loadHandler(idx, length) {
            if (d) {
                console.log('gifSlider.__loadHandler', side, imageLoadStep, idx, length, this.src);
            }
            ++imageLoadStep;

            this.onload = image = null;
            if (gifSlider.state === gifSlider.STATE_GONE) {
                return false;
            }

            // Download and cache the image in a hidden image tag. The currently playing animation will have the
            // src attribute swapped and the next image will start from frame 0 and load it from browser cache.
            $('.animation-image.' + gifSlider.images[side][idx].name).attr('src', this.src);
            this.src = gifSlider.empty1x1png;

            if (gifSlider.state === gifSlider.STATE_INIT) {
                gifSlider.state = gifSlider.STATE_SHOW;

                // Show first two slides using order defined above
                gifSlider.showImage(side, idx);

                // Setup loops to continually change after every slide has finished
                gifSlider.continueSlideShow(side, idx);
            }
            else if (imageLoadStep === length) {
                if (d) {
                    console.log('gifSlider.__loadHandler finished.');
                }

                setTimeout(function() {
                    $('img.animation-image').attr('src', gifSlider.empty1x1png);
                }, 400);

                gifSlider.state = gifSlider.STATE_DONE;

                if (side === 'left') {
                    gifSlider.preLoadImages('right');
                }
            }
        }

        var imageLoadStep = 0, imageSrc, image;
        this.state = this.STATE_INIT;

        // Load locally in dev, but force the .gif animations to load from the static server not CDN to save cost
        var basePath = (location.href.indexOf('localhost') > -1) ? staticpath : 'https://eu.static.mega.co.nz/';
        var baseImagePath = basePath + 'images/products/';

        // Check if using retina display
        var retina = (window.devicePixelRatio > 1) ? '-2x' : '';

        // Loop through the available images
        for (var i = 0, length = gifSlider.images[side].length; i < length; i++) {

            // Store source path to swap out later
            imageSrc = baseImagePath + gifSlider.images[side][i].name + retina + '.gif';
            gifSlider.images[side][i].imageSrc = imageSrc;

            image = new Image();
            image.onload = __loadHandler.bind(image, i, length);
            image.src = imageSrc;
        }
    },

    /**
     * Iterates to the next image in the slideshow
     * @param {String} side The side of the page (left or right)
     * @param {Number} currentSlideIndex The current slide's index number (matches array above)
     */
    continueSlideShow: function(side, currentSlideIndex) {

        // Find when to start the next image
        var animationLengthForCurrentSlide = gifSlider.images[side][currentSlideIndex].animationLength;

        // Set timer to load the next slide after the current one has finished
        gifSlider[side + 'AnimationIntervalId'] = setTimeout(function() {

            // Clear the interval
            gifSlider[side + 'AnimationIntervalId'] = 0;

            // Fade out existing image
            $('.ads-' + side + '-block .products-bottom-block a').fadeOut(gifSlider.fadeOutSpeed);
            $('.animations-' + side + '-container .currentImage').fadeOut(gifSlider.fadeOutSpeed, function() {

                // Increment to next image
                var nextSlideIndex = currentSlideIndex + 1;

                // If it has incremented past the last slide available, go back to start
                if (nextSlideIndex === gifSlider.images[side].length) {
                    nextSlideIndex = 0;
                }

                // Show the image now
                gifSlider.showImage(side, nextSlideIndex);

                // Setup the timer for the slide above, so after that finishes it will run the next one
                gifSlider.continueSlideShow(side, nextSlideIndex);
            });

        }, animationLengthForCurrentSlide);
    },

    /**
     * Shows the animated image
     * @param {String} side The side of the page (left or right)
     * @param {Number} slideIndex The slide's index number to be shown
     */
    showImage: function(side, slideIndex) {

        // Set the details for the next slide
        var sliderObj        = gifSlider.images[side][slideIndex];
        var slideTitle       = l[sliderObj.title] + ':';
        var slideDescription = l[sliderObj.description];
        var slideImgSrc      = sliderObj.imageSrc;
        var slideLink        = sliderObj.href;
        var bottomImage      = sliderObj.bottomImage;

        // Change the link and fade in the new image
        $('.ads-' + side + '-block .currentLink, .ads-' + side + '-block .products-top-txt a.titleLink').attr('href', slideLink);
        $('.animations-' + side + '-container .currentLink').attr('href', slideLink);
        $('.animations-' + side + '-container .currentImage').attr('src', slideImgSrc)
            .css({ width: '260px', height: '300px'}).fadeIn(gifSlider.fadeInSpeed);

        // Set title and description
        $('.ads-' + side + '-block .products-top-txt .red')
            .safeHTML(slideTitle)
            .fadeIn(gifSlider.fadeInSpeed);
        $('.ads-' + side + '-block .products-top-txt .description')
            .text(slideDescription)
            .fadeIn(gifSlider.fadeInSpeed);

        // Display corresponding image in bottom right corner
        if (typeof bottomImage === 'string') {
            $('.ads-' + side + '-block .products-bottom-block .' + bottomImage).fadeIn(gifSlider.fadeInSpeed);
        }

        // If the mobile ad, pick a random store to show in bottom right corner e.g. Google, Apple, Windows
        else if (bottomImage !== null) {
            var randomIndex = rand(bottomImage.length);
            $('.ads-' + side + '-block .products-bottom-block .' + bottomImage[randomIndex]).fadeIn(gifSlider.fadeInSpeed);
        }
    },

    /**
     * Clears the timers and removes the hashchange handler
     */
    clear: function() {

        if (this.leftAnimationIntervalId) {
            clearTimeout(this.leftAnimationIntervalId);
            this.leftAnimationIntervalId = 0;
        }
        if (this.rightAnimationIntervalId) {
            clearTimeout(this.rightAnimationIntervalId);
            this.rightAnimationIntervalId = 0;
        }

        // Set to empty image
        $('img.animation-image, a.currentLink img.currentImage').attr('src', this.empty1x1png);
        this.state = this.STATE_GONE;
    },

    // State flags
    state: 0,
    STATE_INIT: 1,
    STATE_SHOW: 2,
    STATE_DONE: 4,
    STATE_GONE: 8
};<|MERGE_RESOLUTION|>--- conflicted
+++ resolved
@@ -112,11 +112,7 @@
                         loadingDialog.hide();
                         if (res.msd !== 0 && (!err || is)) {
                             $('.megasync-overlay').removeClass('downloading');
-<<<<<<< HEAD
-                            megasync.download(dlpage_ph, dlpage_key);
-=======
                             megasync.download(dlpage_ph, a32_to_base64(base64_to_a32(dlkey).slice(0, 8)));
->>>>>>> 5c87cc19
                         } else {
                             megasyncOverlay();
                         }
