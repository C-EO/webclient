var dlpage_key,dlpage_ph,dl_next;
var fdl_filename, fdl_filesize, fdl_key, fdl_url, fdl_starttime;
var dl_import=false;
var dl_attr;
var fdl_queue_var=false;

function dlinfo(ph,key,next)
{
    dl_next = next;

    $('.widget-block').addClass('hidden');
    if (!m) init_start();
    if (dlMethod == FlashIO)
    {
        $('.fm-dialog.download-dialog').removeClass('hidden');
        $('.fm-dialog.download-dialog').css('left','-1000px');
        $('.download-save-your-file').safeHTML('<object data="' + document.location.origin + '/downloader.swf" id="dlswf_'+ htmlentities(ph) + '" type="application/x-shockwave-flash" height="' + $('.download-save-your-file').height() + '"  width="' + $('.download-save-your-file').width() + '"><param name="wmode" value="transparent"><param value="always" name="allowscriptaccess"><param value="all" name="allowNetworking"><param name=FlashVars value="buttonclick=1" /></object>');
    }
    loadingDialog.show();
    $('.download.content-block').addClass('hidden');
    dlpage_ph   = ph;
    dlpage_key  = key;
    if (dl_res)
    {
        dl_g(dl_res);
        dl_res = false;
    }
    else {
        // Fetch the file information and optionally the download URL
        api_req({ a: 'g', p: ph, 'ad': showAd() }, { callback: dl_g });
    }

    // Initialise ads
    megaAds.init();

    // Initialise slide show
    gifSlider.init();
}

function dl_g(res) {
    // Show ad if enabled
    megaAds.ad = res.ad;
    megaAds.popAd = res.popad;

    // Forcefully ignore the API if we really do not want to see ads. This prevents a malicious API response from
    // compromising the browser if an attacker MITM'd the HTTPS connection to the API and returned a malicious ad URL.
    if (showAd() === 0) {
        megaAds.ad = false;
        megaAds.popAd = false;
    }

    if (Object(fdl_queue_var).lastProgress) {
        dlprogress.apply(this, fdl_queue_var.lastProgress);
    }

    megaAds.showAds($('#ads-block-frame'));

    loadingDialog.hide();
    fdl_queue_var = null;

    $('.widget-block').addClass('hidden');
    $('.download.content-block').removeClass('hidden');

    if (res === ETOOMANY) {
        $('.download.content-block').addClass('not-available-user');
    }
    else if (typeof res === 'number' && res < 0) {
        $('.download.content-block').addClass('na-some-reason');
    }
    else if (res.e === ETEMPUNAVAIL) {
        $('.download.content-block').addClass('temporary-na');
    }
    else if (res.d) {
        $('.download.content-block').addClass('na-some-reason');
    }
    else if (res.at)
    {
<<<<<<< HEAD
        $('.download.pause-button').rebind('click', function(e)
        {
            if ($(this).attr('class').indexOf('active') == -1)
            {
                ulQueue.pause();
                dlQueue.pause();
                uldl_hold = true;
                $('.download.status-txt, .download-info .text').text(l[1651]).addClass('blue');
=======
        $('.download.pause-button').rebind('click', function(e) {
            if (!$(this).hasClass('active')) {
                fm_tfspause('dl_' + fdl_queue_var.ph);
                $('.download.status-txt, .download-info .text').safeHTML(l[1651]).addClass('blue');
>>>>>>> 3ec60e76
                $(this).addClass('active');
            }
            else {
                fm_tfsresume('dl_' + fdl_queue_var.ph);
                $('.download.status-txt, .download-info .text').text('').removeClass('blue');
                $(this).removeClass('active');
            }
        });
        $('.download-button.with-megasync').rebind('click', function(e) {
            if (!$(this).hasClass('downloading')) {
                megasync.isInstalled(function(err, is) {
                    // If 'msd' (MegaSync download) flag is turned on and application is installed
                    if (res.msd !== 0 && (!err || is)) {
                        $('.megasync-overlay').removeClass('downloading');
                        megasync.download(dlpage_ph, dlpage_key);
                    } else {
                        megasyncOverlay();
                    } 
                });
            }
        });

        $('.download-button.throught-browser').unbind('click');
        $('.download-button.throught-browser').bind('click',function(e)
        {
            browserDownload();
        });

        $('.download-button.to-cloudrive').rebind('click', start_import);

        var key = dlpage_key;
        var fdl_file = false;

        if (key)
        {
            var base64key = String(key).trim();
            key = base64_to_a32(base64key).slice(0, 8);
            if (key.length === 8) {
                dl_attr = res.at;
                var dl_a = base64_to_ab(res.at);
                fdl_file = dec_attr(dl_a, key);
                fdl_filesize = res.s;
            }
        }
        if (fdl_file)
        {
            if (dl_next === 2)
            {
                dlkey = dlpage_key;
                dlclickimport();
                return false;
            }
            fdl_queue_var = {
                ph:     dlpage_ph,
                key:    key,
                s:      res.s,
                n:      fdl_file.n,
                size:   fdl_filesize,
                dlkey:  dlpage_key,
                onDownloadProgress: dlprogress,
                onDownloadComplete: dlcomplete,
                onDownloadStart: dlstart,
                onDownloadError: dlerror,
                onBeforeDownloadComplete: function() { }
            };
            var n = fdl_file.n || 'unknown';
            var n_l = n.length;
            $('.file-info .download.info-txt').text(n_l);
            while (n_l-- && $('.download.info-txt.filename').width() > 316) {
                $('.file-info .download.info-txt.small-txt').text(str_mtrunc(n, n_l));
            }
            if (n_l < 1) {
                $('.file-info .download.info-txt').text(str_mtrunc(n, 60));
            }
            $('.file-info .download.info-txt.small-txt').text(bytesToSize(res.s));
            $('.info-block .block-view-file-type').addClass(fileIcon({name:fdl_file.n}));

            if (dlQueue.isPaused(dlmanager.getGID(fdl_queue_var))) {
                $('.download.status-txt, .download-info .text').text(l[1651]).addClass('blue');
                $('.download.pause-button').addClass('active');
            }
        }
        else mKeyDialog(dlpage_ph);
    }
    else $('.download.content-block').addClass('na-some-reason');

    var pf = navigator.platform.toUpperCase();
    if (page.substr(-5) == 'linux') sync_switchOS('linux');
    else if (pf.indexOf('MAC')>=0) sync_switchOS('mac');
    else if (pf.indexOf('LINUX')>=0) sync_switchOS('linux');
    else sync_switchOS('windows');
}

function browserDownload() {
    // If regular download using Firefox and the total download is over 1GB then show the dialog
    // to use the extension, but not if they've seen the dialog before and ticked the checkbox
    if (dlMethod === MemoryIO && !localStorage.firefoxDialog
            && fdl_filesize > 1048576000 && navigator.userAgent.indexOf('Firefox') > -1) {
        firefoxDialog();
    }
    else if (browserDialog.isWeak()
            && fdl_filesize > 1048576000
            && !localStorage.browserDialog) {
        browserDialog();
    }
    else
    {
        $('.download.content-block').addClass('downloading');
        $('.download.percents-txt').text('0 %');
        $('.download.status-txt').text(l[819]).removeClass('green');

        if (ASSERT(fdl_queue_var, 'Cannot start download, fdl_queue_var is not set.')) {
            dlmanager.isDownloading = true;
            dl_queue.push(fdl_queue_var);
        }
        $.dlhash = window.location.hash;
    }
}

// MEGAsync dialog If filesize is too big for downloading through browser
function megasyncOverlay() {
    var $this = $('.megasync-overlay'), 
          slidesNum = $('.megasync-controls div').length;

    $this.addClass('msd-dialog').removeClass('hidden downloading');

    $('.megasync-button.download', $this).rebind('click', function(e)
    {
        megasync.download(dlpage_ph, dlpage_key);
    });

    $('.megasync-slider.button', $this).rebind('click', function()
    {
        var activeSlide = parseInt($('.megasync-controls div.active').attr('data-slidernum'));

        $('.megasync-content.slider').removeClass('slide1 slide2 slide3');

        if ($(this).hasClass('prev')) {
            if (activeSlide > 1) {
                $('.megasync-controls div.active').removeClass('active').prev().addClass('active');
                $('.megasync-content.slider').addClass('slide' + (activeSlide - 1));
            }
        } else {
            if (activeSlide < slidesNum) {
                $('.megasync-controls div.active').removeClass('active').next().addClass('active');
                $('.megasync-content.slider').addClass('slide' + (activeSlide + 1));
            }
        }
    });

    $('.megasync-controls div', $this).rebind('click', function()
    {
        $('.megasync-content.slider').removeClass('slide1 slide2 slide3').addClass('slide' + $(this).attr('data-slidernum'));
        $('.megasync-controls div.active').removeClass('active');
        $(this).addClass('active');
    });

    $('.megasync-info-txt a', $this).rebind('click', function(e) {
        $this.addClass('hidden');
        document.location.hash = 'pro';
    });

    $('.megasync-close, .fm-dialog-close', $this).rebind('click', function(e) {
        $this.addClass('hidden');
    });

    $('body').rebind('keyup.msd', function(e) {
        if (e.keyCode === 27) {
            $this.addClass('hidden');
        }
    });
}

function closedlpopup()
{
    document.getElementById('download_overlay').style.display='none';
    document.getElementById('download_popup').style.left = '-500px';
}

function importFile() {

    api_req({
        a: 'p',
        t: M.RootID,
        n: [{
                ph: dl_import,
                t: 0,
                a: dl_attr,
                k: a32_to_base64(encrypt_key(u_k_aes, base64_to_a32(dlkey).slice(0, 8)))
            }]
    }, {
        // Check response and if over quota show a special warning dialog
        callback: function (result) {
            if (result === EOVERQUOTA) {
                showOverQuotaDialog();
            }
        }
    });

    dl_import = false;
}

function dlerror(dl, error)
{
    var errorstr='';
    var tempe=false;

    // If over quota show a special warning dialog
    if (error === EOVERQUOTA) {
        showOverQuotaDialog();
    }

    else if (error == ETOOMANYCONNECTIONS) errorstr = l[18];
    else if (error == ESID) errorstr = l[19];
    else if (error == ETEMPUNAVAIL) tempe = l[233];
    else if (error == EBLOCKED) tempe = l[23];
    else if (error == ENOENT) tempe=l[22];
    else if (error == EACCESS) tempe = l[23];
    else if (error == EKEY) tempe = l[24];
    else if (error == EAGAIN) tempe = l[233];
    else tempe = l[233];

    if (tempe)
    {
        $('.download.error-icon').text(tempe);
        $('.download.error-icon').removeClass('hidden');
        $('.download.icons-block').addClass('hidden');
    }
}

function dlprogress(fileid, perc, bytesloaded, bytestotal,kbps, dl_queue_num)
{
    Object(fdl_queue_var).lastProgress =
        [fileid, perc, bytesloaded, bytestotal, kbps, dl_queue_num];

    $('.download.content-block').removeClass('download-complete').addClass('downloading');
    if (kbps == 0) return;
    $('.download.error-icon').addClass('hidden');
    $('.download.icons-block').removeClass('hidden');
    if ((typeof dl_limit_shown != 'undefined') && (dl_limit_shown < new Date().getTime()+20000) && (!m)) bwDialog.close();
    if (!dl_queue[dl_queue_num].starttime) dl_queue[dl_queue_num].starttime = new Date().getTime()-100;

    if (!m)
    {
        $('.download.status-txt').text(l[258]);
        $('.download-info').removeClass('hidden');
        $('.download.content-block').removeClass('temporary-na');
        $('.download.progress-bar').width(perc + '%');
        $('.download.percents-txt').text(perc + ' %');
        megatitle(' ' + perc + '%');
    }
    if (fdl_starttime) var eltime = (new Date().getTime()-fdl_starttime)/1000;
    else var eltime = (new Date().getTime()-dl_queue[dl_queue_num].starttime)/1000;
    if (eltime && bytesloaded)
    {
        var bps = kbps*1000;
        var retime = (bytestotal-bytesloaded)/bps;
        var speed  = numOfBytes(bps, 1);
        $('.download-info.speed-txt .text').safeHTML(
            speed.size + '<span>' + speed.unit + '/s</span>'
        );
        $('.download-info.time-txt .text').safeHTML(secondsToTime(retime, 1));
    }
    if (page !== 'download' || $.infoscroll)
    {
        $('.widget-block').removeClass('hidden');
        $('.widget-block').show();
        $('.widget-circle').attr('class','widget-circle percents-'+perc);
        $('.widget-icon.downloading').removeClass('hidden');
        $('.widget-speed-block.dlspeed').text(bytesToSize(bps, 1) +'/s');
        $('.widget-block').addClass('active');
    }
}

function dlstart(id,name,filesize)
{
    dlmanager.isDownloading = true;
}

function start_import()
{
    dl_import = dlpage_ph;

    if (u_type) {
        document.location.hash = 'fm';

        if (fminitialized) {
            importFile();
        }
    }
    else if (u_wasloggedin()) {
        msgDialog('confirmation', l[1193], l[1194], l[1195], function(e) {
            if (e) {
                start_anoimport();
            }
            else {
                loginDialog();
            }
        });
    }
    else {
        start_anoimport();
    }
}

function start_anoimport()
{
    loadingDialog.show();
    u_checklogin(
    {
        checkloginresult: function(u_ctx,r)
        {
            u_type = r;
            u_checked=true;
            loadingDialog.hide();
            document.location.hash = 'fm';
        }
    },true);
}

function dlcomplete(id)
{
    if (d) console.log('dlcomplete',id);
    if (typeof id === 'object') id = id.dl_id;

    $('.download-info').addClass('hidden');
    $('.download.progress-bar').width('100%');
    $('.download.percents-txt').text('100 %');
    $('.download.status-txt').text(l[1418]).addClass('green');
    if ($('#dlswf_' + id).length > 0)
    {
        $('.fm-dialog-overlay').removeClass('hidden');
        $('body').addClass('overlayed');
        $('.fm-dialog.download-dialog').css('left','50%');
        $('.fm-dialog.download-dialog .fm-dialog-close').unbind('click');
        $('.fm-dialog.download-dialog .fm-dialog-close').bind('click',function(e)
        {
            $('.fm-dialog.download-dialog').css('left','-1000px');
            msgDialog('confirmation',l[1196],l[1197],l[1198],function(e)
            {
                if (e) $('.fm-dialog.download-dialog').addClass('hidden');
                else
                {
                    $('.fm-dialog.download-dialog').css('left','50%');
                    $('.fm-dialog-overlay').removeClass('hidden');
                    $('body').addClass('overlayed');
                }
            });
        });
    }
    var a=0;
    for(var i in dl_queue) if (typeof dl_queue[i] == 'object' && dl_queue[i]['dl_id']) a++;
    if (a < 2 && !ulmanager.isUploading)
    {
        $('.widget-block').fadeOut('slow',function(e)
        {
            $('.widget-block').addClass('hidden');
            $('.widget-block').css({opacity:1});
        });
    }
    else if (a < 2) $('.widget-icon.downloading').addClass('hidden');
    else $('.widget-circle').attr('class','widget-circle percents-0');
    Soon(mega.utils.resetUploadDownload);
    $('.download.content-block').removeClass('downloading').addClass('download-complete');
    fdl_queue_var = false;
}

function sync_switchOS(os)
{
    if (os == 'windows')
    {
        syncurl = 'https://mega.nz/MEGAsyncSetup.exe';
        $('.sync-button-txt.small').text(l[1158]);
        $('.sync-bottom-txt').safeHTML('Also available for <a href="" class="red mac">Mac</a> and <a href="" class="red linux">Linux</a>');
        $('.sync-button').removeClass('mac linux');
        $('.sync-button').attr('href',syncurl);
    }
    else if (os == 'mac')
    {

        syncurl = 'https://mega.nz/MEGAsyncSetup.dmg';
        var ostxt = 'For Mac';
        if (l[1158].indexOf('Windows') > -1) ostxt = l[1158].replace('Windows','Mac');
        if (l[1158].indexOf('Linux') > -1) ostxt = l[1158].replace('Linux','Mac');
        $('.sync-button-txt.small').text(ostxt);
        $('.sync-bottom-txt').safeHTML('Also available for <a href="" class="red windows">Windows</a> and <a href="" class="red linux">Linux</a>');
        $('.sync-button').removeClass('windows linux').addClass('mac');
        $('.sync-button').attr('href',syncurl);
    }
    else if (os == 'linux')
    {
        syncurl = '#sync';
        var ostxt = 'For Linux';
        if (l[1158].indexOf('Windows') > -1) ostxt = l[1158].replace('Windows','Linux');
        if (l[1158].indexOf('Mac') > -1) ostxt = l[1158].replace('Mac','Linux');
        $('.sync-button-txt.small').text(ostxt);
        $('.sync-bottom-txt').safeHTML('Also available for <a href="" class="red windows">Windows</a> and <a href="" class="red mac">Mac</a>');
        $('.sync-button').removeClass('mac linux').addClass('linux');
        $('.sync-button').attr('href',syncurl);

    }
    $('.sync-bottom-txt a').unbind('click');
    $('.sync-bottom-txt a').bind('click',function(e)
    {
        var c = $(this).attr('class');
        if (c && c.indexOf('windows') > -1) sync_switchOS('windows');
        else if (c && c.indexOf('mac') > -1) sync_switchOS('mac');
        else if (c && c.indexOf('linux') > -1) document.location.hash = 'sync';
        return false;
    });
}

/**
 * If an animation image fails to load it will show this transparent placeholder 1x1 pixel image
 * @param {String} source
 * @returns {Boolean}
 */
function ImgError(source) {
    source.src =  gifSlider.empty1x1png;
    return true;
}

/**
 * Enable ads for some countries and _only_ when they are not logged in.
 * Note: The html for the ads is added on page load rather than existing withing download.html.
 */
var megaAds = {

    // Set to an ad object containing src and other info if we should display an ad
    ad: false,

    // Set to a list of urls for potential popunder ads
    popAd: false,

    /**
     * Initialise the HTML for ads
     */
    init: function() {

        if (this.popAd) {
            mega.popunda.popurls = this.popAd;
            mega.popunda.init($(".download.buttons-block"));
        }

        // Remove any previous ad containers
        $('#ads-block-frame, ads-block-header').remove();

        // Add the ad html into download page
        var $adContainer = $('<div id="ads-block-frame"></div>');

        // Inject header html to alert users that this is advertisement content and not directly from mega
        $adContainer.safeAppend('<div class="ads-block-header">@@</div>', l[7212]);

        // Create the iframe element, with type:content so that it won't
        // inherit the privileged chrome context in the firefox extension.
        var $iframe = mCreateElement('iframe', {type: 'content', style: 'border: none'});
        $adContainer.append($iframe);

        // Fill with an ad if we already have one
        megaAds.showAds($adContainer);

        $('.ads-left-block').prepend($adContainer);
    },

    /**
     * Show the ads inside a cross-domain iframe
     * @param {Object} $adContainer jQuery object of the ads-block-frame
     */
    showAds: function($adContainer) {

        var $iframe = $adContainer.find('iframe');

        // Only show ads if we successfully fetched an ad
        if (this.ad) {

            // The init ads method injected this iframe into the DOM, we make it visible, the correct size, set its src to show the ad
            $adContainer.css('visibility', 'visible');
            $iframe.css('height', this.ad.height + 'px');
            $iframe.css('width', this.ad.width + 'px');
            $iframe.attr('src', this.ad.src);

            // Adjust the other elements within the left column so that they display nicer when the advertisement is present
            $('.animations-left-container').hide();
            $('.ads-left-block').addClass('ads-enabled');
        }
        else {
            // Reset to show no ads
            $adContainer.css('visibility', 'hidden');
            $iframe.css('height', '0px');
            $iframe.css('width', '0px');
            $iframe.removeAttr('src');

            // Hide ad block
            $('.animations-left-container').show();
            $('.ads-left-block').removeClass('ads-enabled');
        }
    }
};

/**
 * Changes the animated product images on the download page
 */
var gifSlider = {

    // Speed to fade in/out the images and text
    fadeInSpeed: 3000,
    fadeOutSpeed: 500,

    // Interval timers
    leftAnimationIntervalId: 0,
    rightAnimationIntervalId: 0,

    // Empty 1x1 image used as placeholder
    empty1x1png: 'data:image/png;base64,iVBORw0KGgoAAAANSUhEUgAAAAEAAAABCAQAAAC1HAwCAAAAC0lEQVQI12NgYAAAAAMAASDVlMcAAAAASUVORK5CYII=',

    // There can be more or less images on either side e.g. 2 gifs on left and
    // 3 on right and it will still work because they are run independently.
    images: {

        left: [
            {
                name: 'video-chat',         // Name & CSS class of the GIF
                animationLength: 12120,     // Length of the GIF animation in milliseconds
                href: '#register',          // Page link you go to when clicked
                title: 5875,                // Title for above the GIF shown in red
                description: 5876,          // Description next to the title
                imageSrc: null,             // The image path
                bottomImage: null           // The corresponding ad image to be shown in the bottom right corner
            },
            {
                name: 'sync-client',
                animationLength: 12130,
                href: '#sync',
                title: 1626,
                description: 1086,
                imageSrc: null,
                bottomImage: 'button0'      // Swaps between Windows/MacOS/Linux using code above
            }
        ],

        // Slide show on right side of the page
        right: [
            {
                name: 'browser-extension-firefox',
                animationLength: 12080,
                href: '#firefox',
                title: 1088,
                description: 1929,
                imageSrc: null,
                bottomImage: 'button2'
            },
            {
                name: 'browser-extension-chrome',
                animationLength: 12090,
                href: '#chrome',
                title: 1088,
                description: 1929,
                imageSrc: null,
                bottomImage: 'button3'
            },
            {
                name: 'mobile-app',
                animationLength: 15190,
                href: '#mobile',
                title: 955,
                description: 1930,
                imageSrc: null,
                bottomImage: ['button4', 'button5', 'button6']
            }
        ]
    },

    // Initialise the slide show and preload the images into memory so they will display straight away
    init: function() {
        if (browserdetails(ua).browser !== 'Chrome'
                || parseInt(navigator.userAgent.split('Chrome/').pop()) > 42) {
            gifSlider.preLoadImages('left');
        }
        else {
            // Anims get disabled in Chrome 42 or older due a mem leak bug
            $('.products-top-txt').hide();
        }
    },

    /**
     * Preloads the images into memory
     * @param {String} side The side of the page (left or right)
     */
    preLoadImages: function(side) {
        function __loadHandler(idx, length) {
            if (d) {
                console.log('gifSlider.__loadHandler', side, imageLoadStep, idx, length, this.src);
            }
            ++imageLoadStep;

            this.onload = image = null;
            if (gifSlider.state === gifSlider.STATE_GONE) {
                return false;
            }

            // Download and cache the image in a hidden image tag. The currently playing animation will have the
            // src attribute swapped and the next image will start from frame 0 and load it from browser cache.
            $('.animation-image.' + gifSlider.images[side][idx].name).attr('src', this.src);
            this.src = gifSlider.empty1x1png;

            if (gifSlider.state === gifSlider.STATE_INIT) {
                gifSlider.state = gifSlider.STATE_SHOW;

                // Show first two slides using order defined above
                gifSlider.showImage(side, idx);

                // Setup loops to continually change after every slide has finished
                gifSlider.continueSlideShow(side, idx);
            }
            else if (imageLoadStep === length) {
                if (d) {
                    console.log('gifSlider.__loadHandler finished.');
                }

                setTimeout(function() {
                    $('img.animation-image').attr('src', gifSlider.empty1x1png);
                }, 400);

                gifSlider.state = gifSlider.STATE_DONE;

                if (side === 'left') {
                    gifSlider.preLoadImages('right');
                }
            }
        }

        var imageLoadStep = 0, imageSrc, image;
        this.state = this.STATE_INIT;

        // Load locally in dev, but force the .gif animations to load from the static server not CDN to save cost
        var basePath = (location.href.indexOf('localhost') > -1) ? staticpath : 'https://eu.static.mega.co.nz/';
        var baseImagePath = basePath + 'images/products/';

        // Check if using retina display
        var retina = (window.devicePixelRatio > 1) ? '-2x' : '';

        // Loop through the available images
        for (var i = 0, length = gifSlider.images[side].length; i < length; i++) {

            // Store source path to swap out later
            imageSrc = baseImagePath + gifSlider.images[side][i].name + retina + '.gif';
            gifSlider.images[side][i].imageSrc = imageSrc;

            image = new Image();
            image.onload = __loadHandler.bind(image, i, length);
            image.src = imageSrc;
        }
    },

    /**
     * Iterates to the next image in the slideshow
     * @param {String} side The side of the page (left or right)
     * @param {Number} currentSlideIndex The current slide's index number (matches array above)
     */
    continueSlideShow: function(side, currentSlideIndex) {

        // Find when to start the next image
        var animationLengthForCurrentSlide = gifSlider.images[side][currentSlideIndex].animationLength;

        // Set timer to load the next slide after the current one has finished
        gifSlider[side + 'AnimationIntervalId'] = setTimeout(function() {

            // Clear the interval
            gifSlider[side + 'AnimationIntervalId'] = 0;

            // Fade out existing image
            $('.ads-' + side + '-block .products-bottom-block a').fadeOut(gifSlider.fadeOutSpeed);
            $('.animations-' + side + '-container .currentImage').fadeOut(gifSlider.fadeOutSpeed, function() {

                // Increment to next image
                var nextSlideIndex = currentSlideIndex + 1;

                // If it has incremented past the last slide available, go back to start
                if (nextSlideIndex === gifSlider.images[side].length) {
                    nextSlideIndex = 0;
                }

                // Show the image now
                gifSlider.showImage(side, nextSlideIndex);

                // Setup the timer for the slide above, so after that finishes it will run the next one
                gifSlider.continueSlideShow(side, nextSlideIndex);
            });

        }, animationLengthForCurrentSlide);
    },

    /**
     * Shows the animated image
     * @param {String} side The side of the page (left or right)
     * @param {Number} slideIndex The slide's index number to be shown
     */
    showImage: function(side, slideIndex) {

        // Set the details for the next slide
        var sliderObj        = gifSlider.images[side][slideIndex];
        var slideTitle       = l[sliderObj.title] + ':';
        var slideDescription = l[sliderObj.description];
        var slideImgSrc      = sliderObj.imageSrc;
        var slideLink        = sliderObj.href;
        var bottomImage      = sliderObj.bottomImage;

        // Change the link and fade in the new image
        $('.ads-' + side + '-block .currentLink, .ads-' + side + '-block .products-top-txt a.titleLink').attr('href', slideLink);
        $('.animations-' + side + '-container .currentLink').attr('href', slideLink);
        $('.animations-' + side + '-container .currentImage').attr('src', slideImgSrc)
            .css({ width: '260px', height: '300px'}).fadeIn(gifSlider.fadeInSpeed);

        // Set title and description
        $('.ads-' + side + '-block .products-top-txt .red')
            .safeHTML(slideTitle)
            .fadeIn(gifSlider.fadeInSpeed);
        $('.ads-' + side + '-block .products-top-txt .description')
            .text(slideDescription)
            .fadeIn(gifSlider.fadeInSpeed);

        // Display corresponding image in bottom right corner
        if (typeof bottomImage === 'string') {
            $('.ads-' + side + '-block .products-bottom-block .' + bottomImage).fadeIn(gifSlider.fadeInSpeed);
        }

        // If the mobile ad, pick a random store to show in bottom right corner e.g. Google, Apple, Windows
        else if (bottomImage !== null) {
            var randomIndex = rand(bottomImage.length);
            $('.ads-' + side + '-block .products-bottom-block .' + bottomImage[randomIndex]).fadeIn(gifSlider.fadeInSpeed);
        }
    },

    /**
     * Clears the timers and removes the hashchange handler
     */
    clear: function() {

        if (this.leftAnimationIntervalId) {
            clearTimeout(this.leftAnimationIntervalId);
            this.leftAnimationIntervalId = 0;
        }
        if (this.rightAnimationIntervalId) {
            clearTimeout(this.rightAnimationIntervalId);
            this.rightAnimationIntervalId = 0;
        }

        // Set to empty image
        $('img.animation-image, a.currentLink img.currentImage').attr('src', this.empty1x1png);
        this.state = this.STATE_GONE;
    },

    // State flags
    state: 0,
    STATE_INIT: 1,
    STATE_SHOW: 2,
    STATE_DONE: 4,
    STATE_GONE: 8
};<|MERGE_RESOLUTION|>--- conflicted
+++ resolved
@@ -75,21 +75,10 @@
     }
     else if (res.at)
     {
-<<<<<<< HEAD
-        $('.download.pause-button').rebind('click', function(e)
-        {
-            if ($(this).attr('class').indexOf('active') == -1)
-            {
-                ulQueue.pause();
-                dlQueue.pause();
-                uldl_hold = true;
-                $('.download.status-txt, .download-info .text').text(l[1651]).addClass('blue');
-=======
         $('.download.pause-button').rebind('click', function(e) {
             if (!$(this).hasClass('active')) {
                 fm_tfspause('dl_' + fdl_queue_var.ph);
                 $('.download.status-txt, .download-info .text').safeHTML(l[1651]).addClass('blue');
->>>>>>> 3ec60e76
                 $(this).addClass('active');
             }
             else {
