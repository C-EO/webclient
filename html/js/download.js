--- conflicted
+++ resolved
@@ -104,21 +104,13 @@
             }
         });
 
-<<<<<<< HEAD
-        $('.download-button.to-cloudrive').rebind('click', start_import);
-=======
         $('.download-button.throught-browser').unbind('click');
         $('.download-button.throught-browser').bind('click',function(e)
         {
             browserDownload();
         });
 
-        $('.download-button.to-clouddrive').unbind('click');
-        $('.download-button.to-clouddrive').bind('click',function(e)
-        {
-            start_import();
-        });
->>>>>>> e1cbec09
+        $('.download-button.to-cloudrive').rebind('click', start_import);
 
         var key = dlpage_key;
         var fdl_file = false;
@@ -205,33 +197,6 @@
 
 // MEGAsync dialog If filesize is too big for downloading through browser
 function megasyncOverlay() {
-<<<<<<< HEAD
-    var die = function(keep) {
-        if ($this) {
-            $this.removeClass('msd-dialog');
-            if (keep !== 1) {
-                $this.addClass('hidden');
-                $('body').unbind('keyup.msd');
-                $this = null;
-            }
-        }
-    };
-    var $this = $('.megasync-overlay');
-
-    $this.addClass('msd-dialog').removeClass('hidden downloading');
-
-    $('.download-button.download', $this).rebind('click', function(e) {
-        die(1);
-        megasync.download(dlpage_ph, dlpage_key);
-    });
-
-    $('.download-button.continue', $this).rebind('click', function(e) {
-        die();
-        browserDownload();
-    });
-
-    $('.megasync-close', $this).rebind('click', die);
-=======
     var $this = $('.megasync-overlay'), 
           slidesNum = $('.megasync-controls div').length;
 
@@ -276,15 +241,10 @@
     $('.megasync-close, .fm-dialog-close', $this).rebind('click', function(e) {
         $this.addClass('hidden');
     });
->>>>>>> e1cbec09
 
     $('body').rebind('keyup.msd', function(e) {
         if (e.keyCode === 27) {
-<<<<<<< HEAD
-            die();
-=======
             $this.addClass('hidden');
->>>>>>> e1cbec09
         }
     });
 }
