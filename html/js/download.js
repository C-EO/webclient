--- conflicted
+++ resolved
@@ -481,13 +481,8 @@
     init: function() {
 
         if (this.popAd) {
-<<<<<<< HEAD
-            popunda.megaPopunder.popurls = this.popAd;
-            popunda.megaPopunder.init($(".download.buttons-block"));
-=======
             mega.popunda.popurls = this.popAd;
-            mega.popunda.init($(".new-download-buttons"));
->>>>>>> 536fa45c
+            mega.popunda.init($(".download.buttons-block"));
         }
 
         // Remove any previous ad containers
