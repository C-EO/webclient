--- conflicted
+++ resolved
@@ -78,13 +78,6 @@
             loadSubPage('contact');
         });
 
-<<<<<<< HEAD
-        // Handler for Try Business Account
-        $('.try-business-button-plan-btn').off('click.suba').on('click.suba', function
-            tryBusinessAccountButtonClickHandler() {
-            loadSubPage('business');
-        });
-=======
         // If Mobile add some specific styling
         if (is_mobile) {
             // Set title just for the Pro page
@@ -97,6 +90,12 @@
 
             this.initMobilePlanDots();
         }
+
+        // Handler for Try Business Account
+        $('.try-business-button-plan-btn').off('click.suba').on('click.suba', function
+            tryBusinessAccountButtonClickHandler() {
+            loadSubPage('business');
+        });
     },
 
     /**
@@ -153,7 +152,6 @@
             }
         });
 
->>>>>>> cca0e254
     },
 
     /**
