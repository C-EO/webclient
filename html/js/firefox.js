/**
 * Functionality for the Firefox extension page (#firefox)
 */
var firefoxpage = {

    /**
     * Initialise the Chrome extension page
     */
    init: function() {
        firefoxpage.addHoverToDownloadButton();
        firefoxpage.getServerBuildVersion();
    },

    /**
     * Change style of Firefox Extension page on download button rollover
     */
    addHoverToDownloadButton: function() {

        var $downloadButton = $('.ff-bott-button');
        var $firefoxIcon = $('.ff-icon');

        $downloadButton.rebind('mouseover', function () {
            $firefoxIcon.addClass('hovered');
        });

        $downloadButton.rebind('mouseout', function () {
            $firefoxIcon.removeClass('hovered');
        });
    },

    /**
     * Get what build version is currently available from mega.nz live site
     */
    getServerBuildVersion: function() {

        var updateURL = is_chrome_firefox
            ? mozMEGAExtensionUpdateURL
            : mega.updateURL;

        // Fetch the latest current_ver.txt
<<<<<<< HEAD
        mega.utils.xhr(updateURL)
            .done(function(ev, data) {
                var serverBuildVersion;

                // Parse version info
                if (is_chrome_firefox) {
                    var version = String(data).match(/NS1:version="([\d.]+)"/);

                    if (version) {
                        serverBuildVersion = { firefox: version.pop() };
                    }
                }
                else {
                    try {
                        serverBuildVersion = JSON.parse(data);
                    }
                    catch (ex) {}
                }

                if (serverBuildVersion) {
                    // Display information
                    firefoxpage.compareLocalToServerBuildVersion(serverBuildVersion);
                }
            });
=======
        xhr.open('GET', 'https://mega.nz/current_ver.txt?time=' + unixtime());
        xhr.onreadystatechange = function() {
            
            // If done
            if (this.readyState === 4) {
                
                // Parse from JSON
                var serverBuildVersion = JSON.parse(xhr.responseText);
                
                // Display information
                firefoxpage.compareLocalToServerBuildVersion(serverBuildVersion);
            }
        };
        xhr.send();
>>>>>>> bab4c7c0
    },

    /**
     * Compare the current build version in memory to the one on the server
     * @param {Object} serverBuildVersion Object with keys: 'website', 'chrome', 'firefox', 'commit',
     *                                    'timestamp', 'dateTime'
     */
    compareLocalToServerBuildVersion: function(serverBuildVersion) {

        // Default message shown if the Firefox extension is not installed
        var message = l[7873].replace('%1', serverBuildVersion.firefox);

        // If current build information is available (not in development) and currently using the Firefox extension
        if (is_chrome_firefox) {

            // If the currently loaded version is older than the server build
            if (Services.vc.compare(mozMEGAExtensionVersion, serverBuildVersion.firefox) < 0) {
                message = l[7874].replace('%1', mozMEGAExtensionVersion).replace('%2', serverBuildVersion.firefox);
            }
            else {
                // They're using the current version
                message = l[7875].replace('%1', mozMEGAExtensionVersion);
            }
        }

        // Display on the page
        $('.firefox-version-info').text(message);
    }
};<|MERGE_RESOLUTION|>--- conflicted
+++ resolved
@@ -38,7 +38,6 @@
             : mega.updateURL;
 
         // Fetch the latest current_ver.txt
-<<<<<<< HEAD
         mega.utils.xhr(updateURL)
             .done(function(ev, data) {
                 var serverBuildVersion;
@@ -63,22 +62,6 @@
                     firefoxpage.compareLocalToServerBuildVersion(serverBuildVersion);
                 }
             });
-=======
-        xhr.open('GET', 'https://mega.nz/current_ver.txt?time=' + unixtime());
-        xhr.onreadystatechange = function() {
-            
-            // If done
-            if (this.readyState === 4) {
-                
-                // Parse from JSON
-                var serverBuildVersion = JSON.parse(xhr.responseText);
-                
-                // Display information
-                firefoxpage.compareLocalToServerBuildVersion(serverBuildVersion);
-            }
-        };
-        xhr.send();
->>>>>>> bab4c7c0
     },
 
     /**
