--- conflicted
+++ resolved
@@ -201,14 +201,10 @@
             // It means "OK". Most likely a "download" API call
             // was successfully handled.
             clearInterval(retryTimer);
-<<<<<<< HEAD
-            $('body').unbind('keyup.sdd');
-=======
-            $('body').unbind('keyup');
+            $('body').unbind('keyup.ssd');
             showToast('megasync', 'Download added to MEGAsync', 'Open');
             $('.button.with-megasync .big-txt').safeHTML(l[258]);
             $('.button.with-megasync').addClass('downloading');
->>>>>>> e1cbec09
             return $('.megasync-overlay').addClass('hidden').removeClass('downloading');
         }
 
