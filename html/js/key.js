--- conflicted
+++ resolved
@@ -57,13 +57,8 @@
             }
         }
         else {
-<<<<<<< HEAD
-            // Load the Pro page to choose plan
-            loadSubPage('pro');
-=======
             // Load the Pro page to choose plan, or the redeem page if a pending voucher is found.
             loadSubPage(localStorage.voucher ? 'redeem' : 'pro');
->>>>>>> ec2e70ee
         }
     }
 }