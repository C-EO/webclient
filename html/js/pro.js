--- conflicted
+++ resolved
@@ -627,15 +627,10 @@
                 else if (pro_paymentmethod === 'paysafecard') {
                     pro_m = 10;
                 }
-<<<<<<< HEAD
                 else if (pro_paymentmethod === 'tpay') {
                     pro_m = tpay.gatewayId; // 14
                 }
                 
-=======
-
-
->>>>>>> 316667a8
                 // If AstroPay, send extra details
                 else if (pro_paymentmethod.indexOf('astropay') > -1) {
                     pro_m = astroPayDialog.gatewayId;
