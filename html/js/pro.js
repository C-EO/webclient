var pro_package,
    pro_balance = 0,
    pro_paymentmethod = '',
    pro_m,
    account_type_num,
    pro_usebalance = false,
    membershipPlans = [],
    selectedProPackage = [],
    saleId = null,
    pro_do_next = null;

var UTQA_RESPONSE_INDEX_ID = 0;
var UTQA_RESPONSE_INDEX_ACCOUNTLEVEL = 1;
var UTQA_RESPONSE_INDEX_STORAGE = 2;
var UTQA_RESPONSE_INDEX_TRANSFER = 3;
var UTQA_RESPONSE_INDEX_MONTHS = 4;
var UTQA_RESPONSE_INDEX_PRICE = 5;
var UTQA_RESPONSE_INDEX_CURRENCY = 6;
var UTQA_RESPONSE_INDEX_MONTHLYBASEPRICE = 7;


/**
 * Code for the AstroPay dialog on the second step of the Pro page
 */
var astroPayDialog = {

    $dialog: null,
    $backgroundOverlay: null,
    $pendingOverlay: null,

    // Constant for the AstroPay gateway ID
    gatewayId: 11,

    // The provider details
    selectedProvider: null,

    /**
     * Initialise
     * @param {Object} selectedProvider
     */
    init: function(selectedProvider) {

        // Cache DOM reference for lookup in other functions
        this.$dialog = $('.fm-dialog.astropay-dialog');
        this.$backgroundOverlay = $('.fm-dialog-overlay');
        this.$pendingOverlay = $('.payment-result.pending');

        // Store the provider details
        this.selectedProvider = selectedProvider;

        // Initalise the rest of the dialog
        this.initCloseButton();
        this.initConfirmButton();
        this.updateDialogDetails();
        this.showDialog();
    },

    /**
     * Update the dialog details
     */
    updateDialogDetails: function() {

        // Get the gateway name
        var gatewayName = this.selectedProvider.gatewayName;

        // Change icon and payment provider name
        this.$dialog.find('.provider-icon').removeClass().addClass('provider-icon ' + gatewayName);
        this.$dialog.find('.provider-name').text(this.selectedProvider.displayName);

        // Localise the tax label to their country e.g. GST, CPF
        var taxLabel = l[7989].replace('%1', this.selectedProvider.extra.taxIdLabel);
        var taxPlaceholder = l[7990].replace('%1', this.selectedProvider.extra.taxIdLabel);

        // If they have previously paid before with Astropay
        if ((alarm.planExpired.lastPayment) && (alarm.planExpired.lastPayment.gwd)) {

            // Get the extra data from the gateway details
            var firstLastName = alarm.planExpired.lastPayment.gwd.name;
            var taxNum = alarm.planExpired.lastPayment.gwd.cpf;

            // Prefill the user's name and tax details
            this.$dialog.find('.astropay-name-field').val(firstLastName);
            this.$dialog.find('.astropay-tax-field').val(taxNum);
        }

        // Change the tax labels
        this.$dialog.find('.astropay-label.tax').text(taxLabel);
        this.$dialog.find('.astropay-tax-field').attr('placeholder', taxPlaceholder);
    },

    /**
     * Display the dialog
     */
    showDialog: function() {

        this.$dialog.removeClass('hidden');
        this.showBackgroundOverlay();
    },

    /**
     * Hide the overlay and dialog
     */
    hideDialog: function() {

        this.$backgroundOverlay.addClass('hidden').removeClass('payment-dialog-overlay');
        this.$dialog.addClass('hidden');
    },

    /**
     * Shows the background overlay
     */
    showBackgroundOverlay: function() {

        this.$backgroundOverlay.removeClass('hidden').addClass('payment-dialog-overlay');
    },

    /**
     * Functionality for the close button
     */
    initCloseButton: function() {

        // Initialise the close and cancel buttons
        this.$dialog.find('.fm-dialog-close, .fm-dialog-button.cancel').rebind('click', function() {

            // Hide the overlay and dialog
            astroPayDialog.hideDialog();
        });

        // Prevent close of dialog from clicking outside the dialog
        $('.fm-dialog-overlay.payment-dialog-overlay').rebind('click', function(event) {
            event.stopPropagation();
        });
    },

    /**
     * Get the details entered by the user and redirect to AstroPay
     */
    initConfirmButton: function() {

        this.$dialog.find('.fm-dialog-button.accept').rebind('click', function() {

            // Store the full name and tax number entered
            astroPayDialog.fullName = $.trim(astroPayDialog.$dialog.find('#astropay-name-field').val());
            astroPayDialog.taxNumber = $.trim(astroPayDialog.$dialog.find('#astropay-tax-field').val());

            // Make sure they entered something
            if ((astroPayDialog.fullName === '') || (astroPayDialog.fullName === '')) {

                // Show error dialog with Missing payment details
                msgDialog('warninga', l[6958], l[6959], '', function() {
                    astroPayDialog.showBackgroundOverlay();
                });

                return false;
            }

            // Try redirecting to payment provider
            astroPayDialog.hideDialog();
            pro_pay();
        });
    },

    /**
     * Redirect to the site
     * @param {String} utcResult containing the url to redirect to
     */
    redirectToSite: function(utcResult) {

        var url = utcResult.EUR['url'];
        window.location = url;
    },

    /**
     * Something has gone wrong just talking to AstroPay
     * @param {Object} utcResult The result from the UTC API call with error codes
     */
    showError: function(utcResult) {

        // Generic error: Oops, something went wrong...
        var message = l[47];

        // Transaction could not be initiated due to connection problems...
        if (utcResult.EUR.error === -1) {
            message = l[7233];
        }

        // Possibly invalid tax number etc
        else if (utcResult.EUR.error === -2) {
            message = l[6959];
        }

        // Too many payments within 12 hours
        else if (utcResult.EUR.error === -18) {
            message = l[7982];
        }

        // Show error dialog
        msgDialog('warninga', l[7235], message, '', function() {
            astroPayDialog.showBackgroundOverlay();
            astroPayDialog.showDialog();
        });
    },

    /**
     * Shows a modal dialog that their payment is pending
     */
    showPendingPayment: function() {

        this.$backgroundOverlay = $('.fm-dialog-overlay');
        this.$pendingOverlay = $('.payment-result.pending');

        // Show the success
        this.$backgroundOverlay.removeClass('hidden').addClass('payment-dialog-overlay');
        this.$pendingOverlay.removeClass('hidden');

        // Add click handlers for 'Go to my account' and Close buttons
        this.$pendingOverlay.find('.payment-result-button, .payment-close').rebind('click', function() {

            // Hide the overlay
            astroPayDialog.$backgroundOverlay.addClass('hidden').removeClass('payment-dialog-overlay');
            astroPayDialog.$pendingOverlay.addClass('hidden');

            // Make sure it fetches new account data on reload
            if (M.account) {
                M.account.lastupdate = 0;
            }
            window.location.hash = 'fm/account/history';
        });
    }
};


function init_pro()
{
    // Detect if there exists a verify get parameter
    var verifyUrlParam = proPage.getUrlParam('verify');

    // If it exists we need to do extra things
    if (typeof verifyUrlParam !== 'undefined') {

        // We are required to do paysafecard verification
        if (verifyUrlParam === "paysafe") {
            paysafecard.verify();
        }

        // Show another dialog
        if (verifyUrlParam === 'astropay') {
            astroPayDialog.showPendingPayment();
        }
    }

    if (localStorage.keycomplete) {
        $('body').addClass('key');
        localStorage.removeItem('keycomplete');
    }
    else {
        $('body').addClass('pro');
    }

    if (u_type == 3) {

        // Flag 'pro: 1' includes pro balance in the response
        // Flag 'strg: 1' includes current account storage in the response
        api_req({ a: 'uq', strg: 1, pro: 1 }, {
            callback : function (result) {

                // Store current account storage usage for checking later
                proPage.currentStorageBytes = result.cstrg;

                // Get account balance
                if (typeof result == 'object' && result.balance && result.balance[0]) {
                    pro_balance = result.balance[0][0];
                }
            }
        });
    }
    if (document.location.hash.indexOf('#pro/') > -1)
    {
        localStorage.affid = document.location.hash.replace('#pro/','');
        localStorage.affts = new Date().getTime();
    }

    if (lang !== 'en') $('.reg-st3-save-txt').addClass(lang);
    if (lang == 'fr') $('.reg-st3-big-txt').each(function(e,o){$(o).html($(o).html().replace('GB','Go').replace('TB','To'));});

    if (!m)
    {
        $('.membership-step1 .membership-button').rebind('click', function() {

            var $planBlocks = $('.reg-st3-membership-bl');
            var $selectedPlan = $(this).closest('.reg-st3-membership-bl');
            var $stageTwoSelectedPlan = $('.membership-selected-block');

            $planBlocks.removeClass('selected');
            $selectedPlan.addClass('selected');

            account_type_num = $selectedPlan.attr('data-payment');

            if (account_type_num === '0') {
                if (page === 'fm') {
                    document.location.hash = '#start';
                } else {
                    document.location.hash = '#fm';
                }
                return false;
            }

            // Clear to prevent extra clicks showing multiple
            $stageTwoSelectedPlan.html($selectedPlan.clone());

            var proPlanName = $selectedPlan.find('.reg-st3-bott-title.title').html();
            $('.membership-step2 .pro span').html(proPlanName);

            // Update header text with plan
            var $selectedPlanHeader = $('.membership-step2 .main-italic-header.pro');
            var selectedPlanText = $selectedPlanHeader.html().replace('%1', proPlanName);
            $selectedPlanHeader.html(selectedPlanText);

            pro_next_step(proPlanName);
            return false;
        });

        // Show loading spinner because some stuff may not be rendered properly yet, or
        // it may quickly switch to the pro_payment_method page if they have preselected a plan
        loadingDialog.show();

        // Get the membership plans.
        api_req({ a : 'utqa', nf: 1 }, {
            callback: function (result)
            {
                // The rest of the webclient expects this data in an array format
                // [api_id, account_level, storage, transfer, months, price, currency, monthlybaseprice]
                var results = [];
                for (var i = 0; i < result.length; i++)
                {
                    results.push([
                        result[i]["id"],
                        result[i]["al"], // account level
                        result[i]["s"], // storage
                        result[i]["t"], // transfer
                        result[i]["m"], // months
                        result[i]["p"], // price
                        result[i]["c"], // currency
                        result[i]["mbp"] // monthly base price
                    ]);
                }

                // Store globally
                membershipPlans = results;

                // Render the plan details
                proPage.populateMembershipPlans();

                // Check which plans are applicable or grey them out if not
                proPage.checkApplicablePlans();

                // Check if they have preselected the plan (e.g. from bandwidth dialog) and go straight to the next step
                proPage.checkForPreselectedPlan();

                if (pro_do_next) {
                    pro_do_next();
                }

                // Close loading spinner
                loadingDialog.hide();
            }
        });

        if (lang !== 'en') $('.reg-st3-save-txt').addClass(lang);
        if (lang == 'fr') $('.reg-st3-big-txt').each(function(e,o){$(o).html($(o).html().replace('GB','Go').replace('TB','To'));});

        $('.membership-step1 .reg-st3-membership-bl').unbind('click');
        $('.membership-step1 .reg-st3-membership-bl').bind('click',function(e)
        {
            $('.reg-st3-membership-bl').removeClass('selected');
            $(this).addClass('selected');
        });

        $('.membership-step1 .reg-st3-membership-bl').unbind('dblclick');
        $('.membership-step1 .reg-st3-membership-bl').bind('dblclick',function(e)
        {
            $('.reg-st3-membership-bl').removeClass('selected');
            $(this).addClass('selected');

            account_type_num = $(this).attr('data-payment');

            if (account_type_num === '0') {
                if (page === 'fm') {
                    document.location.hash = '#start';
                } else {
                    document.location.hash = '#fm';
                }
                return false;
            }

            $(this).clone().appendTo( '.membership-selected-block');

            var proPlanName = $(this).find('.reg-st3-bott-title.title').html();
            $('.membership-step2 .pro span').html(proPlanName);

            // Update header text with plan
            var $selectedPlanHeader = $('.membership-step2 .main-italic-header.pro');
            var selectedPlanText = $selectedPlanHeader.html().replace('%1', proPlanName);
            $selectedPlanHeader.html(selectedPlanText);

            pro_next_step(proPlanName);
        });

        $('.pro-bottom-button').unbind('click');
        $('.pro-bottom-button').bind('click',function(e)
        {
            document.location.hash = 'contact';
        });
    }

    if (page.substr(0, 4) === 'pro_') {
        var plan = page.substr(4);
        window.selectedProPlan = plan === 'lite' ? 4 : plan;
    }

    if (typeof window.selectedProPlan !== "undefined") {
        $('.reg-st3-membership-bl[data-payment=' + window.selectedProPlan + ']')
            .find('.membership-button').trigger('click');
        delete window.selectedProPlan;
    }
}


// Step2
function pro_next_step(proPlanName) {

    // Preload loading/transferring/processing animation
    proPage.preloadAnimation();

    if (proPlanName === undefined) {
        // this came from skipConfirmationStep
        var plan = $('.reg-st3-membership-bl.selected').data('payment');
        proPlanName = (plan === 4 ? 'lite' : Array(++plan).join('i'));
    }
    else if (!u_handle) {
        megaAnalytics.log("pro", "loginreq");
        showSignupPromptDialog();
        return;
    }
    else if (isEphemeral()) {
        showRegisterDialog();
        return;
    }

    megaAnalytics.log('pro', 'proc');

    proPlanName = String(proPlanName).replace(/pro/i, '').trim().toLowerCase();
    if (proPlanName !== 'lite') {
        proPlanName = proPlanName.length;
    }
    if (location.hash.split('_').pop() != proPlanName) {
        window.skipHashChange = true;
        location.hash = 'pro_' + proPlanName;
    }

    var currentDate = new Date(),
        monthName = ['Jan', 'Feb', 'Mar', 'Apr', 'May', 'Jun', 'Jul', 'Aug', 'Sep', 'Oct', 'Nov', 'Dec'],
        mon = monthName[currentDate.getMonth()],
        day = currentDate.getDate(),
        price = [];

    // Add hyperlink to mobile payment providers at top of #pro page step 2
    var $otherPaymentProviders = $('.membership-step2 .other-payment-providers');
    var linkHtml = $otherPaymentProviders.html().replace('[A]', '<a href="#mobile">');
    linkHtml = linkHtml.replace('[/A]', '</a>');
    linkHtml = linkHtml.replace('Android', '');
    $otherPaymentProviders.safeHTML(linkHtml);

    // Stylise the "PURCHASE" text in the 3rd instruction
    var $paymentInstructions = $('.membership-step2 .payment-instructions');
    var paymentTextHtml = $paymentInstructions.html();
    paymentTextHtml = paymentTextHtml.replace('[S]', '<span class="purchase">');
    paymentTextHtml = paymentTextHtml.replace('[/S]', '</span>');
    $paymentInstructions.safeHTML(paymentTextHtml);

    // Load payment methods and plan durations
    proPage.loadPaymentGatewayOptions();

    $('.membership-step1').addClass('hidden');
    $('.membership-step2').removeClass('hidden');
    mainScroll();

    $('.membership-date .month').text(mon);
    $('.membership-date .day').text(day);

    $('.membership-dropdown-item').each(function() {
        $(this).find('strong').html(price[$(this).attr('data-months')]);
    });

    $('.membership-st2-select span').rebind('click', function() {
        if ($('.membership-st2-select').hasClass('active') === false) {
            $('.membership-st2-select').addClass('active');
        }
        else {
            $('.membership-st2-select').removeClass('active');
        }
    });

    $('.membership-bott-button').rebind('click', function() {
        pro_continue();
        return false;
    });
}

function pro_continue()
{
    // Selected payment method and package
    var selectedPaymentMethod = $('.payment-options-list input:checked').val();
    var selectedProvider = proPage.allGateways.filter(function(val) {
        return (val.gatewayName === selectedPaymentMethod);
    })[0];
    var selectedProPackageIndex = $('.duration-options-list .membership-radio.checked').parent().attr('data-plan-index');

    // Set the pro package (used in pro_pay function)
    selectedProPackage = membershipPlans[selectedProPackageIndex];

    // Get the months and price
    var selectedPlanMonths = selectedProPackage[UTQA_RESPONSE_INDEX_MONTHS];

    if (selectedPlanMonths < 12) {
        pro_package = 'pro' + account_type_num + '_month';
    }
    else {
        pro_package = 'pro' + account_type_num + '_year';
    }

    if (u_type === false)
    {
        u_storage = init_storage(localStorage);
        loadingDialog.show();

        u_checklogin({ checkloginresult: function(u_ctx,r)
        {
            pro_pay();

        }}, true);
    }
    else {
        pro_paymentmethod = selectedPaymentMethod;

        // For credit card we show the dialog first, then do the uts/utc calls
        if (pro_paymentmethod === 'perfunctio') {
            cardDialog.init();
        }
        else if (pro_paymentmethod === 'voucher') {
            voucherDialog.init();
        }
        else if (pro_paymentmethod === 'wiretransfer') {
            wireTransferDialog.init();
        }
        else if (selectedProvider.gatewayId === astroPayDialog.gatewayId) {
            astroPayDialog.init(selectedProvider);
        }
        else {
            // For other methods we do a uts and utc call to get the provider details first
            pro_pay();
        }
    }
}

function pro_pay() {

    var aff = 0;
    if (localStorage.affid && localStorage.affts > new Date().getTime() - 86400000) {
        aff = localStorage.affid;
    }

    // Only show old loading dialog if needing to setup bitcoin invoice
    if (pro_paymentmethod === 'bitcoin') {
        showLoadingDialog();
    }

    // If using account balance show loading dialog
    else if (pro_paymentmethod === 'pro_prepaid') {
        loadingDialog.show();
    }

    // Otherwise if credit card, show bouncing coin while loading
    else if (pro_paymentmethod === 'perfunctio') {
        cardDialog.closeDialogAndShowProcessing();
    }

    // Otherwise if Union Pay, show bouncing coin while loading
    else if ((pro_paymentmethod === 'dynamicpay') || (pro_paymentmethod === 'paysafecard') || (pro_paymentmethod === 'directreseller')) {
        proPage.showLoadingOverlay('transferring');
    }

    // Otherwise if AstroPay, show bouncing coin while loading
    else if (pro_paymentmethod.indexOf('astropay') > -1) {
        proPage.showLoadingOverlay('transferring');
    }

    // Data for API request
    var apiId = selectedProPackage[UTQA_RESPONSE_INDEX_ID];
    var price = selectedProPackage[UTQA_RESPONSE_INDEX_PRICE];
    var currency = selectedProPackage[UTQA_RESPONSE_INDEX_CURRENCY];

    // Convert from boolean to integer for API
    var fromBandwidthDialog = ((Date.now() - parseInt(localStorage.seenOverQuotaDialog)) < 2 * 36e5) ? 1 : 0;

    // uts = User Transaction Sale
    var uts = {
        a:  'uts',
        it:  0,
        si:  apiId,
        p:   price,
        c:   currency,
        aff: aff,
        m:   m,
        bq:  fromBandwidthDialog
    };
    if (mega.uaoref) {
        uts.uao = escapeHTML(mega.uaoref);
    }
    api_req(uts, {
        callback: function (utsResult) {

            // Store the sale ID to check with API later
            saleId = utsResult;

            // Extra gateway specific details for UTC call
            var extra = {};

            if (typeof saleId == 'number' && saleId < 0)
            {
                loadingDialog.hide();
                alert(l[200]);
            }
            else
            {
                if (pro_paymentmethod === 'voucher' || pro_paymentmethod === 'pro_prepaid') {
                    pro_m = 0;
                }
                else if (pro_paymentmethod === 'bitcoin') {
                    pro_m = 4;
                }
                else if (pro_paymentmethod === 'perfunctio') {
                    pro_m = 8;
                }
                else if (pro_paymentmethod === 'dynamicpay') {
                    pro_m = 5;
                }
                else if (pro_paymentmethod === 'fortumo') {
                    // pro_m = 6;
                    // Fortumo does not do a utc request, we immediately redirect
                    fortumo.redirectToSite(saleId);
                    return false;
                }
                else if (pro_paymentmethod === 'infobip') {
                    // pro_m = 9;
                    // Centili does not do a utc request, we immediately redirect
                    centili.redirectToSite(saleId);
                    return false;
                }
                else if (pro_paymentmethod === 'paysafecard') {
                    pro_m = 10;
                }
                else if (pro_paymentmethod === 'tpay') {
                    pro_m = tpay.gatewayId; // 14
                }
<<<<<<< HEAD

=======
                else if (pro_paymentmethod === 'directreseller') {
                    pro_m = directReseller.gatewayId; // 15
                }
                
>>>>>>> 6f20c587
                // If AstroPay, send extra details
                else if (pro_paymentmethod.indexOf('astropay') > -1) {
                    pro_m = astroPayDialog.gatewayId;
                    extra.bank = astroPayDialog.selectedProvider.extra.code;
                    extra.cpf = astroPayDialog.taxNumber;
                    extra.name = astroPayDialog.fullName;
                }

                // Update the last payment provider ID for the 'psts' action packet. If the provider e.g. bitcoin
                // needs a redirect after confirmation action packet it will redirect to the account page.
                proPage.lastPaymentProviderId = pro_m;

                // utc = User Transaction Complete
                // s = sale ID
                // m = pro number
                // bq = bandwidth quota triggered
                api_req({ a : 'utc', s: [saleId], m: pro_m, bq: fromBandwidthDialog, extra: extra },
                {
                    callback : function (utcResult)
                    {
                        // If using prepaid balance
                        if (pro_m === 0) {

                            // Hide the loading dialog
                            loadingDialog.hide();

                            // If an error code
                            if (typeof utcResult === 'number' && utcResult < 0) {
                                if (utcResult == EOVERQUOTA) {
                                    alert(l[514]);
                                }
                                else {
                                    alert(l[200]);
                                }
                            }
                            else {
                                // Show success dialog
                                voucherDialog.showSuccessfulPayment();
                            }
                        }
                        else {
                            // If Dynamic/Union Pay provider then redirect to their site
                            if ((pro_m === 5) && utcResult && utcResult.EUR) {
                                unionPay.redirectToSite(utcResult);
                            }

                            // If Bitcoin provider then show the Bitcoin invoice dialog
                            else if ((pro_m === 4) && utcResult && utcResult.EUR) {
                                bitcoinDialog.showInvoice(utcResult.EUR);
                            }

                            // If bitcoin failure
                            else if ((pro_m === 4) && (!utcResult || !utcResult.EUR)) {
                                bitcoinDialog.showBitcoinProviderFailureDialog();
                            }

                            // Pay for credit card
                            else if ((pro_m === 8) && utcResult && (utcResult.EUR.res === 'S')) {
                                cardDialog.showSuccessfulPayment(utcResult);
                            }

                            // Show credit card failure
                            else if ((pro_m === 8) && (!utcResult || (utcResult.EUR.res === 'FP') || (utcResult.EUR.res === 'FI'))) {
                                cardDialog.showFailureOverlay(utcResult);
                            }

                            // If paysafecard provider then redirect to their site
                            else if (pro_m === 10)
                            {
                                if (utcResult && utcResult.EUR) {
                                    paysafecard.redirectToSite(utcResult);
                                }
                                else {
                                    paysafecard.showConnectionError();
                                }
                            }

                            // Otherwise if AstroPay, redirect
                            else if (pro_m === astroPayDialog.gatewayId) {
                                if (utcResult && utcResult.EUR && utcResult.EUR.url) {
                                    astroPayDialog.redirectToSite(utcResult);
                                }
                                else {
                                    proPage.hideLoadingOverlay();
                                    astroPayDialog.showError(utcResult);
                                }
                            }

                            // If tpay, redirect over there
                            else if (pro_m === tpay.gatewayId) {
                                tpay.redirectToSite(utcResult);
                            }

                            // If 6media, redirect to the site
                            else if (pro_m === directReseller.gatewayId) {
                                directReseller.redirectToSite(utcResult);
                            }
                        }
                    }
                });
            }
        }
    });
}

/**
 * Functions for the pro page in general
 * More code to be refactored into here over time
 */
var proPage = {

    // From bandwidth quota dialog
    fromBandwidthDialog: false,

    // The last payment provider ID used
    lastPaymentProviderId: null,

    // The user's current storage in bytes
    currentStorageBytes: 0,

    // Overlay for loading/processing/redirecting
    $backgroundOverlay: null,
    $loadingOverlay: null,

    /**
    * Update the state when a payment has been received to show their new Pro Level
    * @param {Object} actionPacket The action packet {'a':'psts', 'p':<prolevel>, 'r':<s for success or f for failure>}
    */
    processPaymentReceived: function (actionPacket) {

        // Check success or failure
        var success = (actionPacket.r === 's') ? true : false;

        // Add a notification in the top bar
        notify.notifyFromActionPacket(actionPacket);

        // If their payment was successful, redirect to account page to show new Pro Plan
        if (success) {

            // Make sure it fetches new account data on reload
            if (M.account) {
                M.account.lastupdate = 0;
            }

            // Don't show the plan expiry dialog anymore for this session
            alarm.planExpired.lastPayment = null;

            // If last payment was Bitcoin, we need to redirect to the account page
            if (this.lastPaymentProviderId === 4) {
                window.location.hash = 'fm/account/history';
            }
        }
    },

    /**
     * Check applicable plans for the user based on their current storage usage
     */
    checkApplicablePlans: function() {

        // If their account storage is not available (e.g. not logged in) all plan options will be shown
        if (this.currentStorageBytes === 0) {
            return false;
        }

        var totalNumOfPlans = 4;
        var numOfPlansNotApplicable = 0;
        var currentStorageGigabytes = this.currentStorageBytes / 1024 / 1024 / 1024;
        var $membershipStepOne = $('.membership-step1');

        // Loop through membership plans
        for (var i = 0, length = membershipPlans.length; i < length; i++) {

            // Get plan details
            var accountLevel = parseInt(membershipPlans[i][UTQA_RESPONSE_INDEX_ACCOUNTLEVEL]);
            var planStorageGigabytes = parseInt(membershipPlans[i][UTQA_RESPONSE_INDEX_STORAGE]);
            var months = parseInt(membershipPlans[i][UTQA_RESPONSE_INDEX_MONTHS]);

            // If their current storage usage is more than the plan's grey it out
            if ((months !== 12) && (currentStorageGigabytes > planStorageGigabytes)) {

                // Grey out the plan
                $membershipStepOne.find('.reg-st3-membership-bl.pro' + accountLevel).addClass('sub-optimal-plan');

                // Add count of plans that aren't applicable
                numOfPlansNotApplicable++;
            }
        }

        // Show message to contact support
        if (numOfPlansNotApplicable === totalNumOfPlans) {

            // Get current usage in TB and round to 3 decimal places
            var currentStorageTerabytes = currentStorageGigabytes / 1024;
                currentStorageTerabytes = Math.round(currentStorageTerabytes * 1000) / 1000;
                currentStorageTerabytes = l[5816].replace('[X]', currentStorageTerabytes);

            // Show current storage usage and message
            var $noPlansSuitable = $('.membership-step1 .no-plans-suitable');
            $noPlansSuitable.removeClass('hidden');
            $noPlansSuitable.find('.current-storage .terabytes').text(currentStorageTerabytes);

            // Capitalize first letter
            var currentStorageText = $noPlansSuitable.find('.current-storage .text').text();
                currentStorageText = currentStorageText.charAt(0).toUpperCase() + currentStorageText.slice(1);
            $noPlansSuitable.find('.current-storage .text').text(currentStorageText);

            // Replace text with proper link
            var $linkText = $noPlansSuitable.find('.no-plans-suitable-text');
            var newLinkText = $linkText.html().replace('[A]', '<a href="#contact">').replace('[/A]', '</a>');
            $linkText.html(newLinkText);

            // Redirect to #contact
            $noPlansSuitable.find('.btn-request-plan').rebind('click', function() {
                document.location.hash = 'contact';
            });
        }
    },

    /**
     * Checks if a plan has already been selected e.g. they came from the bandwidth quota dialog
     * If they are from there, then preselect that plan and go to step two.
     */
    checkForPreselectedPlan: function() {

        var planNum = this.getUrlParam('planNum');

        // If the plan number is preselected
        if (planNum) {

            // Set the selected plan
            var $selectedPlan = $('.membership-step1 .reg-st3-membership-bl.pro' + planNum);
            var $stageTwoSelectedPlan = $('.membership-step2 .membership-selected-block');

            account_type_num = $selectedPlan.attr('data-payment');

            // Clear to prevent extra clicks showing multiple
            $stageTwoSelectedPlan.html($selectedPlan.clone());

            var proPlanName = $selectedPlan.find('.reg-st3-bott-title.title').html();
            $('.membership-step2 .pro span').html(proPlanName);

            // Update header text with plan
            var $selectedPlanHeader = $('.membership-step2 .main-italic-header.pro');
            var selectedPlanText = $selectedPlanHeader.html().replace('%1', proPlanName);
            $selectedPlanHeader.html(selectedPlanText);

            // Continue to step 2
            pro_next_step(proPlanName);
        }
    },

    /**
     * Gets a parameter from the URL e.g. https://mega.nz/#pro&planNum=4
     * @param {String} paramToGet Name of the parameter to get e.g. 'planNum'
     * @returns {String|undefined} Returns the string '4' if it exists, or undefined if not
     */
    getUrlParam: function(paramToGet) {

        var hash = location.hash.substr(1);
        var index = hash.indexOf(paramToGet + '=');
        var param = hash.substr(index).split('&')[0].split('=')[1];

        return param;
    },

    /**
     * Preloads the large loading animation so it displays immediately when shown
     */
    preloadAnimation: function() {

        this.$backgroundOverlay = $('.fm-dialog-overlay');
        this.$loadingOverlay = $('.payment-processing');

        // Check if using retina display and preload loading animation
        var retina = (window.devicePixelRatio > 1) ? '@2x' : '';
        this.$loadingOverlay.find('.payment-animation').attr('src', staticpath + '/images/mega/payment-animation' + retina + '.gif');
    },

    /**
     * Generic function to show the bouncing megacoin icon while loading
     * @param {String} messageType Which message to display e.g. 'processing', 'transferring', 'loading'
     */
    showLoadingOverlay: function(messageType) {

        // Show the loading gif
        this.$backgroundOverlay.removeClass('hidden').addClass('payment-dialog-overlay');
        this.$loadingOverlay.removeClass('hidden');

        // Prevent clicking on the background overlay while it's loading, which makes
        // the background disappear and error triangle appear on white background
        $('.fm-dialog-overlay.payment-dialog-overlay').rebind('click', function(event) {
            event.stopPropagation();
        });

        var message = '';

        // Choose which message to display underneath the animation
        if (messageType === 'processing') {
            message = l[6960];                  // Processing your payment...
        }
        else if (messageType === 'transferring') {
            message = l[7203];                  // Transferring to payment provider...
        }
        else if (messageType === 'loading') {
            message = l[7006];                  // Loading...
        }

        // Display message
        this.$loadingOverlay.find('.payment-animation-txt').html(message);
    },

    /**
     * Hides the payment processing/transferring/loading overlay
     */
    hideLoadingOverlay: function() {

        this.$backgroundOverlay.addClass('hidden').removeClass('payment-dialog-overlay');
        this.$loadingOverlay.addClass('hidden');
    },

    /**
     * Loads the payment gateway options into Payment options section
     */
    loadPaymentGatewayOptions: function() {

        // Do API request (User Forms of Payment Query Full) to get the valid list of currently active
        // payment providers. Returns an array of objects e.g.
        // {
        //   "gatewayid":11,"gatewayname":"astropayB","type":"subgateway","displayname":"Bradesco",
        //   "supportsRecurring":0,"supportsMonthlyPayment":1,"supportsAnnualPayment":1,
        //   "supportsExpensivePlans":1,"extra":{"code":"B","taxIdLabel":"CPF"}
        // }
        api_req({ a: 'ufpqfull', t: 0 }, {
            callback: function (gatewayOptions) {

                // If an API error (negative number) exit early
                if ((typeof gatewayOptions === 'number') && (gatewayOptions < 0)) {
                    $('.loading-placeholder-text').text('Error while loading, try reloading the page.');
                    return false;
                }

                // Make a clone of the array so it can be modified
                proPage.allGateways = JSON.parse(JSON.stringify(gatewayOptions));

                // Separate into two groups, the first group has 6 providers, the second has the rest
                var primaryGatewayOptions = gatewayOptions.splice(0, 6);
                var secondaryGatewayOptions = gatewayOptions;

                // Show payment duration e.g. month or year radio options
                proPage.renderPlanDurationOptions();
                proPage.initPlanDurationClickHandler();

                // Render the two groups
                proPage.renderPaymentProviderOptions(primaryGatewayOptions, 'primary');
                proPage.renderPaymentProviderOptions(secondaryGatewayOptions, 'secondary');

                // Change radio button states when clicked
                proPage.initPaymentMethodRadioButtons();
                proPage.preselectPreviousPaymentOption();
                proPage.updateDurationOptionsOnProviderChange();
                proPage.initShowMoreOptionsButton();

                // Update the pricing and whether is a regular payment or subscription
                proPage.updateMainPrice();
                proPage.updateTextDependingOnRecurring();
            }
        });
    },

    /**
     * Initialise the button to show more payment options
     */
    initShowMoreOptionsButton: function() {

        // If there are more than 6 payment options, enable the button to show more
        if (proPage.allGateways.length > 6) {

            var $showMoreButton = $('.membership-step2 .provider-show-more');

            // Show the button
            $showMoreButton.removeClass('hidden');

            // On clicking 'Click here to show more payment options'
            $showMoreButton.click(function() {

                // Show the other payment options and then hide the button
                $('.payment-options-list.secondary').removeClass('hidden');
                $showMoreButton.hide();

                // Trigger resize or you can't scroll to the bottom of the page anymore
                $(window).trigger('resize');
            });
        }
    },

    /**
     * Render the payment providers as radio buttons
     * @param {Object} gatewayOptions The list of gateways from the API
     * @param {String} primaryOrSecondary Which list to render the gateways into i.e. 'primary' or 'secondary'
     */
    renderPaymentProviderOptions: function(gatewayOptions, primaryOrSecondary) {

        // Get their plan price from the currently selected duration radio button
        var selectedPlanIndex = $('.duration-options-list .membership-radio.checked').parent().attr('data-plan-index');
        var selectedPlan = membershipPlans[selectedPlanIndex];
        var selectedPlanNum = selectedPlan[UTQA_RESPONSE_INDEX_ACCOUNTLEVEL];
        var selectedPlanPrice = selectedPlan[UTQA_RESPONSE_INDEX_PRICE];

        // Convert to float for numeric comparisons
        var planPriceFloat = parseFloat(selectedPlanPrice);
        var balanceFloat = parseFloat(pro_balance);
        var gatewayHtml = '';

        // Cache the template selector
        var $template = $('.payment-options-list.primary .payment-method.template');

        // Remove existing providers and so they are re-rendered
        $('.payment-options-list.' + primaryOrSecondary + ' .payment-method:not(.template)').remove();
        $('.loading-placeholder-text').hide();

        // Loop through gateway providers (change to use list from API soon)
        for (var i = 0, length = gatewayOptions.length; i < length; i++) {

            var $gateway = $template.clone();
            var gatewayOpt = gatewayOptions[i];
            var gatewayId = gatewayOpt.gatewayId;

            // Get the gateway name and display name
            var gatewayInfo = getGatewayName(gatewayId);
            var gatewayName = (gatewayOpt.type === 'subgateway') ? gatewayOpt.gatewayName : gatewayInfo.name;
            var displayName = (gatewayOpt.type === 'subgateway') ? gatewayOpt.displayName : gatewayInfo.displayName;

            // If it couldn't find the name (e.g. new provider, use the name from the API)
            if (gatewayInfo.name === 'unknown') {
                continue;
            }

            // Add disabled class if this payment method is not supported for this plan
            if ((gatewayOpt.supportsExpensivePlans === 0) && (selectedPlanNum !== 4)) {
                $gateway.addClass('disabled');
                $gateway.attr('title', l[7162]);
            }

            // If the voucher/balance option
            if ((gatewayId === 0) && (balanceFloat >= planPriceFloat)) {

                // Show "Balance (x.xx)" if they have enough to purchase this plan
                displayName = l[7108] + ' (' + balanceFloat.toFixed(2) + ' &euro;)';
            }

            // Create a radio button with icon for each payment gateway
            $gateway.removeClass('template');
            $gateway.find('input').attr('name', gatewayName);
            $gateway.find('input').attr('id', gatewayName);
            $gateway.find('input').val(gatewayName);
            $gateway.find('.provider-icon').addClass(gatewayName);
            $gateway.find('.provider-name').safeHTML(displayName);

            // Build the html
            gatewayHtml += $gateway.prop('outerHTML');
        }

        // Update the page
        $(gatewayHtml).appendTo($('.payment-options-list.' + primaryOrSecondary));
    },

    /**
     * Change payment method radio button states when clicked
     */
    initPaymentMethodRadioButtons: function() {

        // Cache selector
        var $paymentOptionsList = $('.payment-options-list');

        // Add click handler to all payment methods
        $paymentOptionsList.find('.payment-method').rebind('click', function() {

            var $this = $(this);

            // Don't let the user select this option if it's disabled e.g. it is disabled because
            // they must select a cheaper plan to work with this payment provider e.g. Fortumo
            if ($this.hasClass('disabled')) {
                return false;
            }

            // Remove checked state from all radio inputs
            $paymentOptionsList.find('.membership-radio').removeClass('checked');
            $paymentOptionsList.find('.provider-details').removeClass('checked');
            $paymentOptionsList.find('input').prop('checked', false);

            // Add checked state for this radio button
            $this.find('input').prop('checked', true);
            $this.find('.membership-radio').addClass('checked');
            $this.find('.provider-details').addClass('checked');

            proPage.updateTextDependingOnRecurring();
            proPage.updateDurationOptionsOnProviderChange();
        });
    },

    /**
     * Preselect an option they previously paid with if applicable
     */
    preselectPreviousPaymentOption: function() {

        // If they have paid before and their plan has expired, then re-select their last payment method
        if (alarm.planExpired.lastPayment) {

            // Get the last gateway they paid with
            var lastPayment = alarm.planExpired.lastPayment;
            var gatewayId = lastPayment.gw;

            // Get the gateway name, if it's an Astropay subgateway, then it will have it's own name
            var gatewayInfo = getGatewayName(gatewayId);
            var extraData = (typeof lastPayment.gwd !== 'undefined') ? lastPayment.gwd : null;
            var gatewayName = (typeof lastPayment.gwd !== 'undefined') ? extraData.gwname : gatewayInfo.name;

            // Find the gateway
            var $gatewayInput = $('#' + gatewayName);

            // If it is still in the list (e.g. valid provider still)
            if ($gatewayInput.length) {

                // Get the elements which need to be set
                var $membershipRadio = $gatewayInput.parent();
                var $providerDetails = $membershipRadio.next();
                var $secondaryPaymentOptions = $('.payment-options-list.secondary');
                var $showMoreButton = $('.membership-step2 .provider-show-more');

                // Set to checked
                $gatewayInput.prop('checked', true);
                $membershipRadio.addClass('checked');
                $providerDetails.addClass('checked');

                // If the gateway is in the secondary list, then show the secondary list and hide the button
                if ($secondaryPaymentOptions.find('#' + gatewayName).prop('checked')) {
                    $secondaryPaymentOptions.removeClass('hidden');
                    $showMoreButton.hide();
                }
            }
            else {
                // Otherwise select the first available payment option because this provider is no longer available
                proPage.preselectFirstPaymentOption();
            }
        }
        else {
            // Otherwise select the first available payment option
            proPage.preselectFirstPaymentOption();
        }
    },

    /**
     * Preselects the first payment option in the list of payment providers
     */
    preselectFirstPaymentOption: function() {

        // Find and select the first payment option
        var $paymentOption = $('.payment-options-list.primary .payment-method:not(.template)').first();
        $paymentOption.find('input').attr('checked', 'checked');
        $paymentOption.find('.membership-radio').addClass('checked');
        $paymentOption.find('.provider-details').addClass('checked');
    },

    /**
     * Updates the text on the page depending on the payment option they've selected and
     * the duration/period so it is accurate for a recurring subscription or one off payment.
     */
    updateTextDependingOnRecurring: function() {

        // Update whether this selected option is recurring or one-time
        var $selectDurationOption = $('.duration-options-list .membership-radio.checked');
        var $mainPrice = $('.membership-bott-price');
        var selectedGatewayName = $('.payment-options-list input:checked').val();
        var selectedProvider = proPage.allGateways.filter(function(val) {
            return (val.gatewayName === selectedGatewayName);
        })[0];

        var planIndex = $selectDurationOption.parent().attr('data-plan-index');
        var currentPlan = membershipPlans[planIndex];
        var numOfMonths = currentPlan[UTQA_RESPONSE_INDEX_MONTHS];
        var subscribeOrPurchase = (selectedProvider.supportsRecurring) ? l[6172] : l[6190].toLowerCase();

        // Set to /month, /year or /one time next to the price
        if (selectedProvider.supportsRecurring && (numOfMonths === 1)) {
            $mainPrice.find('.period').text('/' + l[913]);
        }
        else if (selectedProvider.supportsRecurring && (numOfMonths > 1)) {
            $mainPrice.find('.period').text('/' + l[932]);
        }
        else {
            $mainPrice.find('.period').text('/' + l[6809]);
        }

        // Update depending on recurring or one off payment
        $('.membership-bott-button').safeHTML(subscribeOrPurchase);
        $('.payment-dialog .payment-buy-now').safeHTML(subscribeOrPurchase);
    },

    /**
     * Renders the pro plan prices into the Plan Duration dropdown
     */
    renderPlanDurationOptions: function() {

        // Sort plan durations by lowest number of months first
        membershipPlans.sort(function (planA, planB) {

            var numOfMonthsPlanA = planA[UTQA_RESPONSE_INDEX_MONTHS];
            var numOfMonthsPlanB = planB[UTQA_RESPONSE_INDEX_MONTHS];

            if (numOfMonthsPlanA < numOfMonthsPlanB) {
                return -1;
            }
            if (numOfMonthsPlanA > numOfMonthsPlanB) {
                return 1;
            }

            return 0;
        });

        // Clear the radio options, incase they revisted the page
        $('.duration-options-list .payment-duration:not(.template)').remove();

        // Loop through the available plan durations for the current membership plan
        for (var i = 0, length = membershipPlans.length; i < length; i++) {

            var currentPlan = membershipPlans[i];

            // If match on the membership plan, display that pricing option in the dropdown
            if (currentPlan[UTQA_RESPONSE_INDEX_ACCOUNTLEVEL] === parseInt(account_type_num)) {

                // Get the price and number of months duration
                var price = currentPlan[UTQA_RESPONSE_INDEX_PRICE];
                var numOfMonths = currentPlan[UTQA_RESPONSE_INDEX_MONTHS];
                var monthsWording = l[922];     // 1 month

                // Change wording depending on number of months
                if (numOfMonths === 12) {
                    monthsWording = l[923];     // 1 year
                }
                else if (numOfMonths > 1) {
                    monthsWording = l[6803].replace('%1', numOfMonths);     // x months
                }

                // Build select option
                var $durationOption = $('.payment-duration.template').clone();

                // Update months and price
                $durationOption.removeClass('template');
                $durationOption.attr('data-plan-index', i);
                $durationOption.attr('data-plan-months', numOfMonths);
                $durationOption.find('.duration').text(monthsWording);
                $durationOption.find('.price').text(price);

                // Show amount they will save
                if (numOfMonths === 12) {

                    // Calculate the discount price (the current yearly price is 10 months worth)
                    var priceOneMonth = (price / 10);
                    var priceTenMonths = (priceOneMonth * 10);
                    var priceTwelveMonths = (priceOneMonth * 12);
                    var discount = (priceTwelveMonths - priceTenMonths).toFixed(2);

                    $durationOption.find('.save-money').removeClass('hidden');
                    $durationOption.find('.save-money .amount').text(discount);
                }

                // Update the list of duration options
                $durationOption.appendTo('.duration-options-list');
            }
        }

        // If there is data about any previous plan they purchased
        if (alarm.planExpired.lastPayment) {

            // Get the number of months for the plan they last paid for
            var lastPaymentMonths = alarm.planExpired.lastPayment.m;

            // Find the radio option with the same number of months
            var $monthOption = $(".payment-duration[data-plan-months='" + lastPaymentMonths + "']");

            // If it can find it then select the radio option. Note: In some
            // cases this may not be available (e.g. with upcoming A/B testing
            if ($monthOption.length) {
                $monthOption.find('input').prop('checked', true);
                $monthOption.find('.membership-radio').addClass('checked');
                $monthOption.find('.membership-radio-label').addClass('checked');
                return true;
            }
        }

        // Otherwise pre-select the first option available
        var $firstOption = $('.duration-options-list .payment-duration:not(.template').first();
        $firstOption.find('input').prop('checked', true);
        $firstOption.find('.membership-radio').addClass('checked');
        $firstOption.find('.membership-radio-label').addClass('checked');
    },

    /**
     * Add click handler for the radio buttons which are used for selecting the plan/subscription duration
     */
    initPlanDurationClickHandler: function() {

        var $durationOptions = $('.duration-options-list .payment-duration');

        // Add click handler
        $durationOptions.rebind('click', function() {

            var $this = $(this);
            var planIndex = $this.attr('data-plan-index');

            // Remove checked state on the other buttons
            $durationOptions.find('.membership-radio').removeClass('checked');
            $durationOptions.find('.membership-radio-label').removeClass('checked');
            $durationOptions.find('input').removeAttr('checked');

            // Add checked state to just to the clicked one
            $this.find('.membership-radio').addClass('checked');
            $this.find('.membership-radio-label').addClass('checked');
            $this.find('input').attr('checked', 'checked');

            // Update the main price and wording for one-time or recurring
            proPage.updateMainPrice(planIndex);
            proPage.updateTextDependingOnRecurring();
        });
    },

    /**
     * Updates the main price
     * @param {Number} planIndex The array index of the plan in membershipPlans
     */
    updateMainPrice: function(planIndex) {

        // If not passed in (e.g. inital load), get it from the currently selected option
        if (typeof planIndex === 'undefined') {
            planIndex = $('.duration-options-list .membership-radio.checked').parent().attr('data-plan-index');
        }

        var currentPlan = membershipPlans[planIndex];

        // Change the wording to month or year
        var numOfMonths = currentPlan[UTQA_RESPONSE_INDEX_MONTHS];
        var monthOrYearWording = (numOfMonths !== 12) ? l[931] : l[932];

        // Get the current plan price
        var price = currentPlan[UTQA_RESPONSE_INDEX_PRICE].split('.');
        if (numOfMonths !== 12) {
            // Use the monthly base price instead
            price = currentPlan[UTQA_RESPONSE_INDEX_MONTHLYBASEPRICE].split('.');
        }
        var dollars = price[0];
        var cents = price[1];

        // Update the price of the plan
        $('.membership-step2 .reg-st3-bott-title.price .num').safeHTML(
            dollars + '<span class="small">.' + cents + ' &euro;</span>'
        );

        // Update to /month or /year next to the price box
        $('.membership-step2 .reg-st3-bott-title.price .period').text('/' + monthOrYearWording);
    },

    /**
     * Updates the duration/renewal period options if they select a payment method. For example
     * for the wire transfer option we only want to accept one year one-off payments
     */
    updateDurationOptionsOnProviderChange: function() {

        var $durationOptionsList = $('.duration-options-list');
        var $durationOptions = $durationOptionsList.find('.payment-duration:not(.template)');
        var selectedGatewayName = $('.payment-options-list input:checked').val();
        var selectedProvider = proPage.allGateways.filter(function(val) {
            return (val.gatewayName === selectedGatewayName);
        })[0];

        // Reset all options, they will be hidden or checked again if necessary below
        $durationOptions.removeClass('hidden');
        $durationOptions.find('.membership-radio').removeClass('checked');
        $durationOptions.find('input').removeAttr('checked', 'checked');

        // Loop through renewal period options (1 month, 1 year)
        $.each($durationOptions, function(key, durationOption) {

            // Get the plan's number of months
            var planIndex = $(durationOption).attr('data-plan-index');
            var currentPlan = membershipPlans[planIndex];
            var numOfMonths = currentPlan[UTQA_RESPONSE_INDEX_MONTHS];

            // If the currently selected payment option e.g. Wire transfer
            // doesn't support a 1 month payment hide the option
            if (((!selectedProvider.supportsMonthlyPayment) && (numOfMonths === 1)) ||
                    ((!selectedProvider.supportsAnnualPayment) && (numOfMonths === 12))) {
                $(durationOption).addClass('hidden');
            }
            else {
                // Show the option otherwise
                $(durationOption).removeClass('hidden');
            }
        });

        // Select the first remaining option that is not hidden
        var $firstOption = $durationOptionsList.find('.payment-duration:not(.template, .hidden)').first();
        var newPlanIndex = $firstOption.attr('data-plan-index');
        $firstOption.find('.membership-radio').addClass('checked');
        $firstOption.find('input').attr('checked', 'checked');

        // Update the text for one-time or recurring
        proPage.updateMainPrice(newPlanIndex);
        proPage.updateTextDependingOnRecurring();
    },

    /**
     * Populate the monthly plans across the main #pro page
     */
    populateMembershipPlans: function() {

        var fromPriceSet = false;

        for (var i = 0, length = membershipPlans.length; i < length; i++) {

            // Get plan details
            var accountLevel = membershipPlans[i][UTQA_RESPONSE_INDEX_ACCOUNTLEVEL];
            var months = membershipPlans[i][UTQA_RESPONSE_INDEX_MONTHS];
            var price = membershipPlans[i][UTQA_RESPONSE_INDEX_PRICE];
            var priceParts = price.split('.');
            var dollars = priceParts[0];
            var cents = priceParts[1];

            var monthlyBasePrice = membershipPlans[i][UTQA_RESPONSE_INDEX_MONTHLYBASEPRICE];
            var monthlyBasePriceParts = monthlyBasePrice.split('.');
            var monthlyBasePriceDollars = monthlyBasePriceParts[0];
            var monthlyBasePriceCents = monthlyBasePriceParts[1];

            // Show only monthly prices in the boxes
            if (months !== 12) {
                $('.reg-st3-membership-bl.pro' + accountLevel + ' .price .num').html(
                    monthlyBasePriceDollars + '<span class="small">.' + monthlyBasePriceCents + ' &euro;</span>'
                );
            }

            // Get the first plan with yearly price
            if ((months === 12) && (fromPriceSet === false)) {

                // Divide the yearly price by 12 to get the lowest from price
                var fromPrice = (price / 12).toFixed(2);
                var fromPriceParts = fromPrice.split('.');
                var fromPriceDollars = fromPriceParts[0];
                var fromPriceCents = fromPriceParts[1];

                // Update the price inside the red star
                var $redStar = $('.pro-icons-block.star .pro-price-txt');
                $redStar.find('.dollars').text(fromPriceDollars);
                $redStar.find('.cents').text(fromPriceCents);

                // Don't set it for other plans with 12 months
                fromPriceSet = true;
            }
        }
    },

    /**
     * Gets the wording for the plan subscription duration in months or years
     * @param {Number} numOfMonths The number of months
     * @returns {String} Returns the number of months e.g. '1 month', '1 year'
     */
    getNumOfMonthsWording: function(numOfMonths) {

        var monthsWording = l[922];     // 1 month

        // Change wording depending on number of months
        if (numOfMonths === 12) {
            monthsWording = l[923];     // 1 year
        }
        else if (numOfMonths > 1) {
            monthsWording = l[6803].replace('%1', numOfMonths);     // x months
        }

        return monthsWording;
    }
};


/**
 * Code for the voucher dialog on the second step of the Pro page
 */
var voucherDialog = {

    $dialog: null,
    $backgroundOverlay: null,
    $successOverlay: null,

    /**
     * Initialisation of the dialog
     */
    init: function() {
        this.showVoucherDialog();
        this.initCloseButton();
        this.setDialogDetails();
        this.initPurchaseButton();
        this.initRedeemVoucherButton();
        this.initRedeemVoucherNow();
    },

    /**
     * Display the dialog
     */
    showVoucherDialog: function() {

        // Cache DOM reference for lookup in other functions
        this.$dialog = $('.fm-dialog.voucher-dialog');
        this.$backgroundOverlay = $('.fm-dialog-overlay');
        this.$successOverlay = $('.payment-result.success');

        // Add the styling for the overlay
        this.$dialog.removeClass('hidden');
        this.showBackgroundOverlay();
    },

    /**
     * Set voucher dialog details on load
     */
    setDialogDetails: function() {

        // Get the selected Pro plan details
        var proNum = selectedProPackage[1];
        var proPlan = getProPlan(proNum);
        var proPrice = selectedProPackage[5];
        var numOfMonths = selectedProPackage[4];
        var monthsWording = proPage.getNumOfMonthsWording(numOfMonths);
        var balance = parseFloat(pro_balance).toFixed(2);

        // Update template
        this.$dialog.find('.plan-icon').removeClass('pro1 pro2 pro3 pro4').addClass('pro' + proNum);
        this.$dialog.find('.voucher-plan-title').text(proPlan);
        this.$dialog.find('.voucher-plan-txt .duration').text(monthsWording);
        this.$dialog.find('.voucher-plan-price .price').text(proPrice);
        this.$dialog.find('.voucher-account-balance .balance-amount').text(balance);
        this.$dialog.find('#voucher-code-input input').val('');
        this.changeColourIfSufficientBalance();

        // Translate text
        var html = this.$dialog.find('.voucher-information-help').html();
            html = html.replace('[A]', '<a href="#resellers" class="voucher-reseller-link">');
            html = html.replace('[/A]', '</a>');
        this.$dialog.find('.voucher-information-help').html(html);

        // Reset state to hide voucher input
        voucherDialog.$dialog.find('.voucher-input-container').fadeOut('fast', function() {
            voucherDialog.$dialog.find('.voucher-redeem-container, .purchase-now-container').fadeIn('fast');
        });
    },

    /**
     * Show green price if they have sufficient funds, or red if they need to top up
     */
    changeColourIfSufficientBalance: function() {

        var price = selectedProPackage[5];

        // If they have enough balance to purchase the plan, make it green
        if (parseFloat(pro_balance) >= parseFloat(price)) {
            this.$dialog.find('.voucher-account-balance').addClass('sufficient-funds');
            this.$dialog.find('.voucher-buy-now').addClass('sufficient-funds');
            this.$dialog.find('.voucher-information-help').hide();
            this.$dialog.find('.voucher-redeem').hide();
        }
        else {
            // Otherwise leave it as red
            this.$dialog.find('.voucher-account-balance').removeClass('sufficient-funds');
            this.$dialog.find('.voucher-buy-now').removeClass('sufficient-funds');
            this.$dialog.find('.voucher-information-help').show();
            this.$dialog.find('.voucher-redeem').show();
        }
    },

    /**
     * Functionality for the close button
     */
    initCloseButton: function() {

         // Initialise the close button
        this.$dialog.find('.btn-close-dialog').rebind('click', function() {

            // Hide the overlay and dialog
            voucherDialog.hideDialog();
        });

        // Prevent close of dialog from clicking outside the dialog
        $('.fm-dialog-overlay.payment-dialog-overlay').rebind('click', function(event) {
            event.stopPropagation();
        });
    },

    /**
     * Shows the background overlay
     */
    showBackgroundOverlay: function() {

        voucherDialog.$backgroundOverlay.removeClass('hidden').addClass('payment-dialog-overlay');
    },

    /**
     * Hide the overlay and dialog
     */
    hideDialog: function() {

        voucherDialog.$backgroundOverlay.addClass('hidden').removeClass('payment-dialog-overlay');
        voucherDialog.$dialog.addClass('hidden');
    },

    /**
     * Functionality for the initial redeem voucher button which shows
     * a text box to enter the voucher code and another Redeem Voucher button
     */
    initRedeemVoucherButton: function() {

        // On redeem button click
        this.$dialog.find('.voucher-redeem').rebind('click', function() {

            // Show voucher input
            voucherDialog.$dialog.find('.voucher-redeem-container, .purchase-now-container').fadeOut('fast', function() {
                voucherDialog.$dialog.find('.voucher-input-container').fadeIn();
            });
        });
    },

    /**
     * Redeems the voucher
     */
    initRedeemVoucherNow: function() {

        // On redeem button click
        this.$dialog.find('.voucher-redeem-now').rebind('click', function() {

            // Get the voucher code from the input
            var voucherCode = voucherDialog.$dialog.find('#voucher-code-input input').val();

            // If empty voucher show message Error - Please enter your voucher code
            if (voucherCode == '') {
                msgDialog('warninga', l[135], l[1015], '', function() {
                    voucherDialog.showBackgroundOverlay();
                });
            }
            else {
                // Clear text box
                voucherDialog.$dialog.find('#voucher-code-input input').val('');

                // Add the voucher
                loadingDialog.show();
                voucherDialog.addVoucher(voucherCode);
            }
        });
    },

    /**
     * Redeems the voucher code
     * @param {String} voucherCode The voucher code
     */
    addVoucher: function(voucherCode) {

        // Make API call to add voucher
        api_req({ a: 'uavr', v: voucherCode },
        {
            callback: function(result, ctx)
            {
                if (typeof result === 'number')
                {
                    // This voucher has already been redeemed
                    if (result == -11) {
                        loadingDialog.hide();
                        msgDialog('warninga', l[135], l[714], '', function() {
                            voucherDialog.showBackgroundOverlay();
                        });
                    }

                    // Not a valid voucher code
                    else if (result < 0) {
                        loadingDialog.hide();
                        msgDialog('warninga', l[135], l[473], '', function() {
                            voucherDialog.showBackgroundOverlay();
                        });
                    }
                    else {
                        // Get the latest account balance and update the price in the dialog
                        voucherDialog.getLatestBalance();
                    }
                }
            }
        });
    },

    /**
     * Gets the latest Pro balance from the API
     */
    getLatestBalance: function() {

        // Flag 'pro: 1' includes pro balance in the response
        api_req({ a: 'uq', pro: 1 }, {
            callback : function (result) {

                // Hide loading dialog
                loadingDialog.hide();

                // If successful result
                if (typeof result == 'object' && result.balance && result.balance[0]) {

                    // Update the balance
                    var balance = parseFloat(result.balance[0][0]);
                    var balanceString = balance.toFixed(2);

                    // Update for pro_pay
                    pro_balance = balance;

                    // Update dialog details
                    voucherDialog.$dialog.find('.voucher-account-balance .balance-amount').text(balanceString);
                    voucherDialog.changeColourIfSufficientBalance();

                    // Hide voucher input
                    voucherDialog.$dialog.find('.voucher-redeem-container').show();
                    voucherDialog.$dialog.find('.purchase-now-container').show();
                    voucherDialog.$dialog.find('.voucher-input-container').hide();
                }
            }
        });
    },

    /**
     * Purchase using account balance when the button is clicked inside the Voucher dialog
     */
    initPurchaseButton: function() {

        // On Purchase button click run the purchase process
        this.$dialog.find('.voucher-buy-now').rebind('click', function() {

            // Get which plan is selected
            var selectedProPackageIndex = $('.duration-options-list .membership-radio.checked').parent().attr('data-plan-index');

            // Set the pro package (used in pro_pay function)
            selectedProPackage = membershipPlans[selectedProPackageIndex];

            // Get the plan price
            var selectedPlanPrice = selectedProPackage[UTQA_RESPONSE_INDEX_PRICE];

            // Warn them about insufficient funds
            if ((parseFloat(pro_balance) < parseFloat(selectedPlanPrice))) {

                // Show warning and re-apply the background because the msgDialog function removes it on close
                msgDialog('warninga', l[6804], l[6805], '', function() {
                    voucherDialog.showBackgroundOverlay();
                });
            }
            else {
                // Hide the overlay and dialog
                voucherDialog.hideDialog();

                // Proceed with payment via account balance
                pro_paymentmethod = 'pro_prepaid';
                pro_pay();
            }
        });
    },

    /**
     * Shows a successful payment modal dialog
     */
    showSuccessfulPayment: function() {

        // Get the selected Pro plan details
        var proNum = selectedProPackage[1];
        var proPlan = getProPlan(proNum);
        var successMessage = l[6962].replace('%1', '<span>' + proPlan + '</span>');

        // Show the success
        voucherDialog.$backgroundOverlay.removeClass('hidden').addClass('payment-dialog-overlay');
        voucherDialog.$successOverlay.removeClass('hidden');
        voucherDialog.$successOverlay.find('.payment-result-txt').html(successMessage);

        // Add click handlers for 'Go to my account' and Close buttons
        voucherDialog.$successOverlay.find('.payment-result-button, .payment-close').rebind('click', function() {

            // Hide the overlay
            voucherDialog.$backgroundOverlay.addClass('hidden').removeClass('payment-dialog-overlay');
            voucherDialog.$successOverlay.addClass('hidden');

            // Make sure it fetches new account data on reload
            // and redirect to account page to show purchase
            if (M.account) {
                M.account.lastupdate = 0;
            }
            window.location.hash = 'fm/account/history';
        });
    }
};

/**
 * Display the wire transfer dialog
 */
var wireTransferDialog = {

    $dialog: null,
    $backgroundOverlay: null,

    /**
     * Open and setup the dialog
     */
    init: function() {

        // Close the pro register dialog if it's already open
        $('.pro-register-dialog').removeClass('active').addClass('hidden');

        // Cache DOM reference for faster lookup
        this.$dialog = $('.fm-dialog.wire-transfer-dialog');
        this.$backgroundOverlay = $('.fm-dialog-overlay');

        // Add the styling for the overlay
        this.$backgroundOverlay.removeClass('hidden').addClass('payment-dialog-overlay');

        // Position the dialog and open it
        this.$dialog.css({
            'margin-left': -1 * (this.$dialog.outerWidth() / 2),
            'margin-top': -1 * (this.$dialog.outerHeight() / 2)
        });
        this.$dialog.addClass('active').removeClass('hidden');

        // Initialise the close button
        this.$dialog.find('.btn-close-dialog').rebind('click', function() {
            wireTransferDialog.$backgroundOverlay.addClass('hidden').removeClass('payment-dialog-overlay');
            wireTransferDialog.$dialog.removeClass('active').addClass('hidden');
        });

        // If logged in, pre-populate email address into wire transfer details
        if (typeof u_attr !== 'undefined' && u_attr.email) {

            // Replace the @ with -at- so the bank will accept it on the form
            var email = String(u_attr.email).replace('@', '-at-');

            wireTransferDialog.$dialog.find('.email-address').text(email);
        }

        // Update plan price in the dialog
        var proPrice = selectedProPackage[5];
        this.$dialog.find('.amount').text(proPrice);
    }
};

/**
 * Code for Dynamic/Union Pay
 */
var unionPay = {

    /**
     * Redirect to the site
     * @param {Object} utcResult
     */
    redirectToSite: function(utcResult) {

        // DynamicPay
        // We need to redirect to their site via a post, so we are building a form :\
        var form = $("<form id='pay_form' name='pay_form' action='" + utcResult.EUR['url'] + "' method='post'></form>");

        for (var key in utcResult.EUR['postdata'])
        {
            var input = $("<input type='hidden' name='" + key + "' value='" + utcResult.EUR['postdata'][key] + "' />");
            form.append(input);
            $('body').append(form);
            form.submit();
        }
    }
};

/**
 * Code for Fortumo mobile payments
 */
var fortumo = {

    /**
     * Redirect to the site
     * @param {String} utsResult (a saleid)
     */
    redirectToSite: function(utsResult) {

        window.location = 'https://megapay.nz/?saleid=' + utsResult;
    }
};

/**
 * Code for tpay mobile payments
 */
var tpay = {

    gatewayId: 14,

    /**
     * Redirect to the site
     * @param {String} utcResult (a saleid)
     */
    redirectToSite: function(utcResult) {

        window.location = 'https://megapay.nz/gwtp.html?provider=tpay&saleid=' + utcResult['EUR']['saleids'] + "&params=" + utcResult['EUR']['params'];
    }
};

/**
 * Code for directReseller payments such as Gary's 6media
 */
/* jshint -W003 */
var directReseller = {

    gatewayId: 15,

    /**
     * Redirect to the site
     * @param {String} utcResult A sale ID
     */
    redirectToSite: function(utcResult) {
        var provider = utcResult['EUR']['provider'];
        var params = utcResult['EUR']['params'];
        
        if (provider === 1) {
            params = atob(params);
            window.location = 'http://mega.and1.tw/zh_tw/order_mega.php?' + params;
        }
    }
};

/**
 * Code for paysafecard
 */
var paysafecard = {

    gatewayId: 10,

    /**
     * Redirect to the site
     * @param {String} utcResult containing the url to redirect to
     */
    redirectToSite: function(utcResult) {
        var url = utcResult.EUR['url'];
        window.location = url;
    },

    /**
     * Something has gone wrong just talking to paysafecard
     */
    showConnectionError: function() {
        msgDialog('warninga', l[7235], l[7233], '', function() {
            proPage.hideLoadingOverlay();
            document.location.hash = "pro"; // redirect to remove any query parameters from the url
        });
    },

    /**
     * Something has gone wrong with the card association or debiting of the card
     */
    showPaymentError: function() {
        msgDialog('warninga', l[7235], l[7234], '', function() {
            document.location.hash = "pro"; // redirect to remove any query parameters from the url
        });
    },

    /**
     * We have been redirected back to mega with the 'okUrl'. We need to ask the API to verify the payment succeeded as per
     * paysafecard's requirements, which they enforce with integration tests we must pass... so yeap, gotta do this.
     */
    verify: function() {
        var saleidstring = proPage.getUrlParam('saleidstring');
        if (typeof saleidstring !== 'undefined') {

            // Make the vpay API request to follow up on this sale
            var requestData = {
                'a': 'vpay',                            // Credit Card Store
                't': this.gatewayId,                    // The paysafecard gateway
                'saleidstring': saleidstring            // Required by the API to know what to investigate
            };

            var parent = this;

            api_req(requestData, {
                callback: function (result) {

                    // If negative API number
                    if ((typeof result === 'number') && (result < 0)) {
                        // Something went wrong with the payment, either card association or actually debitting it.
                        parent.showPaymentError();
                    }
                    else {
                        // Continue to account screen
                        document.location.hash = "account";
                    }
                }
            });
        }
        return false;
    }
};

/**
 * Code for Centili mobile payments
 */
var centili = {

    /**
     * Redirect to the site
     * @param {String} utsResult (a saleid)
     */
    redirectToSite: function(utsResult) {

        window.location = 'https://megapay.nz/?saleid=' + utsResult + '&provider=centili';
    }
};

/**
 * Credit card payment dialog
 */
var cardDialog = {

    $dialog: null,
    $backgroundOverlay: null,
    $successOverlay: null,
    $failureOverlay: null,
    $loadingOverlay: null,

    // Flag to prevent accidental double payments
    paymentInProcess: false,

    // The RSA public key to encrypt data to be stored on the Secure Processing Unit (SPU)
    publicKey: [
        atob(
            "wfvbeFkjArOsHvAjXAJqve/2z/nl2vaZ+0sBj8V6U7knIow6y3/6KJ" +
            "3gkJ50QQ7xDDakyt1C49UN27e+e0kCg2dLJ428JVNvw/q5AQW41" +
            "grPkutUdFZYPACOauqIsx9KY6Q3joabL9g1JbwmuB44Mv20aV/L" +
            "/Xyb2yiNm09xlyVhO7bvJ5Sh4M/EOzRN2HI+V7lHwlhoDrzxgQv" +
            "vKjzsoPfFZaMud742tpgY8OMnKHcfmRQrfIvG/WfCqJ4ETETpr6" +
            "AeI2PIHsptZgOYkkrDK6Bi8qb/T7njk32ZRt1E6Q/N7+hd8PLhh" +
            "2PaYRWfpNiWwnf/rPu4MnwRE6T77s/qGQ=="
        ),
        "\u0001\u0000\u0001",   // Exponent 65537
        2048                    // Key size in bits
    ],

    /**
     * Open and setup the dialog
     */
    init: function() {
        this.showCreditCardDialog();
        this.initCountryDropDown();
        this.initExpiryMonthDropDown();
        this.initExpiryYearDropDown();
        this.initInputsFocus();
        this.initPurchaseButton();
    },

    /**
     * Display the dialog
     */
    showCreditCardDialog: function() {

        // Close the pro register dialog if it's already open
        $('.pro-register-dialog').removeClass('active').addClass('hidden');

        // Cache DOM reference for lookup in other functions
        this.$dialog = $('.fm-dialog.payment-dialog');
        this.$backgroundOverlay = $('.fm-dialog-overlay');
        this.$successOverlay = $('.payment-result.success');
        this.$failureOverlay = $('.payment-result.failed');
        this.$loadingOverlay = $('.payment-processing');

        // Add the styling for the overlay
        this.$backgroundOverlay.removeClass('hidden').addClass('payment-dialog-overlay');

        // Position the dialog and open it
        this.$dialog.css({
            'margin-left': -1 * (this.$dialog.outerWidth() / 2),
            'margin-top': -1 * (this.$dialog.outerHeight() / 2)
        });
        this.$dialog.addClass('active').removeClass('hidden');

        // Get the selected Pro plan details
        var proNum = selectedProPackage[1];
        var proPlan = getProPlan(proNum);
        var proPrice = selectedProPackage[5];
        var numOfMonths = selectedProPackage[4];
        var monthsWording = proPage.getNumOfMonthsWording(numOfMonths);

        // Update the Pro plan details
        this.$dialog.find('.plan-icon').removeClass('pro1 pro2 pro3 pro4').addClass('pro' + proNum);
        this.$dialog.find('.payment-plan-title').html(proPlan);
        this.$dialog.find('.payment-plan-price').html(proPrice + '&euro;');
        this.$dialog.find('.payment-plan-txt').html(monthsWording + ' ' + l[6965] + ' ');

        // Remove rogue colon in translation text
        var statePlaceholder = this.$dialog.find('.state-province').attr('placeholder').replace(':', '');
        this.$dialog.find('.state-province').attr('placeholder', statePlaceholder);

        // Reset form if they made a previous payment
        this.clearPreviouslyEnteredCardData();

        // Initialise the close button
        this.$dialog.find('.btn-close-dialog').rebind('click', function() {
            cardDialog.$backgroundOverlay.addClass('hidden').removeClass('payment-dialog-overlay');
            cardDialog.$dialog.removeClass('active').addClass('hidden');

            // Reset flag so they can try paying again
            cardDialog.paymentInProcess = false;
        });

        // Check if using retina display and preload loading animation
        var retina = (window.devicePixelRatio > 1) ? '@2x' : '';
        $('.payment-animation').attr('src', staticpath + '/images/mega/payment-animation' + retina + '.gif');
    },

    /**
     * Clears card data and billing details previously entered
     */
    clearPreviouslyEnteredCardData: function() {

        this.$dialog.find('.first-name').val('');
        this.$dialog.find('.last-name').val('');
        this.$dialog.find('.credit-card-number').val('');
        this.$dialog.find('.cvv-code').val('');
        this.$dialog.find('.address1').val('');
        this.$dialog.find('.address2').val('');
        this.$dialog.find('.city').val('');
        this.$dialog.find('.state-province').val('');
        this.$dialog.find('.post-code').val('');
        this.$dialog.find('.expiry-date-month span').text(l[913]);
        this.$dialog.find('.expiry-date-year span').text(l[932]);
        this.$dialog.find('.countries span').text(l[481]);
    },

    /**
     * Initialise functionality for the purchase button
     */
    initPurchaseButton: function() {

        this.$dialog.find('.payment-buy-now').rebind('click', function() {

            // Prevent accidental double click if they've already initiated a payment
            if (cardDialog.paymentInProcess === false) {

                // Set flag to prevent double click getting here too
                cardDialog.paymentInProcess = true;

                // Validate the form and normalise the billing details
                var billingDetails = cardDialog.getBillingDetails();

                // If no errors, proceed with payment
                if (billingDetails !== false) {
                    cardDialog.encryptBillingData(billingDetails);
                }
                else {
                    // Reset flag so they can try paying again
                    cardDialog.paymentInProcess = false;
                }
            }
        });
    },

    /**
     * Creates a list of country names with the ISO 3166-1-alpha-2 code as the option value
     */
    initCountryDropDown: function() {

        var countryOptions = '';
        var $countriesSelect = this.$dialog.find('.default-select.countries');
        var $countriesDropDown = $countriesSelect.find('.default-select-scroll');

        // Build options
        $.each(isocountries, function(isoCode, countryName) {
            countryOptions += '<div class="default-dropdown-item " data-value="' + isoCode + '">' + countryName + '</div>';
        });

        // Render the countries and update the text when a country is selected
        $countriesDropDown.html(countryOptions);

        // Bind custom dropdowns events
        bindDropdownEvents($countriesSelect);
    },

    /**
     * Creates the expiry month dropdown
     */
    initExpiryMonthDropDown: function() {

        var twoDigitMonth = '';
        var monthOptions = '';
        var $expiryMonthSelect = this.$dialog.find('.default-select.expiry-date-month');
        var $expiryMonthDropDown = $expiryMonthSelect.find('.default-select-scroll');

        // Build options
        for (var month = 1; month <= 12; month++) {
            twoDigitMonth = (month < 10) ? '0' + month : month;
            monthOptions += '<div class="default-dropdown-item " data-value="' + twoDigitMonth + '">' + twoDigitMonth + '</div>';
        }

        // Render the months and update the text when a country is selected
        $expiryMonthDropDown.html(monthOptions);

        // Bind custom dropdowns events
        bindDropdownEvents($expiryMonthSelect);
    },

    /**
     * Creates the expiry year dropdown
     */
    initExpiryYearDropDown: function() {

        var yearOptions = '';
        var currentYear = new Date().getFullYear();
        var endYear = currentYear + 20;                                     // http://stackoverflow.com/q/2500588
        var $expiryYearSelect = this.$dialog.find('.default-select.expiry-date-year');
        var $expiryYearDropDown = $expiryYearSelect.find('.default-select-scroll');

        // Build options
        for (var year = currentYear; year <= endYear; year++) {
            yearOptions += '<div class="default-dropdown-item " data-value="' + year + '">' + year + '</div>';
        }

        // Render the months and update the text when a country is selected
        $expiryYearDropDown.html(yearOptions);

        // Bind custom dropdowns events
        bindDropdownEvents($expiryYearSelect);
    },

    /**
     * Inputs focused states
     */
    initInputsFocus: function() {

        this.$dialog.find('.fm-account-input input').bind('focus', function() {
            $(this).parent().addClass('focused');
        });

        this.$dialog.find('.fm-account-input input').bind('blur', function() {
            $(this).parent().removeClass('focused');
        });
    },

    /**
     * Checks if the billing details are valid before proceeding
     * Also normalise the data to remove inconsistencies
     * @returns {Boolean}
     */
    getBillingDetails: function() {

        // All payment data
        var billingData =    {
            first_name: this.$dialog.find('.first-name').val(),
            last_name: this.$dialog.find('.last-name').val(),
            card_number: this.$dialog.find('.credit-card-number').val(),
            expiry_date_month: this.$dialog.find('.expiry-date-month .active').attr('data-value'),
            expiry_date_year: this.$dialog.find('.expiry-date-year .active').attr('data-value'),
            cv2: this.$dialog.find('.cvv-code').val(),
            address1: this.$dialog.find('.address1').val(),
            address2: this.$dialog.find('.address2').val(),
            city: this.$dialog.find('.city').val(),
            province: this.$dialog.find('.state-province').val(),
            postal_code: this.$dialog.find('.post-code').val(),
            country_code: this.$dialog.find('.countries .active').attr('data-value'),
            email_address: u_attr.email
        };

        // Trim whitespace from beginning and end of all form fields
        $.each(billingData, function(key, value) {
            billingData[key] = $.trim(value);
        });

        // Remove all spaces and hyphens from credit card number
        billingData.card_number = billingData.card_number.replace(/-|\s/g, '');

        // Check the credit card number
        if (!cardDialog.isValidCreditCard(billingData.card_number)) {

            // Show error popup and on close re-add the overlay
            msgDialog('warninga', l[6954], l[6955], '', function() {
                cardDialog.$backgroundOverlay.removeClass('hidden').addClass('payment-dialog-overlay');
            });
            return false;
        }

        // Check the required billing details are completed
        if (!billingData.address1 || !billingData.city || !billingData.province || !billingData.country_code || !billingData.postal_code) {

            // Show error popup and on close re-add the overlay
            msgDialog('warninga', l[6956], l[6957], '', function() {
                cardDialog.$backgroundOverlay.removeClass('hidden').addClass('payment-dialog-overlay');
            });
            return false;
        }

        // Check all the card details are completed
        else if (!billingData.first_name || !billingData.last_name || !billingData.card_number || !billingData.expiry_date_month || !billingData.expiry_date_year || !billingData.cv2) {

            msgDialog('warninga', l[6958], l[6959], '', function() {
                cardDialog.$backgroundOverlay.removeClass('hidden').addClass('payment-dialog-overlay');
            });
            return false;
        }

        return billingData;
    },

    /**
     * Encrypts the billing data before sending to the API server
     * @param {Object} billingData The data to be encrypted and sent
     */
    encryptBillingData: function(billingData) {

        // Get last 4 digits of card number
        var cardNumberLength = billingData.card_number.length;
        var lastFourCardDigits = billingData.card_number.substr(cardNumberLength - 4);

        // Hash the card data so users can identify their cards later in our system if they
        // get locked out or something. It must be unique and able to be derived again.
        var cardData = JSON.stringify({
            'card_number': billingData.card_number,
            'expiry_date_month': billingData.expiry_date_month,
            'expiry_date_year': billingData.expiry_date_year,
            'cv2': billingData.cv2
        });
        var htmlEncodedCardData = cardDialog.htmlEncodeString(cardData);
        var cardDataHash = sjcl.hash.sha256.hash(htmlEncodedCardData);
        var cardDataHashHex = sjcl.codec.hex.fromBits(cardDataHash);

        // Comes back as byte string, so encode first.
        var jsonEncodedBillingData = JSON.stringify(billingData);
        var htmlAndJsonEncodedBillingData = cardDialog.htmlEncodeString(jsonEncodedBillingData);
        var encryptedBillingData = btoa(paycrypt.hybridEncrypt(htmlAndJsonEncodedBillingData, this.publicKey));

        // Add credit card, the most recently added card is used by default
        var requestData = {
            'a': 'ccs',                          // Credit Card Store
            'cc': encryptedBillingData,
            'last4': lastFourCardDigits,
            'expm': billingData.expiry_date_month,
            'expy': billingData.expiry_date_year,
            'hash': cardDataHashHex
        };

        // Proceed with payment
        api_req(requestData, {
            callback: function (result) {

                // If negative API number
                if ((typeof result === 'number') && (result < 0)) {
                    cardDialog.showFailureOverlay();
                }
                else {
                    // Otherwise continue to charge card
                    pro_pay();
                }
            }
        });
    },

    /**
     * Encode Unicode characters in the string so people with strange addresses can still pay
     * @param {String} input The string to encode
     * @returns {String} Returns the encoded string
     */
    htmlEncodeString: function(input) {

        return input.replace(/[\u00A0-\uFFFF<>\&]/gim, function(i) {
            return '&#' + i.charCodeAt(0) + ';';
        });
    },

    /**
     * Close the card dialog and show the loading overlay
     */
    closeDialogAndShowProcessing: function() {

        cardDialog.$dialog.removeClass('active').addClass('hidden');
        proPage.showLoadingOverlay('processing');
    },

    /**
     * Shows a successful payment modal dialog
     */
    showSuccessfulPayment: function() {

        // Close the card dialog and loading overlay
        cardDialog.$failureOverlay.addClass('hidden');
        cardDialog.$loadingOverlay.addClass('hidden');
        cardDialog.$dialog.removeClass('active').addClass('hidden');

        // Get the selected Pro plan details
        var proNum = selectedProPackage[1];
        var proPlan = getProPlan(proNum);
        var successMessage = l[6962].replace('%1', '<span>' + proPlan + '</span>');

        // Show the success
        cardDialog.$backgroundOverlay.removeClass('hidden').addClass('payment-dialog-overlay');
        cardDialog.$successOverlay.removeClass('hidden');
        cardDialog.$successOverlay.find('.payment-result-txt').html(successMessage);

        // Add click handlers for 'Go to my account' and Close buttons
        cardDialog.$successOverlay.find('.payment-result-button, .payment-close').rebind('click', function() {

            // Hide the overlay
            cardDialog.$backgroundOverlay.addClass('hidden').removeClass('payment-dialog-overlay');
            cardDialog.$successOverlay.addClass('hidden');

            // Remove credit card details from the form
            cardDialog.clearPreviouslyEnteredCardData();

            // Reset flag so they can try paying again
            cardDialog.paymentInProcess = false;

            // Make sure it fetches new account data on reload
            if (M.account) {
                M.account.lastupdate = 0;
            }
            window.location.hash = 'fm/account/history';
        });
    },

    /**
     * Shows the failure overlay
     * @param {Object} utcResult
     */
    showFailureOverlay: function(utcResult) {

        // Show the failure overlay
        cardDialog.$backgroundOverlay.removeClass('hidden').addClass('payment-dialog-overlay');
        cardDialog.$failureOverlay.removeClass('hidden');
        cardDialog.$loadingOverlay.addClass('hidden');
        cardDialog.$successOverlay.addClass('hidden');

        // If error is 'Fail Provider', get the exact error or show a default 'Something went wrong' type message
        var errorMessage = ((typeof utcResult !== 'undefined') && (utcResult.EUR.res === 'FP')) ? this.getProviderError(utcResult.EUR.code) : l[6950];
        cardDialog.$failureOverlay.find('.payment-result-txt').html(errorMessage);

        // On click of the 'Try again' or Close buttons, hide the overlay and the user can fix their payment details
        cardDialog.$failureOverlay.find('.payment-result-button, .payment-close').rebind('click', function() {

            // Reset flag so they can try paying again
            cardDialog.paymentInProcess = false;

            // Hide failure and re-open the dialog
            cardDialog.$failureOverlay.addClass('hidden');

            // Re-open the card dialog
            cardDialog.$dialog.addClass('active').removeClass('hidden');
        });
    },

    /**
     * Gets an error message based on the error code from the payment provider
     * @param {Number} errorCode The error code
     * @returns {String} The error message
     */
    getProviderError: function(errorCode) {

        switch (errorCode) {
            case -1:
                // There is an error with your credit card details.
                return l[6966];
            case -2:
                // There is an error with your billing details.
                return l[6967];
            case -3:
                // Your transaction was detected as being fraudulent.
                return l[6968];
            case -4:
                // You have tried to pay too many times with this credit card recently.
                return l[6969];
            case -5:
                // You have insufficient funds to make this payment.
                return l[6970];
            default:
                // An unknown error occurred. Please try again later.
                return l[7140];
        }
    },

    /**
     * Validates the credit card number is the correct format
     * Written by Jorn Zaefferer
     * From http://jqueryvalidation.org/creditcard-method/ (MIT Licence)
     * Based on http://en.wikipedia.org/wiki/Luhn_algorithm
     * @param {String} cardNum The credit card number
     * @returns {Boolean}
     */
    isValidCreditCard: function(cardNum) {

        // Accept only spaces, digits and dashes
        if (/[^0-9 \-]+/.test(cardNum)) {
            return false;
        }
        var numCheck = 0,
            numDigit = 0,
            even = false,
            num,
            charDigit;

        cardNum = cardNum.replace(/\D/g, '');

        // Basing min and max length on
        // http://developer.ean.com/general_info/Valid_Credit_Card_Types
        if (cardNum.length < 13 || cardNum.length > 19) {
            return false;
        }

        for (num = cardNum.length - 1; num >= 0; num--) {
            charDigit = cardNum.charAt(num);
            numDigit = parseInt(charDigit, 10);

            if (even) {
                if ((numDigit *= 2) > 9) {
                    numDigit -= 9;
                }
            }
            numCheck += numDigit;
            even = !even;
        }

        return (numCheck % 10) === 0;
    }
};

/**
 * Bitcoin invoice dialog
 */
var bitcoinDialog = {

    // Web socket for chain.com connection to monitor bitcoin payment
    chainWebSocketConn: null,

    // Timer for counting down the time till when the price expires
    countdownIntervalId: 0,

    /**
     * Step 3 in plan purchase with Bitcoin
     * @param {Object} apiResponse API result
     */
    showInvoice: function(apiResponse) {

        /* Testing data to watch the invoice expire in 5 secs
        apiResponse = {
            "invoice_id": 'sIk',
            "address": '12ouE2tWLuR3q5ZyQzQL6DR25iBLVjhwXd',
            "amount": 1.35715354,
            "created": Math.round(Date.now() / 1000),
            "expiry": Math.round(Date.now() / 1000) + 5
        };//*/

        // Set details
        var bitcoinAddress = apiResponse.address;
        var bitcoinUrl = 'bitcoin:' + apiResponse.address + '?amount=' + apiResponse.amount;
        var invoiceDateTime = new Date(apiResponse.created * 1000);
        var proPlanNum = selectedProPackage[1];
        var planName = getProPlan(proPlanNum);
        var planMonths = l[6806].replace('%1', selectedProPackage[4]);  // x month purchase
        var priceEuros = selectedProPackage[5] + '<span>&euro;</span>';
        var priceBitcoins = apiResponse.amount;
        var expiryTime = new Date(apiResponse.expiry);

        // Cache original HTML of dialog to reset after close
        var dialogOverlay = $('.fm-dialog-overlay');
        var dialog = $('.fm-dialog.pro-register-paypal-dialog');
        var dialogOriginalHtml = dialog.html();

        // Add styles for the dialog
        dialogOverlay.addClass('bitcoin-invoice-dialog');
        dialog.addClass('bitcoin-invoice-dialog');

        // Clone template and show Bitcoin invoice
        var bitcoinInvoiceHtml = $('.bitcoin-invoice').html();
        dialog.html(bitcoinInvoiceHtml);

        // Render QR code
        bitcoinDialog.generateBitcoinQrCode(dialog, bitcoinAddress, priceBitcoins);

        // Update details inside dialog
        dialog.find('.btn-open-wallet').attr('href', bitcoinUrl);
        dialog.find('.bitcoin-address').html(bitcoinAddress);
        dialog.find('.invoice-date-time').html(invoiceDateTime);
        dialog.find('.plan-icon').addClass('pro' + proPlanNum);
        dialog.find('.plan-name').html(planName);
        dialog.find('.plan-duration').html(planMonths);
        dialog.find('.plan-price-euros').html(priceEuros);
        dialog.find('.plan-price-bitcoins').html(priceBitcoins);

        // Set countdown to price expiry
        bitcoinDialog.setCoundownTimer(dialog, expiryTime);

        // Close dialog and reset to original dialog
        dialog.find('.btn-close-dialog').rebind('click', function() {

            dialogOverlay.removeClass('bitcoin-invoice-dialog').addClass('hidden');
            dialog.removeClass('bitcoin-invoice-dialog').addClass('hidden').html(dialogOriginalHtml);

            // Close Web Socket if open
            if (bitcoinDialog.chainWebSocketConn !== null) {
                bitcoinDialog.chainWebSocketConn.close();
            }

            // End countdown timer
            clearInterval(bitcoinDialog.countdownIntervalId);
        });

        // Update the dialog if a transaction is seen in the blockchain
        bitcoinDialog.checkTransactionInBlockchain(dialog, bitcoinAddress, planName);
    },

    /**
     * Renders the bitcoin QR code with highest error correction so that MEGA logo can be overlayed
     * http://www.qrstuff.com/blog/2011/12/14/qr-code-error-correction
     * @param {Object} dialog jQuery object of the dialog
     * @param {String} bitcoinAddress The bitcoin address
     * @param {String|Number} priceInBitcoins The price in bitcoins
     */
    generateBitcoinQrCode: function(dialog, bitcoinAddress, priceInBitcoins) {

        var options = {
            width: 256,
            height: 256,
            correctLevel: QRErrorCorrectLevel.H,    // High
            background: '#ffffff',
            foreground: '#000',
            text: 'bitcoin:' + bitcoinAddress + '?amount=' + priceInBitcoins
        };

        // Render the QR code
        dialog.find('.bitcoin-qr-code').html('').qrcode(options);
    },

    /**
     * Open WebSocket to chain.com API to monitor block chain for transactions on that receive address.
     * This will receive a faster confirmation than the action packet which waits for an IPN from the provider.
     * @param {Object} dialog The jQuery object for the dialog
     * @param {String} bitcoinAddress The bitcoin address
     * @param {String} planName The Pro plan name
     */
    checkTransactionInBlockchain: function(dialog, bitcoinAddress, planName) {

        // Open socket
        bitcoinDialog.chainWebSocketConn = new WebSocket('wss://ws.chain.com/v2/notifications');

        // Listen for events on this bitcoin address
        bitcoinDialog.chainWebSocketConn.onopen = function (event) {
            var req = { type: 'address', address: bitcoinAddress, block_chain: 'bitcoin' };
            bitcoinDialog.chainWebSocketConn.send(JSON.stringify(req));
        };

        // After receiving a response from the chain.com server
        bitcoinDialog.chainWebSocketConn.onmessage = function (event) {

            // Get data from WebSocket response
            var notification = JSON.parse(event.data);
            var type = notification.payload.type;
            var address = notification.payload.address;

            // Check only 'address' packets as the system also sends heartbeat packets
            if ((type === 'address') && (address === bitcoinAddress)) {

                // Update price left to pay
                var currentPriceBitcoins = parseFloat(dialog.find('.plan-price-bitcoins').html());
                var currentPriceSatoshis = btcmath.toSatoshi(currentPriceBitcoins);
                var satoshisReceived = notification.payload.received;
                var priceRemainingSatoshis = currentPriceSatoshis - satoshisReceived;
                var priceRemainingBitcoins = btcmath.toBitcoinString(priceRemainingSatoshis);

                // If correct amount was received
                if (satoshisReceived === currentPriceSatoshis) {

                    // Show success
                    dialog.find('.left-side').css('visibility', 'hidden');
                    dialog.find('.payment-confirmation').show();
                    dialog.find('.payment-confirmation .reg-success-icon').addClass('success');
                    dialog.find('.payment-confirmation .description').html(planName + ' plan has been paid!');
                    dialog.find('.payment-confirmation .instruction').html('Please await account upgrade by MEGA...');
                    dialog.find('.expiry-instruction').html('Paid!');

                    // End countdown timer and close connection
                    clearInterval(bitcoinDialog.countdownIntervalId);
                    bitcoinDialog.chainWebSocketConn.close();

                    // Inform API that we have full payment and await action packet confirmation.
                    // a = action, vpay = verify payment, saleId = the id from the 'uts' call - this is
                    // an array because one day we may support multiple sales e.g. buy Pro 1 and 2 at the
                    // same time, add = the bitcoin address, t = payment gateway id for bitcoin provider (4)
                    api_req({ a: 'vpay', saleid: [saleId], add: bitcoinAddress, t: 4 });
                }

                // If partial payment was made
                else if (satoshisReceived < currentPriceSatoshis) {

                    // Update price to pay
                    dialog.find('.plan-price-bitcoins').html(priceRemainingBitcoins);
                    dialog.find('.btn-open-wallet').attr('href', 'bitcoin:' + bitcoinAddress + '?amount=' + priceRemainingBitcoins);

                    // Re-render QR code with updated price
                    bitcoinDialog.generateBitcoinQrCode(dialog, bitcoinAddress, priceRemainingBitcoins);
                }
            }
        };
    },

    /**
     * Sets a countdown timer on the bitcoin invoice dialog to count down from 15~ minutes
     * until the bitcoin price expires and they need to restart the process
     * @param {Object} dialog The bitcoin invoice dialog
     * @param {Date} expiryTime The date/time the invoice will expire
     * @returns {Number} Returns the interval id
     */
    setCoundownTimer: function(dialog, expiryTime)
    {
        // Count down the time to price expiration
        bitcoinDialog.countdownIntervalId = setInterval(function() {

            // Show number of minutes and seconds counting down
            var currentTimestamp = Math.round(Date.now() / 1000);
            var difference = expiryTime - currentTimestamp;
            var minutes = Math.floor(difference / 60);
            var minutesPadded = (minutes < 10) ? '0' + minutes : minutes;
            var seconds = difference - (minutes * 60);
            var secondsPadded = (seconds < 10) ? '0' + seconds : seconds;

            // If there is still time remaining
            if (difference > 0) {

                // Show full opacity when 1 minute countdown mark hit
                if (difference <= 60) {
                    dialog.find('.clock-icon').css('opacity', 1);
                    dialog.find('.expiry-instruction').css('opacity', 1);
                    dialog.find('.time-to-expire').css('opacity', 1);
                }

                // Show time remaining
                dialog.find('.time-to-expire').html(minutesPadded + ':' + secondsPadded);
            }
            else {
                // Grey out and hide details as the price has expired
                dialog.find('.scan-code-instruction').css('opacity', '0.25');
                dialog.find('.btn-open-wallet').css('visibility', 'hidden');
                dialog.find('.bitcoin-address').css('visibility', 'hidden');
                dialog.find('.bitcoin-qr-code').css('opacity', '0.15');
                dialog.find('.qr-code-mega-icon').hide();
                dialog.find('.plan-icon').css('opacity', '0.25');
                dialog.find('.plan-name').css('opacity', '0.25');
                dialog.find('.plan-duration').css('opacity', '0.25');
                dialog.find('.plan-price-euros').css('opacity', '0.25');
                dialog.find('.plan-price-bitcoins').css('opacity', '0.25');
                dialog.find('.plan-price-bitcoins-btc').css('opacity', '0.25');
                dialog.find('.expiry-instruction').html('This purchase has expired.').css('opacity', '1');
                dialog.find('.time-to-expire').html('00:00').css('opacity', '1');
                dialog.find('.price-expired-instruction').show();

                // End countdown timer
                clearInterval(bitcoinDialog.countdownIntervalId);
            }
        }, 1000);
    },

    /**
     * Show a failure dialog if the provider can't be contacted
     */
    showBitcoinProviderFailureDialog: function() {

        // Add styles for the dialog
        var dialogOverlay = $('.fm-dialog-overlay');
        var dialog = $('.fm-dialog.pro-register-paypal-dialog');
        var dialogOriginalHtml = dialog.html();

        // Add styles for the dialog
        dialogOverlay.addClass('bitcoin-provider-failure-dialog');
        dialog.addClass('bitcoin-provider-failure-dialog');

        // End countdown timer
        clearInterval(bitcoinDialog.countdownIntervalId);

        // Clone template and show failure
        var bitcoinProviderFailureHtml = $('.bitcoin-provider-failure').html();
        dialog.html(bitcoinProviderFailureHtml);

        // Close dialog and reset to original dialog
        dialog.find('.btn-close-dialog').rebind('click', function() {
            dialogOverlay.removeClass('bitcoin-provider-failure-dialog').addClass('hidden');
            dialog.removeClass('bitcoin-provider-failure-dialog').addClass('hidden').html(dialogOriginalHtml);
        });
    }
};


function showLoginDialog(email) {
    megaAnalytics.log("pro", "loginDialog");
    $.dialog = 'pro-login-dialog';

    var $dialog = $('.pro-login-dialog');
    $dialog
        .removeClass('hidden')
        .addClass('active');

    $('.fm-dialog-overlay').removeClass("hidden");

    $dialog.css({
        'margin-left': -1 * ($dialog.outerWidth()/2),
        'margin-top': -1 * ($dialog.outerHeight()/2)
    });

    $('.top-login-input-block').removeClass('incorrect');


    // controls
    $('.fm-dialog-close', $dialog)
        .unbind('click.proDialog')
        .bind('click.proDialog', function() {
            closeDialog();
        });

    $('.input-email', $dialog)
        .data('placeholder', l[195])
        .val(email || l[195]);

    $('.input-password', $dialog)
        .data('placeholder', l[909])
        .val(l[909]);

    uiPlaceholders($dialog);
    uiCheckboxes($dialog);


    $('#login-password, #login-name', $dialog).unbind('keydown');
    $('#login-password, #login-name', $dialog).bind('keydown',function(e)
    {
        $('.top-login-pad', $dialog).removeClass('both-incorrect-inputs');
        $('.top-login-input-tooltip.both-incorrect', $dialog).removeClass('active');
        $('.top-login-input-block.password', $dialog).removeClass('incorrect');
        $('.top-login-input-block.e-mail', $dialog).removeClass('incorrect');
        if (e.keyCode == 13) doProLogin($dialog);
    });


    $('.top-login-forgot-pass', $dialog).unbind('click');
    $('.top-login-forgot-pass', $dialog).bind('click',function(e)
    {
        document.location.hash = 'recovery';
    });

    $('.top-dialog-login-button', $dialog).unbind('click');
    $('.top-dialog-login-button', $dialog).bind('click',function(e) {
        doProLogin($dialog);
    });
};

var doProLogin = function($dialog) {
    megaAnalytics.log("pro", "doLogin");

    loadingDialog.show();

    var button = $('.selected .membership-button').parents('.reg-st3-membership-bl').attr('class').match(/pro\d/)[0]
    pro_do_next = function() {
        $('.' + button + ' .membership-button').trigger('click');
        pro_do_next = null;
    };

    var ctx =
    {
        checkloginresult: function(ctx,r)
        {
            loadingDialog.hide();

            if (r == EBLOCKED)
            {
                alert(l[730]);
            }
            else if (r)
            {
                $('#login-password', $dialog).val('');
                $('#login-email', $dialog).val('');
                u_type = r;
                init_page();
                if (pro_package) {
                    var cls = pro_package
                        .replace("_month", "")
                        .replace("_year", "");

                    $('.reg-st3-membership-bl').removeClass('selected')
                    $('.reg-st3-membership-bl.' + cls).addClass('selected');
                }
            }
            else
            {
                $('#login-password', $dialog).val('');
                alert(l[201]);
            }
        }
    };


    var passwordaes = new sjcl.cipher.aes(prepare_key_pw($('#login-password', $dialog).val()));
    var uh = stringhash($('#login-name', $dialog).val().toLowerCase(),passwordaes);
    u_login(
        ctx,
        $('#login-name', $dialog).val(),
        $('#login-password', $dialog).val(),
        uh,
        $('#login-checkbox').is('.checkboxOn')
    );
};

function showRegisterDialog() {
    megaAnalytics.log("pro", "regDialog");
    $.dialog = 'pro-register-dialog';

    var $dialog = $('.pro-register-dialog');
    $dialog
        .removeClass('hidden')
        .addClass('active');

    $('.fm-dialog-overlay').removeClass("hidden");

    var reposition = function() {
        $dialog.css({
            'margin-left': -1 * ($dialog.outerWidth() / 2),
            'margin-top': -1 * ($dialog.outerHeight() / 2)
        });
    };

    reposition();

    $('*', $dialog).removeClass('incorrect'); // <- how bad idea is that "*" there?


    // controls
    $('.fm-dialog-close', $dialog)
        .unbind('click.proDialog')
        .bind('click.proDialog', function() {
            closeDialog();
        });

    $('#register-email', $dialog)
        .data('placeholder', l[95])
        .val(l[95]);

    $('#register-firstname', $dialog)
        .data('placeholder', l[1096])
        .val(l[1096]);

    $('#register-lastname', $dialog)
        .data('placeholder', l[1097])
        .val(l[1097]);

    $('#register-password', $dialog)
        .addClass('input-password')
        .data('placeholder', l[909])
        .val(l[909]);

    $('#register-password2', $dialog)
        .addClass('input-password')
        .data('placeholder', l[1114])
        .val(l[1114]);

    uiPlaceholders($dialog);
    uiCheckboxes($dialog);

    var registerpwcheck = function()
    {
        $('.login-register-input.password', $dialog).removeClass('weak-password strong-password');
        $('.new-registration', $dialog).removeClass('good1 good2 good3 good4 good5');
        if (typeof zxcvbn == 'undefined' || $('#register-password', $dialog).attr('type') == 'text' || $('#register-password', $dialog).val() == '') return false;
        var pw = zxcvbn($('#register-password', $dialog).val());
        if (pw.score > 3 && pw.entropy > 75)
        {
            $('.login-register-input.password', $dialog).addClass('strong-password');
            $('.new-registration', $dialog).addClass('good5');
            $('.new-reg-status-pad', $dialog).html('<strong>' + l[1105] + '</strong>' + l[1128]);
            $('.new-reg-status-description', $dialog).text(l[1123]);
        }
        else if (pw.score > 2 && pw.entropy > 50)
        {
            $('.login-register-input.password', $dialog).addClass('strong-password');
            $('.new-registration', $dialog).addClass('good4');
            $('.new-reg-status-pad', $dialog).html('<strong>' + l[1105] + '</strong>' + l[1127]);
            $('.new-reg-status-description', $dialog).text(l[1122]);
        }
        else if (pw.score > 1 && pw.entropy > 40)
        {
            $('.login-register-input.password', $dialog).addClass('strong-password');
            $('.new-registration', $dialog).addClass('good3');
            $('.new-reg-status-pad', $dialog).html('<strong>' + l[1105] + '</strong>' + l[1126]);
            $('.new-reg-status-description', $dialog).text(l[1121]);
        }
        else if (pw.score > 0 && pw.entropy > 15)
        {
            $('.new-registration', $dialog).addClass('good2');
            $('.new-reg-status-pad', $dialog).html('<strong>' + l[1105] + '</strong>' + l[1125]);
            $('.new-reg-status-description', $dialog).text(l[1120]);
        }
        else
        {
            $('.login-register-input.password', $dialog).addClass('weak-password');
            $('.new-registration', $dialog).addClass('good1');
            $('.new-reg-status-pad', $dialog).html('<strong>' + l[1105] + '</strong> ' + l[1124]);
            $('.new-reg-status-description', $dialog).text(l[1119]);
        }
        $('.password-status-warning', $dialog).html('<span class="password-warning-txt">' + l[34] + '</span> ' + l[1129] + '<div class="password-tooltip-arrow"></div>');
        $('.password-status-warning', $dialog).css('margin-left',($('.password-status-warning', $dialog).width()/2*-1)-13);
        reposition();
    };

    if (typeof zxcvbn == 'undefined' && !silent_loading)
    {
        $('.login-register-input.password', $dialog).addClass('loading');
        silent_loading=function()
        {
            $('.login-register-input.password', $dialog).removeClass('loading');
            registerpwcheck();
        };
        jsl.push(jsl2['zxcvbn_js']);
        jsl_start();
    }
    $('#register-password', $dialog).unbind('keyup.proRegister');
    $('#register-password', $dialog).bind('keyup.proRegister',function(e)
    {
        registerpwcheck();
    });
    $('.password-status-icon', $dialog).unbind('mouseover.proRegister');
    $('.password-status-icon', $dialog).bind('mouseover.proRegister',function(e)
    {
        if ($(this).parents('.strong-password').length == 0)
        {
            $('.password-status-warning', $dialog).removeClass('hidden');
        }

    });
    $('.password-status-icon', $dialog).unbind('mouseout.proRegister');
    $('.password-status-icon', $dialog).bind('mouseout.proRegister',function(e)
    {
        if ($(this).parents('.strong-password').length == 0)
        {
            $('.password-status-warning', $dialog).addClass('hidden');
        }
    });

    $('input', $dialog).unbind('keydown.proRegister');
    $('input', $dialog).bind('keydown.proRegister',function(e)  {
        if (e.keyCode == 13) {
            doProRegister($dialog);
        }
    });


    $('.register-st2-button', $dialog).unbind('click');
    $('.register-st2-button', $dialog).bind('click',function(e) {
        doProRegister($dialog);
        return false;
    });

    $('.new-registration-checkbox a', $dialog)
        .unbind('click.proRegisterDialog')
        .bind('click.proRegisterDialog',function(e) {
            $.termsAgree = function()
            {
                $('.register-check').removeClass('checkboxOff');
                $('.register-check').addClass('checkboxOn');
            };
            termsDialog();
            return false;
        });
};

var doProRegister = function($dialog) {
    megaAnalytics.log("pro", "doRegister");
    loadingDialog.show();

    if (u_type > 0)
    {
        msgDialog('warninga',l[135],l[5843]);
        loadingDialog.show();
        return false;
    }

    var registeraccount = function()
    {
        var done = function(login) {
            loadingDialog.hide();
            $('.pro-register-dialog').addClass('hidden');
            $('.fm-dialog.registration-page-success').unbind('click');

            // If true this means they do not need to confirm their email before continuing to step 2
            var skipConfirmationStep = true;

            if (skipConfirmationStep) {
                closeDialog();
                topmenuUI();
                if (!login) {
                    localStorage._proRegisterAccount = JSON.stringify(rv);
                }
                else {
                    showToast('megasync', "You have been successfully logged in.");
                    $('.fm-avatar img').attr('src', useravatar.top());
                }
                pro_next_step();
            }
            else {
                $('.fm-dialog.registration-page-success').removeClass('hidden');
                fm_showoverlay();
            }
        };

        var ctx =
        {
            callback : function(res)
            {
                if (res === 0) {
                    var ops = {a:'up'};

                    ops.terms = 'Mq';
                    ops.firstname = base64urlencode(to8(rv.first));
                    ops.lastname = base64urlencode(to8(rv.last));
                    ops.name2 = base64urlencode(to8(rv.name));
                    u_attr.terms = 1;

                    api_req(ops);
                    done();
                }
                else if (res === EACCESS || res === EEXIST) {

                    var passwordaes = new sjcl.cipher.aes(prepare_key_pw(rv.password));
                    var uh = stringhash(rv.email.toLowerCase(), passwordaes);
                    var ctx = {
                        checkloginresult: function(ctx, r) {
                            loadingDialog.hide();

                            if (!r) {
                                $('.login-register-input.email', $dialog).addClass('incorrect');
                                $('.login-register-input.email .top-loginp-tooltip-txt', $dialog)
                                    .safeHTML('@@<div class="white-txt">@@</div>', l[1297], l[1298]);

                                msgDialog('warninga:' + l[171], l[1578], l[218], null, function(e) {
                                    if (e) {
                                        $('.pro-register-dialog').addClass('hidden');
                                        signupPromptDialog.hide();
                                        showLoginDialog(rv.email);
                                    }
                                });
                            }
                            else if (r === EBLOCKED) {
                                alert(l[730]);
                            }
                            else {
                                u_type = r;
                                u_checked = true;
                                done(true);
                            }
                        }
                    };
                    u_login(ctx, rv.email, rv.password, uh, true);
                }
                else {
                    loadingDialog.hide();
                    msgDialog('warninga', 'Error', l[200], res);
                }
            }
        };

        var rv = {};

        rv.password = $('#register-password', $dialog).val();
        rv.first = $('#register-firstname', $dialog).val();
        rv.last = $('#register-lastname', $dialog).val();
        rv.email = $('#register-email', $dialog).val();
        rv.name = rv.first + ' ' + rv.last;

        sendsignuplink(rv.name, rv.email, rv.password, ctx, true);
    };



    var err=false;

    if ($('#register-firstname', $dialog).val() == '' || $('#register-firstname', $dialog).val() == l[1096] || $('#register-lastname', $dialog).val() == '' || $('#register-lastname', $dialog).val() == l[1097])
    {
        $('.login-register-input.name', $dialog).addClass('incorrect');
        err=1;
    }
    if ($('#register-email', $dialog).val() == '' || $('#register-email', $dialog).val() == l[1096] || checkMail($('#register-email', $dialog).val()))
    {
        $('.login-register-input.email', $dialog).addClass('incorrect');
        err=1;
    }

    if ($('#register-email', $dialog).val() == '' || $('#register-email', $dialog).val() == l[1096] || checkMail($('#register-email', $dialog).val()))
    {
        $('.login-register-input.email', $dialog).addClass('incorrect');
        err=1;
    }

    var pw = zxcvbn($('#register-password', $dialog).val());
    if ($('#register-password', $dialog).attr('type') == 'text')
    {
        $('.login-register-input.password.first', $dialog).addClass('incorrect');
        $('.white-txt.password', $dialog).text(l[213]);
        err=1;
    }
    else if (pw.score == 0 || pw.entropy < 16)
    {
        $('.login-register-input.password.first', $dialog).addClass('incorrect');
        $('.white-txt.password', $dialog).text(l[1104]);
        err=1;
    }

    if ($('#register-password', $dialog).val() !== $('#register-password2', $dialog).val())
    {
        $('#register-password', $dialog)[0].type = 'password';
        $('#register-password2', $dialog)[0].type = 'password';
        $('#register-password', $dialog).val('');
        $('#register-password2', $dialog).val('');
        $('.login-register-input.password.confirm', $dialog).addClass('incorrect');
        err=1;
    }

    if (!err && typeof zxcvbn == 'undefined')
    {
        msgDialog('warninga',l[135],l[1115] + '<br>' + l[1116]);
        loadingDialog.hide();
        return false;
    }
    else if (!err)
    {
        if ($('.register-check', $dialog).attr('class').indexOf('checkboxOff') > -1)
        {
            msgDialog('warninga',l[1117],l[1118]);
            loadingDialog.hide();
        }
        else
        {
            if (localStorage.signupcode)
            {
                loadingDialog.show();
                u_storage = init_storage(localStorage);
                var ctx =
                {
                    checkloginresult: function(u_ctx,r)
                    {
                        if (typeof r[0] == 'number' && r[0] < 0) msgDialog('warningb',l[135],l[200]);
                        else
                        {
                            loadingDialog.hide();
                            u_type = r;
                            document.location.hash = 'fm'; //TODO: fixme
                        }
                    }
                }
                var passwordaes = new sjcl.cipher.aes(prepare_key_pw($('#register-password', $dialog).val()));
                var uh = stringhash($('#register-email', $dialog).val().toLowerCase(),passwordaes);
                u_checklogin(ctx,true,prepare_key_pw($('#register-password', $dialog).val()),localStorage.signupcode,$('#register-firstname', $dialog).val() + ' ' + $('#register-lastname', $dialog).val(),uh);
                delete localStorage.signupcode;
            }
            else if (u_type === false)
            {
                loadingDialog.show();
                u_storage = init_storage(localStorage);
                u_checklogin(
                    {
                        checkloginresult: function(u_ctx,r)
                        {
                            u_type = r;
                            registeraccount();
                        }
                    },true);
            }
            else if (u_type == 0) registeraccount();
        }
    }
    if (err) {
        loadingDialog.hide();
    }
};

var paypalTimeout = null;
function showLoadingDialog(url) {

    clearTimeout(paypalTimeout);

    $('.pro-register-dialog')
        .removeClass('active')
        .addClass('hidden');

    $('.fm-dialog-overlay').removeClass('hidden');

    var $dialog = $('.fm-dialog.pro-register-paypal-dialog');

    var reposition = function() {
        $dialog.css({
            'margin-left': -1 * ($dialog.outerWidth() / 2),
            'margin-top': -1 * ($dialog.outerHeight() / 2)
        });
    };
    reposition();


    var fadeOutInLoop = function($elm) {
        $elm
            .animate({
                'opacity': 0.2
            }, 600)
            .animate({'opacity': 1}, 1000, function() {
                fadeOutInLoop($elm);
            });
    };

    fadeOutInLoop($('.pro-register-paypal-dialog .reg-success-icon'));

    $dialog
        .addClass('active')
        .removeClass('hidden');

    if (url) {
        megaAnalytics.log("pro", "proceedingToPaypal");

        paypalTimeout = setTimeout(function () {
            document.location = url;
        }, 3000);
    }

}
function redirectToPaypalHide() {
    $('.fm-dialog.pro-register-paypal-dialog')
        .removeClass('active')
        .addClass('hidden');

    $('.fm-dialog-overlay').addClass('hidden');
}

var proceedToPaypal = function() {

    if (pro_package) {
        var cls = pro_package
            .replace("_month", "")
            .replace("_year", "");

        $('.reg-st3-membership-bl').removeClass('selected')
        $('.reg-st3-membership-bl.' + cls).addClass('selected');

        u_type=1;
    }

    pro_continue();
};


var signupPromptDialog = null;
var showSignupPromptDialog = function() {
    if (!signupPromptDialog) {
        signupPromptDialog = new mega.ui.Dialog({
            'className': 'loginrequired-dialog',
            'closable': true,
            'focusable': false,
            'expandable': false,
            'requiresOverlay': true,
            'title': l[5841],
            'buttons': []
        });
        signupPromptDialog.bind('onBeforeShow', function() {
            $('.fm-dialog-title',this.$dialog)
                .text(
                    this.options.title
                );

            // custom buttons, because of the styling
            $('.fm-notification-info',this.$dialog)
                .html('<p>' + l[5842] + '</p>');

            $('.fm-dialog-button.pro-login', this.$dialog)
                .rebind('click.loginrequired', function() {
                    signupPromptDialog.hide();
                    showLoginDialog();
                    return false;
                });

            $('.fm-dialog-button.pro-register', this.$dialog)
                .rebind('click.loginrequired', function() {
                    signupPromptDialog.hide();

                    if (!u_wasloggedin()) {
                        showRegisterDialog();
                    }
                    else {
                        var msg = 'You have previously logged in using this browser. Are you sure you want to create a new account?';
                        msgDialog('confirmation', l[1193], msg, null, function(res) {
                            if (res) {
                                showRegisterDialog();
                            }
                            else {
                                showLoginDialog();
                            }
                        });
                    }
                    return false;
                }).find('span').text(l[1076]);
        });
    }

    signupPromptDialog.show();

    var $selectedPlan = $('.reg-st3-membership-bl.selected');
    var plan = 1;

    if ($selectedPlan.is(".lite")) { plan = 1; }
    else if ($selectedPlan.is(".pro1")) { plan = 2; }
    else if ($selectedPlan.is(".pro2")) { plan = 3; }
    else if ($selectedPlan.is(".pro3")) { plan = 4; }

    $('.loginrequired-dialog .fm-notification-icon')
        .removeClass('plan1')
        .removeClass('plan2')
        .removeClass('plan3')
        .removeClass('plan4')
        .addClass('plan' + plan);
}<|MERGE_RESOLUTION|>--- conflicted
+++ resolved
@@ -663,14 +663,10 @@
                 else if (pro_paymentmethod === 'tpay') {
                     pro_m = tpay.gatewayId; // 14
                 }
-<<<<<<< HEAD
-
-=======
                 else if (pro_paymentmethod === 'directreseller') {
                     pro_m = directReseller.gatewayId; // 15
                 }
                 
->>>>>>> 6f20c587
                 // If AstroPay, send extra details
                 else if (pro_paymentmethod.indexOf('astropay') > -1) {
                     pro_m = astroPayDialog.gatewayId;
