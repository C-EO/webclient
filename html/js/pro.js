var pro_package,
    pro_balance = 0,
    pro_paymentmethod = '',
    pro_m,
    account_type_num,
    pro_usebalance = false,
    membershipPlans = [],
    selectedProPackage = [],
    saleId = null,
    pro_do_next = null;

var UTQA_RESPONSE_INDEX_ID = 0;
var UTQA_RESPONSE_INDEX_ACCOUNTLEVEL = 1;
var UTQA_RESPONSE_INDEX_STORAGE = 2;
var UTQA_RESPONSE_INDEX_TRANSFER = 3;
var UTQA_RESPONSE_INDEX_MONTHS = 4;
var UTQA_RESPONSE_INDEX_PRICE = 5;
var UTQA_RESPONSE_INDEX_CURRENCY = 6;
var UTQA_RESPONSE_INDEX_MONTHLYBASEPRICE = 7;


/**
 * Code for the AstroPay dialog on the second step of the Pro page
 */
var astroPayDialog = {

    $dialog: null,
    $backgroundOverlay: null,
    $pendingOverlay: null,

    // Constant for the AstroPay gateway ID
    gatewayId: 11,

    // The provider details
    selectedProvider: null,

    /**
     * Initialise
     * @param {Object} selectedProvider
     */
    init: function(selectedProvider) {

        // Cache DOM reference for lookup in other functions
        this.$dialog = $('.fm-dialog.astropay-dialog');
        this.$backgroundOverlay = $('.fm-dialog-overlay');
        this.$pendingOverlay = $('.payment-result.pending.original');

        // Store the provider details
        this.selectedProvider = selectedProvider;

        // Initalise the rest of the dialog
        this.initCloseButton();
        this.initConfirmButton();
        this.updateDialogDetails();
        this.showDialog();
    },

    /**
     * Update the dialog details
     */
    updateDialogDetails: function() {

        // Get the gateway name
        var gatewayName = this.selectedProvider.gatewayName;

        // Change icon and payment provider name
        this.$dialog.find('.provider-icon').removeClass().addClass('provider-icon ' + gatewayName);
        this.$dialog.find('.provider-name').text(this.selectedProvider.displayName);

        // Localise the tax label to their country e.g. GST, CPF
        var taxLabel = l[7989].replace('%1', this.selectedProvider.extra.taxIdLabel);
        var taxPlaceholder = l[7990].replace('%1', this.selectedProvider.extra.taxIdLabel);

        // If they have previously paid before with Astropay
        if ((alarm.planExpired.lastPayment) && (alarm.planExpired.lastPayment.gwd)) {

            // Get the extra data from the gateway details
            var firstLastName = alarm.planExpired.lastPayment.gwd.name;
            var taxNum = alarm.planExpired.lastPayment.gwd.cpf;

            // Prefill the user's name and tax details
            this.$dialog.find('.astropay-name-field').val(firstLastName);
            this.$dialog.find('.astropay-tax-field').val(taxNum);
        }

        // Change the tax labels
        this.$dialog.find('.astropay-label.tax').text(taxLabel);
        this.$dialog.find('.astropay-tax-field').attr('placeholder', taxPlaceholder);
    },

    /**
     * Display the dialog
     */
    showDialog: function() {

        this.$dialog.removeClass('hidden');
        this.showBackgroundOverlay();
    },

    /**
     * Hide the overlay and dialog
     */
    hideDialog: function() {

        this.$backgroundOverlay.addClass('hidden').removeClass('payment-dialog-overlay');
        this.$dialog.addClass('hidden');
    },

    /**
     * Shows the background overlay
     */
    showBackgroundOverlay: function() {

        this.$backgroundOverlay.removeClass('hidden').addClass('payment-dialog-overlay');
    },

    /**
     * Functionality for the close button
     */
    initCloseButton: function() {

        // Initialise the close and cancel buttons
        this.$dialog.find('.fm-dialog-close, .cancel').rebind('click', function() {

            // Hide the overlay and dialog
            astroPayDialog.hideDialog();
        });

        // Prevent close of dialog from clicking outside the dialog
        $('.fm-dialog-overlay.payment-dialog-overlay').rebind('click', function(event) {
            event.stopPropagation();
        });
    },

    /**
     * Get the details entered by the user and redirect to AstroPay
     */
    initConfirmButton: function() {

        this.$dialog.find('.accept').rebind('click', function() {

            // Store the full name and tax number entered
            astroPayDialog.fullName = $.trim(astroPayDialog.$dialog.find('#astropay-name-field').val());
            astroPayDialog.taxNumber = $.trim(astroPayDialog.$dialog.find('#astropay-tax-field').val());

            // Make sure they entered something
            if ((astroPayDialog.fullName === '') || (astroPayDialog.fullName === '')) {

                // Show error dialog with Missing payment details
                msgDialog('warninga', l[6958], l[6959], '', function() {
                    astroPayDialog.showBackgroundOverlay();
                });

                return false;
            }

            // Try redirecting to payment provider
            astroPayDialog.hideDialog();
            pro_pay();
        });
    },

    /**
     * Redirect to the site
     * @param {String} utcResult containing the url to redirect to
     */
    redirectToSite: function(utcResult) {

        var url = utcResult.EUR['url'];
        window.location = url;
    },

    /**
     * Process the result from the API User Transaction Complete call
     * @param {Object} utcResult The results from the UTC call
     */
    processUtcResult: function(utcResult) {

        // If successful AstroPay result, redirect
        if (utcResult.EUR.url) {
            astroPayDialog.redirectToSite(utcResult);
        }
        else {
            // Hide the loading animation and show an error
            proPage.hideLoadingOverlay();
            astroPayDialog.showError(utcResult);
        }
    },

    /**
     * Something has gone wrong just talking to AstroPay
     * @param {Object} utcResult The result from the UTC API call with error codes
     */
    showError: function(utcResult) {

        // Generic error: Oops, something went wrong...
        var message = l[47];

        // Transaction could not be initiated due to connection problems...
        if (utcResult.EUR.error === -1) {
            message = l[7233];
        }

        // Possibly invalid tax number etc
        else if (utcResult.EUR.error === -2) {
            message = l[6959];
        }

        // Too many payments within 12 hours
        else if (utcResult.EUR.error === -18) {
            message = l[7982];
        }

        // Show error dialog
        msgDialog('warninga', l[7235], message, '', function() {
            astroPayDialog.showBackgroundOverlay();
            astroPayDialog.showDialog();
        });
    },

    /**
     * Shows a modal dialog that their payment is pending
     */
    showPendingPayment: function() {

        this.$backgroundOverlay = $('.fm-dialog-overlay');
        this.$pendingOverlay = $('.payment-result.pending.original');

        // Show the success
        this.$backgroundOverlay.removeClass('hidden').addClass('payment-dialog-overlay');
        this.$pendingOverlay.removeClass('hidden');

        // Add click handlers for 'Go to my account' and Close buttons
        this.$pendingOverlay.find('.payment-result-button, .payment-close').rebind('click', function() {

            // Hide the overlay
            astroPayDialog.$backgroundOverlay.addClass('hidden').removeClass('payment-dialog-overlay');
            astroPayDialog.$pendingOverlay.addClass('hidden');

            // Make sure it fetches new account data on reload
            if (M.account) {
                M.account.lastupdate = 0;
            }
            loadSubPage('fm/account/history');
        });
    }
};


function init_pro()
{
<<<<<<< HEAD
    // Detect if there exists a verify get parameter
    var verifyUrlParam = proPage.getUrlParam('verify');

    // If it exists we need to do extra things
    if (typeof verifyUrlParam !== 'undefined') {

        // We are required to do paysafecard verification
        if (verifyUrlParam === 'paysafe') {
            paysafecard.verify();
        }

        // Show another dialog
        if (verifyUrlParam === 'astropay') {
            astroPayDialog.showPendingPayment();
        }

        // If returning from an Ecomprocessing payment
        if (verifyUrlParam.indexOf('ecp') > -1) {
            addressDialog.showPaymentResult(verifyUrlParam);
        }

        if (verifyUrlParam.indexOf('sabadell') > -1) {
            sabadell.showPaymentResult(verifyUrlParam);
        }
    }

=======
>>>>>>> db3c8239
    if (localStorage.keycomplete) {
        $('body').addClass('key');
        localStorage.removeItem('keycomplete');
    }
    else {
        $('body').addClass('pro');
    }

    if (u_type == 3) {

        // Flag 'pro: 1' includes pro balance in the response
        // Flag 'strg: 1' includes current account storage in the response
        api_req({ a: 'uq', strg: 1, pro: 1 }, {
            callback : function (result) {

                // Store current account storage usage for checking later
                proPage.currentStorageBytes = result.cstrg;

                // Get account balance
                if (typeof result == 'object' && result.balance && result.balance[0]) {
                    pro_balance = result.balance[0][0];
                }
            }
        });
    }
    if (getSitePath().indexOf('pro/') > -1)
    {
        localStorage.affid = getSitePath().replace('pro/','');
        localStorage.affts = new Date().getTime();
    }

    if (lang !== 'en') $('.reg-st3-save-txt').addClass(lang);
    if (lang == 'fr') $('.reg-st3-big-txt').each(function(e,o){$(o).html($(o).html().replace('GB','Go').replace('TB','To'));});

    if (!m)
    {
        $('.membership-step1 .membership-button').rebind('click', function() {

            var $planBlocks = $('.reg-st3-membership-bl');
            var $selectedPlan = $(this).closest('.reg-st3-membership-bl');
            var $stageTwoSelectedPlan = $('.membership-selected-block');

            $planBlocks.removeClass('selected');
            $selectedPlan.addClass('selected');

            account_type_num = $selectedPlan.attr('data-payment');

            if (account_type_num === '0') {
                if (page === 'fm') {
                    loadSubPage('start');
                } else {
                    loadSubPage('fm');
                }
                return false;
            }

            // Clear to prevent extra clicks showing multiple
            $stageTwoSelectedPlan.html($selectedPlan.clone());

            var proPlanName = $selectedPlan.find('.reg-st3-bott-title.title').html();
            $('.membership-step2 .pro span').html(proPlanName);

            // Update header text with plan
            var $selectedPlanHeader = $('.membership-step2 .main-italic-header.pro');
            var selectedPlanText = $selectedPlanHeader.html().replace('%1', proPlanName);
            $selectedPlanHeader.html(selectedPlanText);

            pro_next_step(proPlanName);
            return false;
        });

        // Show loading spinner because some stuff may not be rendered properly yet, or
        // it may quickly switch to the pro_payment_method page if they have preselected a plan
        loadingDialog.show();

        // Get the membership plans.
        api_req({ a : 'utqa', nf: 1 }, {
            callback: function (result)
            {
                // The rest of the webclient expects this data in an array format
                // [api_id, account_level, storage, transfer, months, price, currency, monthlybaseprice]
                var results = [];
                for (var i = 0; i < result.length; i++)
                {
                    results.push([
                        result[i]["id"],
                        result[i]["al"], // account level
                        result[i]["s"], // storage
                        result[i]["t"], // transfer
                        result[i]["m"], // months
                        result[i]["p"], // price
                        result[i]["c"], // currency
                        result[i]["mbp"] // monthly base price
                    ]);
                }

                // Store globally
                membershipPlans = results;

                // Render the plan details
                proPage.populateMembershipPlans();

                // Check which plans are applicable or grey them out if not
                proPage.checkApplicablePlans();

                // Check if they have preselected the plan (e.g. from bandwidth dialog) and go straight to the next step
                proPage.checkForPreselectedPlan();

                if (pro_do_next) {
                    pro_do_next();
                }

                // Close loading spinner
                loadingDialog.hide();
            }
        });

        if (lang !== 'en') $('.reg-st3-save-txt').addClass(lang);
        if (lang == 'fr') $('.reg-st3-big-txt').each(function(e,o){$(o).html($(o).html().replace('GB','Go').replace('TB','To'));});

        $('.membership-step1 .reg-st3-membership-bl').unbind('click');
        $('.membership-step1 .reg-st3-membership-bl').bind('click',function(e)
        {
            $('.reg-st3-membership-bl').removeClass('selected');
            $(this).addClass('selected');
        });

        $('.membership-step1 .reg-st3-membership-bl').unbind('dblclick');
        $('.membership-step1 .reg-st3-membership-bl').bind('dblclick',function(e)
        {
            $('.reg-st3-membership-bl').removeClass('selected');
            $(this).addClass('selected');

            account_type_num = $(this).attr('data-payment');

            if (account_type_num === '0') {
                if (page === 'fm') {
                    loadSubPage('start');
                } else {
                    loadSubPage('fm');
                }
                return false;
            }

            $(this).clone().appendTo( '.membership-selected-block');

            var proPlanName = $(this).find('.reg-st3-bott-title.title').html();
            $('.membership-step2 .pro span').html(proPlanName);

            // Update header text with plan
            var $selectedPlanHeader = $('.membership-step2 .main-italic-header.pro');
            var selectedPlanText = $selectedPlanHeader.html().replace('%1', proPlanName);
            $selectedPlanHeader.html(selectedPlanText);

            pro_next_step(proPlanName);
        });

        $('.pro-bottom-button').unbind('click');
        $('.pro-bottom-button').bind('click',function(e)
        {
            loadSubPage('contact');
        });
    }

    if (page.substr(0, 4) === 'pro_') {
        var plan = page.substr(4);
        window.selectedProPlan = plan === 'lite' ? 4 : plan;
    }

    if (typeof window.selectedProPlan !== "undefined") {
        $('.reg-st3-membership-bl[data-payment=' + window.selectedProPlan + ']')
            .find('.membership-button').trigger('click');
        delete window.selectedProPlan;
    }
}


// Step2
function pro_next_step(proPlanName) {

    // Preload loading/transferring/processing animation
    proPage.preloadAnimation();

    if (proPlanName === undefined) {
        // this came from skipConfirmationStep
        var plan = $('.reg-st3-membership-bl.selected').data('payment');
        proPlanName = (plan === 4 ? 'lite' : Array(++plan).join('i'));
    }
    else if (!u_handle) {
        megaAnalytics.log("pro", "loginreq");
        showSignupPromptDialog();
        return;
    }
    else if (isEphemeral()) {
        showRegisterDialog();
        return;
    }

    megaAnalytics.log('pro', 'proc');

    proPlanName = String(proPlanName).replace(/pro/i, '').trim().toLowerCase();
    if (proPlanName !== 'lite') {
        proPlanName = proPlanName.length;
    }
    if (getSitePath().split('_').pop() != proPlanName) {
        if (hashLogic) {
            window.skipHashChange = true;
            location.hash = 'pro_' + proPlanName;
        }
        else {
            history.pushState({ subpage: 'pro_' + proPlanName }, "", 'pro_' + proPlanName);
        }
    }

    var currentDate = new Date(),
        monthName = ['Jan', 'Feb', 'Mar', 'Apr', 'May', 'Jun', 'Jul', 'Aug', 'Sep', 'Oct', 'Nov', 'Dec'],
        mon = monthName[currentDate.getMonth()],
        day = currentDate.getDate(),
        price = [];

    // Add hyperlink to mobile payment providers at top of #pro page step 2
    var $otherPaymentProviders = $('.membership-step2 .other-payment-providers');
    var linkHtml = $otherPaymentProviders.html().replace('[A]', '<a href="/mobile" class="clickurl">');
    linkHtml = linkHtml.replace('[/A]', '</a>');
    linkHtml = linkHtml.replace('Android', '');
    $otherPaymentProviders.safeHTML(linkHtml);

    clickURLs();

    // Stylise the "PURCHASE" text in the 3rd instruction
    var $paymentInstructions = $('.membership-step2 .payment-instructions');
    var paymentTextHtml = $paymentInstructions.html();
    paymentTextHtml = paymentTextHtml.replace('[S]', '<span class="purchase">');
    paymentTextHtml = paymentTextHtml.replace('[/S]', '</span>');
    $paymentInstructions.safeHTML(paymentTextHtml);

    // Load payment methods and plan durations
    proPage.loadPaymentGatewayOptions();

    $('.membership-step1').addClass('hidden');
    $('.membership-step2').removeClass('hidden');
    mainScroll();

    $('.membership-date .month').text(mon);
    $('.membership-date .day').text(day);

    $('.membership-dropdown-item').each(function() {
        $(this).find('strong').html(price[$(this).attr('data-months')]);
    });

    $('.membership-st2-select span').rebind('click', function() {
        if ($('.membership-st2-select').hasClass('active') === false) {
            $('.membership-st2-select').addClass('active');
        }
        else {
            $('.membership-st2-select').removeClass('active');
        }
    });

    $('.membership-bott-button').rebind('click', function() {
        pro_continue();
        return false;
    });
}

function pro_continue()
{
    // Selected payment method and package
    var selectedPaymentMethod = $('.payment-options-list input:checked').val();
    var selectedProvider = proPage.allGateways.filter(function(val) {
        return (val.gatewayName === selectedPaymentMethod);
    })[0];
    var selectedProPackageIndex = $('.duration-options-list .membership-radio.checked').parent().attr('data-plan-index');

    // Set the pro package (used in pro_pay function)
    selectedProPackage = membershipPlans[selectedProPackageIndex];

    // Get the months and price
    var selectedPlanMonths = selectedProPackage[UTQA_RESPONSE_INDEX_MONTHS];

    if (selectedPlanMonths < 12) {
        pro_package = 'pro' + account_type_num + '_month';
    }
    else {
        pro_package = 'pro' + account_type_num + '_year';
    }

    if (u_type === false)
    {
        u_storage = init_storage(localStorage);
        loadingDialog.show();

        u_checklogin({ checkloginresult: function(u_ctx,r)
        {
            pro_pay();

        }}, true);
    }
    else {
        pro_paymentmethod = selectedPaymentMethod;

        // For credit card we show the dialog first, then do the uts/utc calls
        if (pro_paymentmethod === 'perfunctio') {
            cardDialog.init();
        }
        else if (pro_paymentmethod.indexOf('ecp') === 0) {
            addressDialog.init();
        }
        else if (pro_paymentmethod === 'voucher') {
            voucherDialog.init();
        }
        else if (pro_paymentmethod === 'wiretransfer') {
            wireTransferDialog.init();
        }
        else if (selectedProvider.gatewayId === astroPayDialog.gatewayId) {
            astroPayDialog.init(selectedProvider);
        }
        else {
            // For other methods we do a uts and utc call to get the provider details first
            pro_pay();
        }
    }
}

function pro_pay() {

    var aff = 0;
    if (localStorage.affid && localStorage.affts > new Date().getTime() - 86400000) {
        aff = localStorage.affid;
    }

    // Show different loading animation text depending on the payment methods
    switch (pro_paymentmethod) {
        case 'bitcoin':
            proPage.showLoadingOverlay('loading');
            break;
        case 'pro_prepaid':
        case 'perfunctio':
            proPage.showLoadingOverlay('processing');
            break;
        default:
            proPage.showLoadingOverlay('transferring');
    }

    // Data for API request
    var apiId = selectedProPackage[UTQA_RESPONSE_INDEX_ID];
    var price = selectedProPackage[UTQA_RESPONSE_INDEX_PRICE];
    var currency = selectedProPackage[UTQA_RESPONSE_INDEX_CURRENCY];

    // Convert from boolean to integer for API
    var fromBandwidthDialog = ((Date.now() - parseInt(localStorage.seenOverQuotaDialog)) < 2 * 36e5) ? 1 : 0;

    // uts = User Transaction Sale
    var utsRequest = {
        a:  'uts',
        it:  0,
        si:  apiId,
        p:   price,
        c:   currency,
        aff: aff,
        m:   m,
        bq:  fromBandwidthDialog
    };
    if (mega.uaoref) {
        utsRequest.uao = escapeHTML(mega.uaoref);
    }

    // Setup the transaction
    api_req(utsRequest, {
        callback: function (utsResult) {

            // Store the sale ID to check with API later
            saleId = utsResult;

            // Extra gateway specific details for UTC call
            var extra = {};

            // Show an error
            if ((typeof saleId === 'number') && (saleId < 0)) {

                // Hide the loading overlay and show an error
                proPage.hideLoadingOverlay();
                msgDialog('warninga', l[7235], l[200] + ' ' + l[253]);   // Something went wrong. Try again later...
                return false;
            }

            if (pro_paymentmethod === 'voucher' || pro_paymentmethod === 'pro_prepaid') {
                pro_m = 0;
            }
            else if (pro_paymentmethod === 'bitcoin') {
                pro_m = 4;
            }
            else if (pro_paymentmethod === 'perfunctio') {
                pro_m = 8;
            }
            else if (pro_paymentmethod === 'dynamicpay') {
                pro_m = 5;
            }
            else if (pro_paymentmethod === 'fortumo') {
                // pro_m = 6;
                // Fortumo does not do a utc request, we immediately redirect
                fortumo.redirectToSite(saleId);
                return false;
            }
            else if (pro_paymentmethod === 'infobip') {
                // pro_m = 9;
                // Centili does not do a utc request, we immediately redirect
                centili.redirectToSite(saleId);
                return false;
            }
            else if (pro_paymentmethod === 'paysafecard') {
                pro_m = 10;
            }
            else if (pro_paymentmethod === 'tpay') {
                pro_m = tpay.gatewayId; // 14
            }
            else if (pro_paymentmethod.indexOf('directreseller') === 0) {
                pro_m = directReseller.gatewayId; // 15
            }

            // If AstroPay, send extra details
            else if (pro_paymentmethod.indexOf('astropay') > -1) {
                pro_m = astroPayDialog.gatewayId;
                extra.bank = astroPayDialog.selectedProvider.extra.code;
                extra.cpf = astroPayDialog.taxNumber;
                extra.name = astroPayDialog.fullName;
            }

            // If Ecomprocessing, send extra details
            else if (pro_paymentmethod.indexOf('ecp') === 0) {
                pro_m = addressDialog.gatewayId;
                extra = addressDialog.extraDetails;
            }
            else if (pro_paymentmethod.indexOf('sabadell') === 0) {
                pro_m = sabadell.gatewayId; // 17
            }

            // Update the last payment provider ID for the 'psts' action packet. If the provider e.g. bitcoin
            // needs a redirect after confirmation action packet it will redirect to the account page.
            proPage.lastPaymentProviderId = pro_m;

            // Complete the transaction
            api_req({
                a: 'utc',                   // User Transaction Complete
                s: [saleId],                // Sale ID
                m: pro_m,                   // Gateway number
                bq: fromBandwidthDialog,    // Log for bandwidth quota triggered
                extra: extra                // Extra information for the specific gateway
            }, {
                callback: function(utcResult) {
                    proPage.processUtcResults(utcResult);
                }
            });
        }
    });
}

/**
 * Functions for the pro page in general
 * More code to be refactored into here over time
 */
var proPage = {

    // From bandwidth quota dialog
    fromBandwidthDialog: false,

    // The last payment provider ID used
    lastPaymentProviderId: null,

    // The user's current storage in bytes
    currentStorageBytes: 0,

    // Overlay for loading/processing/redirecting
    $backgroundOverlay: null,
    $loadingOverlay: null,

    /**
     * Processes a return URL from the payment provider in form of /payment-{providername}-{status} e.g.
     * /payment-ecp-success
     * /payment-ecp-failure
     * /payment-astropay-pending
     * /payment-paysafecard-saleidXXX
     * @param {String} page The requested page from index.js e.g. payment-ecp-success etc
     */
    processReturnUrlFromProvider: function(page) {

        // Get the provider we are returning from and the status
        var pageParts = page.split('-');
        var provider = pageParts[1];
        var status = pageParts[2];

        // If returning from an paysafecard payment, do a verification on the sale ID
        if (provider === 'paysafecard') {
            paysafecard.verify(status);
        }

        // If returning from an AstroPay payment, show a pending payment dialog
        else if (provider === 'astropay') {
            astroPayDialog.showPendingPayment();
        }

        // If returning from an Ecomprocessing payment, show a success or failure dialog
        else if (provider === 'ecp') {
            addressDialog.showPaymentResult(status);
        }
    },

    /**
    * Update the state when a payment has been received to show their new Pro Level
    * @param {Object} actionPacket The action packet {'a':'psts', 'p':<prolevel>, 'r':<s for success or f for failure>}
    */
    processPaymentReceived: function (actionPacket) {

        // Check success or failure
        var success = (actionPacket.r === 's') ? true : false;

        // Add a notification in the top bar
        notify.notifyFromActionPacket(actionPacket);

        // If their payment was successful, redirect to account page to show new Pro Plan
        if (success) {

            // Make sure it fetches new account data on reload
            if (M.account) {
                M.account.lastupdate = 0;
            }

            // Don't show the plan expiry dialog anymore for this session
            alarm.planExpired.lastPayment = null;

            // If last payment was Bitcoin, we need to redirect to the account page
            if (this.lastPaymentProviderId === 4) {
                loadSubPage('fm/account/history');
            }
        }
    },

    /**
     * Check applicable plans for the user based on their current storage usage
     */
    checkApplicablePlans: function() {

        // If their account storage is not available (e.g. not logged in) all plan options will be shown
        if (this.currentStorageBytes === 0) {
            return false;
        }

        var totalNumOfPlans = 4;
        var numOfPlansNotApplicable = 0;
        var currentStorageGigabytes = this.currentStorageBytes / 1024 / 1024 / 1024;
        var $membershipStepOne = $('.membership-step1');

        // Loop through membership plans
        for (var i = 0, length = membershipPlans.length; i < length; i++) {

            // Get plan details
            var accountLevel = parseInt(membershipPlans[i][UTQA_RESPONSE_INDEX_ACCOUNTLEVEL]);
            var planStorageGigabytes = parseInt(membershipPlans[i][UTQA_RESPONSE_INDEX_STORAGE]);
            var months = parseInt(membershipPlans[i][UTQA_RESPONSE_INDEX_MONTHS]);

            // If their current storage usage is more than the plan's grey it out
            if ((months !== 12) && (currentStorageGigabytes > planStorageGigabytes)) {

                // Grey out the plan
                $membershipStepOne.find('.reg-st3-membership-bl.pro' + accountLevel).addClass('sub-optimal-plan');

                // Add count of plans that aren't applicable
                numOfPlansNotApplicable++;
            }
        }

        // Show message to contact support
        if (numOfPlansNotApplicable === totalNumOfPlans) {

            // Get current usage in TB and round to 3 decimal places
            var currentStorageTerabytes = currentStorageGigabytes / 1024;
                currentStorageTerabytes = Math.round(currentStorageTerabytes * 1000) / 1000;
                currentStorageTerabytes = l[5816].replace('[X]', currentStorageTerabytes);

            // Show current storage usage and message
            var $noPlansSuitable = $('.membership-step1 .no-plans-suitable');
            $noPlansSuitable.removeClass('hidden');
            $noPlansSuitable.find('.current-storage .terabytes').text(currentStorageTerabytes);

            // Capitalize first letter
            var currentStorageText = $noPlansSuitable.find('.current-storage .text').text();
                currentStorageText = currentStorageText.charAt(0).toUpperCase() + currentStorageText.slice(1);
            $noPlansSuitable.find('.current-storage .text').text(currentStorageText);

            // Replace text with proper link
            var $linkText = $noPlansSuitable.find('.no-plans-suitable-text');
            var newLinkText = $linkText.html()
                .replace('[A]', '<a href="/contact" class="clickurl">')
                .replace('[/A]', '</a>');
            $linkText.safeHTML(newLinkText);

            clickURLs();

            // Redirect to #contact
            $noPlansSuitable.find('.btn-request-plan').rebind('click', function() {
                loadSubPage('contact');
            });
        }
    },

    /**
     * Checks if a plan has already been selected e.g. they came from the bandwidth quota dialog
     * If they are from there, then preselect that plan and go to step two.
     */
    checkForPreselectedPlan: function() {

        var planNum = this.getUrlParam('planNum');

        // If the plan number is preselected
        if (planNum) {

            // Set the selected plan
            var $selectedPlan = $('.membership-step1 .reg-st3-membership-bl.pro' + planNum);
            var $stageTwoSelectedPlan = $('.membership-step2 .membership-selected-block');

            account_type_num = $selectedPlan.attr('data-payment');

            // Clear to prevent extra clicks showing multiple
            $stageTwoSelectedPlan.html($selectedPlan.clone());

            var proPlanName = $selectedPlan.find('.reg-st3-bott-title.title').html();
            $('.membership-step2 .pro span').html(proPlanName);

            // Update header text with plan
            var $selectedPlanHeader = $('.membership-step2 .main-italic-header.pro');
            var selectedPlanText = $selectedPlanHeader.html().replace('%1', proPlanName);
            $selectedPlanHeader.html(selectedPlanText);

            // Continue to step 2
            pro_next_step(proPlanName);
        }
    },

    /**
     * Gets a parameter from the URL e.g. https://mega.nz/#pro&planNum=4
     * @param {String} paramToGet Name of the parameter to get e.g. 'planNum'
     * @returns {String|undefined} Returns the string '4' if it exists, or undefined if not
     */
    getUrlParam: function(paramToGet) {

        var hash = getSitePath().substr(1) + locSearch;
        var index = hash.indexOf(paramToGet + '=');
        var param = hash.substr(index).split('&')[0].split('=')[1];

        return param;
    },

    /**
     * Preloads the large loading animation so it displays immediately when shown
     */
    preloadAnimation: function() {

        this.$backgroundOverlay = $('.fm-dialog-overlay');
        this.$loadingOverlay = $('.payment-processing');

        // Check if using retina display and preload loading animation
        var retina = (window.devicePixelRatio > 1) ? '@2x' : '';
        this.$loadingOverlay.find('.payment-animation').attr('src', staticpath + '/images/mega/payment-animation' + retina + '.gif');
    },

    /**
     * Generic function to show the bouncing megacoin icon while loading
     * @param {String} messageType Which message to display e.g. 'processing', 'transferring', 'loading'
     */
    showLoadingOverlay: function(messageType) {

        // Show the loading gif
        this.$backgroundOverlay.removeClass('hidden').addClass('payment-dialog-overlay');
        this.$loadingOverlay.removeClass('hidden');

        // Prevent clicking on the background overlay while it's loading, which makes
        // the background disappear and error triangle appear on white background
        $('.fm-dialog-overlay.payment-dialog-overlay').rebind('click', function(event) {
            event.stopPropagation();
        });

        var message = '';

        // Choose which message to display underneath the animation
        if (messageType === 'processing') {
            message = l[6960];                  // Processing your payment...
        }
        else if (messageType === 'transferring') {
            message = l[7203];                  // Transferring to payment provider...
        }
        else if (messageType === 'loading') {
            message = l[7006];                  // Loading...
        }

        // Display message
        this.$loadingOverlay.find('.payment-animation-txt').html(message);
    },

    /**
     * Hides the payment processing/transferring/loading overlay
     */
    hideLoadingOverlay: function() {

        this.$backgroundOverlay.addClass('hidden').removeClass('payment-dialog-overlay');
        this.$loadingOverlay.addClass('hidden');
    },

    /**
     * Loads the payment gateway options into Payment options section
     */
    loadPaymentGatewayOptions: function() {

        // Do API request (User Forms of Payment Query Full) to get the valid list of currently active
        // payment providers. Returns an array of objects e.g.
        // {
        //   "gatewayid":11,"gatewayname":"astropayB","type":"subgateway","displayname":"Bradesco",
        //   "supportsRecurring":0,"supportsMonthlyPayment":1,"supportsAnnualPayment":1,
        //   "supportsExpensivePlans":1,"extra":{"code":"B","taxIdLabel":"CPF"}
        // }
        api_req({ a: 'ufpqfull', t: 0 }, {
            callback: function (gatewayOptions) {

                // If an API error (negative number) exit early
                if ((typeof gatewayOptions === 'number') && (gatewayOptions < 0)) {
                    $('.loading-placeholder-text').text('Error while loading, try reloading the page.');
                    return false;
                }

                // Make a clone of the array so it can be modified
                proPage.allGateways = JSON.parse(JSON.stringify(gatewayOptions));

                // Separate into two groups, the first group has 6 providers, the second has the rest
                var primaryGatewayOptions = gatewayOptions.splice(0, 6);
                var secondaryGatewayOptions = gatewayOptions;

                // Show payment duration (e.g. month or year) and renewal option radio options
                proPage.renderPlanDurationOptions();
                proPage.initPlanDurationClickHandler();
                proPage.initRenewalOptionClickHandler();

                // Render the two groups
                proPage.renderPaymentProviderOptions(primaryGatewayOptions, 'primary');
                proPage.renderPaymentProviderOptions(secondaryGatewayOptions, 'secondary');

                // Change radio button states when clicked
                proPage.initPaymentMethodRadioButtons();
                proPage.preselectPreviousPaymentOption();
                proPage.updateDurationOptionsOnProviderChange();
                proPage.initShowMoreOptionsButton();

                // Update the pricing and whether is a regular payment or subscription
                proPage.updateMainPrice();
                proPage.updateTextDependingOnRecurring();
            }
        });
    },

    /**
     * Initialise the button to show more payment options
     */
    initShowMoreOptionsButton: function() {

        // If there are more than 6 payment options, enable the button to show more
        if (proPage.allGateways.length > 6) {

            var $showMoreButton = $('.membership-step2 .provider-show-more');

            // Show the button
            $showMoreButton.removeClass('hidden');

            // On clicking 'Click here to show more payment options'
            $showMoreButton.click(function() {

                // Show the other payment options and then hide the button
                $('.payment-options-list.secondary').removeClass('hidden');
                $showMoreButton.hide();

                // Trigger resize or you can't scroll to the bottom of the page anymore
                $(window).trigger('resize');
            });
        }
    },

    /**
     * Render the payment providers as radio buttons
     * @param {Object} gatewayOptions The list of gateways from the API
     * @param {String} primaryOrSecondary Which list to render the gateways into i.e. 'primary' or 'secondary'
     */
    renderPaymentProviderOptions: function(gatewayOptions, primaryOrSecondary) {

        // Get their plan price from the currently selected duration radio button
        var selectedPlanIndex = $('.duration-options-list .membership-radio.checked').parent().attr('data-plan-index');
        var selectedPlan = membershipPlans[selectedPlanIndex];
        var selectedPlanNum = selectedPlan[UTQA_RESPONSE_INDEX_ACCOUNTLEVEL];
        var selectedPlanPrice = selectedPlan[UTQA_RESPONSE_INDEX_PRICE];

        // Convert to float for numeric comparisons
        var planPriceFloat = parseFloat(selectedPlanPrice);
        var balanceFloat = parseFloat(pro_balance);
        var gatewayHtml = '';

        // Cache the template selector
        var $template = $('.payment-options-list.primary .payment-method.template');

        // Remove existing providers and so they are re-rendered
        $('.payment-options-list.' + primaryOrSecondary + ' .payment-method:not(.template)').remove();
        $('.loading-placeholder-text').hide();

        // Loop through gateway providers (change to use list from API soon)
        for (var i = 0, length = gatewayOptions.length; i < length; i++) {

            var $gateway = $template.clone();
            var gatewayOpt = gatewayOptions[i];
            var gatewayId = gatewayOpt.gatewayId;

            // Get the gateway name and display name
            var gatewayInfo = getGatewayName(gatewayId, gatewayOpt);
            var gatewayName = gatewayInfo.name;
            var displayName = gatewayInfo.displayName;

            // If it couldn't find the name (e.g. new provider, use the name from the API)
            if (gatewayInfo.name === 'unknown') {
                continue;
            }

            // Add disabled class if this payment method is not supported for this plan
            if ((gatewayOpt.supportsExpensivePlans === 0) && (selectedPlanNum !== 4)) {
                $gateway.addClass('disabled');
                $gateway.attr('title', l[7162]);
            }

            // If the voucher/balance option
            if ((gatewayId === 0) && (balanceFloat >= planPriceFloat)) {

                // Show "Balance (x.xx)" if they have enough to purchase this plan
                displayName = l[7108] + ' (' + balanceFloat.toFixed(2) + ' \u20ac)';
            }

            // Create a radio button with icon for each payment gateway
            $gateway.removeClass('template');
            $gateway.find('input').attr('name', gatewayName);
            $gateway.find('input').attr('id', gatewayName);
            $gateway.find('input').val(gatewayName);
            $gateway.find('.provider-icon').addClass(gatewayName);
            $gateway.find('.provider-name').text(displayName).prop('title', displayName);

            // Build the html
            gatewayHtml += $gateway.prop('outerHTML');
        }

        // Update the page
        $(gatewayHtml).appendTo($('.payment-options-list.' + primaryOrSecondary));
    },

    /**
     * Change payment method radio button states when clicked
     */
    initPaymentMethodRadioButtons: function() {

        // Cache selector
        var $paymentOptionsList = $('.payment-options-list');

        // Add click handler to all payment methods
        $paymentOptionsList.find('.payment-method').rebind('click', function() {

            var $this = $(this);

            // Don't let the user select this option if it's disabled e.g. it is disabled because
            // they must select a cheaper plan to work with this payment provider e.g. Fortumo
            if ($this.hasClass('disabled')) {
                return false;
            }

            // Remove checked state from all radio inputs
            $paymentOptionsList.find('.membership-radio').removeClass('checked');
            $paymentOptionsList.find('.provider-details').removeClass('checked');
            $paymentOptionsList.find('input').prop('checked', false);

            // Add checked state for this radio button
            $this.find('input').prop('checked', true);
            $this.find('.membership-radio').addClass('checked');
            $this.find('.provider-details').addClass('checked');

            proPage.updateTextDependingOnRecurring();
            proPage.updateDurationOptionsOnProviderChange();
        });
    },

    /**
     * Preselect an option they previously paid with if applicable
     */
    preselectPreviousPaymentOption: function() {

        // If they have paid before and their plan has expired, then re-select their last payment method
        if (alarm.planExpired.lastPayment) {

            // Get the last gateway they paid with
            var lastPayment = alarm.planExpired.lastPayment;
            var gatewayId = lastPayment.gw;

            // Get the gateway name, if it's a subgateway, then it will have it's own name
            var gatewayInfo = getGatewayName(gatewayId);
            var extraData = (typeof lastPayment.gwd !== 'undefined') ? lastPayment.gwd : null;
            var gatewayName = (typeof lastPayment.gwd !== 'undefined') ? extraData.gwname : gatewayInfo.name;

            // Find the gateway
            var $gatewayInput = $('#' + gatewayName);

            // If it is still in the list (e.g. valid provider still)
            if ($gatewayInput.length) {

                // Get the elements which need to be set
                var $membershipRadio = $gatewayInput.parent();
                var $providerDetails = $membershipRadio.next();
                var $secondaryPaymentOptions = $('.payment-options-list.secondary');
                var $showMoreButton = $('.membership-step2 .provider-show-more');

                // Set to checked
                $gatewayInput.prop('checked', true);
                $membershipRadio.addClass('checked');
                $providerDetails.addClass('checked');

                // If the gateway is in the secondary list, then show the secondary list and hide the button
                if ($secondaryPaymentOptions.find('#' + gatewayName).prop('checked')) {
                    $secondaryPaymentOptions.removeClass('hidden');
                    $showMoreButton.hide();
                }
            }
            else {
                // Otherwise select the first available payment option because this provider is no longer available
                proPage.preselectFirstPaymentOption();
            }
        }
        else {
            // Otherwise select the first available payment option
            proPage.preselectFirstPaymentOption();
        }
    },

    /**
     * Preselects the first payment option in the list of payment providers
     */
    preselectFirstPaymentOption: function() {

        // Find and select the first payment option
        var $paymentOption = $('.payment-options-list.primary .payment-method:not(.template)').first();
        $paymentOption.find('input').attr('checked', 'checked');
        $paymentOption.find('.membership-radio').addClass('checked');
        $paymentOption.find('.provider-details').addClass('checked');
    },

    /**
     * Updates the text on the page depending on the payment option they've selected and
     * the duration/period so it is accurate for a recurring subscription or one off payment.
     */
    updateTextDependingOnRecurring: function() {

        var $step2 = $('.membership-step2');
        var $paymentDialog = $('.payment-dialog');
        var $paymentAddressDialog = $('.payment-address-dialog');

        // Update whether this selected option is recurring or one-time
        var $selectDurationOption = $step2.find('.duration-options-list .membership-radio.checked');
        var selectedGatewayName = $step2.find('.payment-options-list input:checked').val();
        var selectedProvider = proPage.allGateways.filter(function(val) {
            return (val.gatewayName === selectedGatewayName);
        })[0];

        // Set text to subscribe or purchase
        var planIndex = $selectDurationOption.parent().attr('data-plan-index');
        var currentPlan = membershipPlans[planIndex];
        var numOfMonths = currentPlan[UTQA_RESPONSE_INDEX_MONTHS];
        var price = currentPlan[UTQA_RESPONSE_INDEX_PRICE] + ' \u20ac';     // 0.00 EUR symbol

        // Get the value for whether the user wants the plan to renew automatically
        var recurringEnabled = false;
        var autoRenewCheckedValue = $step2.find('.renewal-options-list input:checked').val();

        // If the provider supports recurring payments and the user wants the plan to renew automatically
        if (selectedProvider.supportsRecurring && (autoRenewCheckedValue === 'yes')) {
            recurringEnabled = true;
        }

        // Set text
        var subscribeOrPurchase = (recurringEnabled) ? l[6172] : l[6190].toLowerCase();
        var recurringOrNonRecurring = (recurringEnabled) ? '(' + l[6965] + ')' : l[6941];
        var recurringMonthlyOrAnnuallyMessage = (numOfMonths === 1) ? l[10628] : l[10629];
        var autoRenewMonthOrYearQuestion = (numOfMonths === 1) ? l[10638] : l[10639];
        var chargeInfoDuration = l[10642].replace('%1', price);

        // Find the pricing period in the pricing box and the plan duration options
        var $sidePanelPeriod = $step2.find('.reg-st3-bott-title.price .period');

        // Change the charge information below the recurring yes/no question
        if ((recurringEnabled) && (numOfMonths === 1)) {
            chargeInfoDuration = l[10640].replace('%1', price);     // You will be charged 0.00 monthly.
        }
        else if ((recurringEnabled) && (numOfMonths === 12)) {
            chargeInfoDuration = l[10641].replace('%1', price);     // You will be charged 0.00 annually.
        }

        // Set to monthly or annually in the pricing box on the right
        if (recurringEnabled) {
            if (numOfMonths === 1) {
                $sidePanelPeriod.text('/' + l[918]);  // monthly
            }
            else {
                $sidePanelPeriod.text('/' + l[919]);  // annually
            }
        }
        else {
            if (numOfMonths === 1) {
                $sidePanelPeriod.text('/' + l[913]);  // month
            }
            else {
                $sidePanelPeriod.text('/' + l[932]);  // year
            }
        }

        // Always show the extra Question 3 recurring option section if the provider supports recurring.
        // The user can then toggle whether they want a recurring plan or not with the radio buttons.
        if (selectedProvider.supportsRecurring) {
            $step2.find('.renewal-option').removeClass('hidden');
        }
        else {
            // Otherwise it's a one off only provider, hide the extra information
            $step2.find('.renewal-option').addClass('hidden');
        }

        // Show recurring info box next to Purchase button and update dialog text for recurring
        if (recurringEnabled) {
            $step2.find('.subscription-instructions').removeClass('hidden');
            $step2.find('.subscription-instructions').rebind('click', function() {
                bottomPageDialog(false, 'general', l[1712]);
            });
            $paymentAddressDialog.find('.payment-note-first.recurring').removeClass('hidden');
            $paymentAddressDialog.find('.payment-note-first.one-time').addClass('hidden');
        }
        else {
            // Hide recurring info box next to Purchase button and update dialog text for one-time
            $step2.find('.subscription-instructions').addClass('hidden');
            $paymentAddressDialog.find('.payment-note-first.recurring').addClass('hidden');
            $paymentAddressDialog.find('.payment-note-first.one-time').removeClass('hidden');
        }

        // Update depending on recurring or one off payment
        $step2.find('.membership-bott-button').text(subscribeOrPurchase);
        $step2.find('.payment-instructions .purchase').text(subscribeOrPurchase);
        $step2.find('.choose-renewal .duration-text').text(autoRenewMonthOrYearQuestion);
        $step2.find('.charge-information').text(chargeInfoDuration);
        $paymentDialog.find('.payment-buy-now').text(subscribeOrPurchase);
        $paymentAddressDialog.find('.payment-buy-now').text(subscribeOrPurchase);
        $paymentAddressDialog.find('.payment-note-first.recurring .duration').text(recurringMonthlyOrAnnuallyMessage);
        $paymentAddressDialog.find('.payment-plan-txt .recurring').text(recurringOrNonRecurring);

        // Re-initialise the main page scrolling as extra content could have changed the height
        mainScroll();
    },

    /**
     * Renders the pro plan prices into the Plan Duration dropdown
     */
    renderPlanDurationOptions: function() {

        // Sort plan durations by lowest number of months first
        this.sortMembershipPlans();

        // Clear the radio options, in case they revisted the page
        $('.duration-options-list .payment-duration:not(.template)').remove();

        // Loop through the available plan durations for the current membership plan
        for (var i = 0, length = membershipPlans.length; i < length; i++) {

            var currentPlan = membershipPlans[i];

            // If match on the membership plan, display that pricing option in the dropdown
            if (currentPlan[UTQA_RESPONSE_INDEX_ACCOUNTLEVEL] === parseInt(account_type_num)) {

                // Get the price and number of months duration
                var price = currentPlan[UTQA_RESPONSE_INDEX_PRICE];
                var numOfMonths = currentPlan[UTQA_RESPONSE_INDEX_MONTHS];
                var monthsWording = l[922];     // 1 month

                // Change wording depending on number of months
                if (numOfMonths === 12) {
                    monthsWording = l[923];     // 1 year
                }
                else if (numOfMonths > 1) {
                    monthsWording = l[6803].replace('%1', numOfMonths);     // x months
                }

                // Build select option
                var $durationOption = $('.payment-duration.template').clone();

                // Update months and price
                $durationOption.removeClass('template');
                $durationOption.attr('data-plan-index', i);
                $durationOption.attr('data-plan-months', numOfMonths);
                $durationOption.find('.duration').text(monthsWording);
                $durationOption.find('.price').text(price);

                // Show amount they will save
                if (numOfMonths === 12) {

                    // Calculate the discount price (the current yearly price is 10 months worth)
                    var priceOneMonth = (price / 10);
                    var priceTenMonths = (priceOneMonth * 10);
                    var priceTwelveMonths = (priceOneMonth * 12);
                    var discount = (priceTwelveMonths - priceTenMonths).toFixed(2);

                    $durationOption.find('.save-money').removeClass('hidden');
                    $durationOption.find('.save-money .amount').text(discount);
                }

                // Update the list of duration options
                $durationOption.appendTo('.duration-options-list');
            }
        }

        // If there is data about any previous plan they purchased
        if (alarm.planExpired.lastPayment) {

            // Get the number of months for the plan they last paid for
            var lastPaymentMonths = alarm.planExpired.lastPayment.m;

            // Find the radio option with the same number of months
            var $monthOption = $(".payment-duration[data-plan-months='" + lastPaymentMonths + "']");

            // If it can find it then select the radio option. Note: In some
            // cases this may not be available (e.g. with upcoming A/B testing
            if ($monthOption.length) {
                $monthOption.find('input').prop('checked', true);
                $monthOption.find('.membership-radio').addClass('checked');
                $monthOption.find('.membership-radio-label').addClass('checked');
                return true;
            }
        }

        // Otherwise pre-select the first option available
        var $firstOption = $('.duration-options-list .payment-duration:not(.template)').first();
        $firstOption.find('input').prop('checked', true);
        $firstOption.find('.membership-radio').addClass('checked');
        $firstOption.find('.membership-radio-label').addClass('checked');
    },

    /**
     * Sorts plan durations by lowest number of months first
     */
    sortMembershipPlans: function() {

        membershipPlans.sort(function (planA, planB) {

            var numOfMonthsPlanA = planA[UTQA_RESPONSE_INDEX_MONTHS];
            var numOfMonthsPlanB = planB[UTQA_RESPONSE_INDEX_MONTHS];

            if (numOfMonthsPlanA < numOfMonthsPlanB) {
                return -1;
            }
            if (numOfMonthsPlanA > numOfMonthsPlanB) {
                return 1;
            }

            return 0;
        });
    },

    /**
     * Add click handler for the radio buttons which are used for selecting the plan/subscription duration
     */
    initPlanDurationClickHandler: function() {

        var $durationOptions = $('.duration-options-list .payment-duration');

        // Add click handler
        $durationOptions.rebind('click', function() {

            var $this = $(this);
            var planIndex = $this.attr('data-plan-index');

            // Remove checked state on the other buttons
            $durationOptions.find('.membership-radio').removeClass('checked');
            $durationOptions.find('.membership-radio-label').removeClass('checked');
            $durationOptions.find('input').removeAttr('checked');

            // Add checked state to just to the clicked one
            $this.find('.membership-radio').addClass('checked');
            $this.find('.membership-radio-label').addClass('checked');
            $this.find('input').attr('checked', 'checked');

            // Update the main price and wording for one-time or recurring
            proPage.updateMainPrice(planIndex);
            proPage.updateTextDependingOnRecurring();
        });
    },

    /**
     * Add click handler for the radio buttons which are used for selecting the plan/subscription duration
     */
    initRenewalOptionClickHandler: function() {

        var $renewalOptions = $('.renewal-options-list .renewal-option');

        // Add click handler
        $renewalOptions.rebind('click', function() {

            var $this = $(this);

            // Remove checked state on the other buttons
            $renewalOptions.find('.membership-radio').removeClass('checked');
            $renewalOptions.find('.membership-radio-label').removeClass('checked');
            $renewalOptions.find('input').prop('checked', false);

            // Add checked state to just to the clicked one
            $this.find('.membership-radio').addClass('checked');
            $this.find('.membership-radio-label').addClass('checked');
            $this.find('input').prop('checked', true);

            // Update the wording for one-time or recurring
            proPage.updateTextDependingOnRecurring();
        });
    },

    /**
     * Updates the main price
     * @param {Number} planIndex The array index of the plan in membershipPlans
     */
    updateMainPrice: function(planIndex) {

        // If not passed in (e.g. inital load), get it from the currently selected option
        if (typeof planIndex === 'undefined') {
            planIndex = $('.duration-options-list .membership-radio.checked').parent().attr('data-plan-index');
        }

        // Change the wording to month or year
        var currentPlan = membershipPlans[planIndex];
        var numOfMonths = currentPlan[UTQA_RESPONSE_INDEX_MONTHS];
        var monthOrYearWording = (numOfMonths !== 12) ? l[931] : l[932];

        // Get the current plan price
        var price = currentPlan[UTQA_RESPONSE_INDEX_PRICE].split('.');

        // If less than 12 months is selected, use the monthly base price instead
        if (numOfMonths !== 12) {
            price = currentPlan[UTQA_RESPONSE_INDEX_MONTHLYBASEPRICE].split('.');
        }
        var dollars = price[0];
        var cents = price[1];

        // Get the current plan's bandwidth, then convert the number to 'x GBs' or 'x TBs'
        var bandwidthGigabytes = currentPlan[UTQA_RESPONSE_INDEX_TRANSFER];
        var bandwidthBytes = bandwidthGigabytes * 1024 * 1024 * 1024;
        var bandwidthFormatted = numOfBytes(bandwidthBytes, 0);
        var bandwidthSizeRounded = Math.round(bandwidthFormatted.size);

        // Set selectors
        var $step2 = $('.membership-step2');
        var $pricingBox = $step2.find('.membership-pad-bl');
        var $priceNum = $pricingBox.find('.reg-st3-bott-title.price .num');
        var $pricePeriod = $pricingBox.find('.reg-st3-bott-title.price .period');
        var $bandwidthAmount = $pricingBox.find('.bandwidth-amount');
        var $bandwidthUnit = $pricingBox.find('.bandwidth-unit');

        // Update the charge information for question 3
        $step2.find('.charge-information .amount').text(dollars + '.' + cents);

        // Update the price of the plan and the /month or /year next to the price box
        $priceNum.safeHTML(dollars + '<span class="small">.' + cents + ' &euro;</span>');
        $pricePeriod.text('/' + monthOrYearWording);

        // Update bandwidth
        $bandwidthAmount.text(bandwidthSizeRounded);
        $bandwidthUnit.text(bandwidthFormatted.unit);
    },

    /**
     * Updates the duration/renewal period options if they select a payment method. For example
     * for the wire transfer option we only want to accept one year one-off payments
     */
    updateDurationOptionsOnProviderChange: function() {

        var $durationOptionsList = $('.duration-options-list');
        var $durationOptions = $durationOptionsList.find('.payment-duration:not(.template)');
        var selectedPlanIndex = $durationOptionsList.find('.membership-radio.checked').parent().attr('data-plan-index');
        var selectedGatewayName = $('.payment-options-list input:checked').val();
        var selectedProvider = proPage.allGateways.filter(function(val) {
            return (val.gatewayName === selectedGatewayName);
        })[0];

        // Reset all options, they will be hidden or checked again if necessary below
        $durationOptions.removeClass('hidden');
        $durationOptions.find('.membership-radio').removeClass('checked');
        $durationOptions.find('.membership-radio-label').removeClass('checked');
        $durationOptions.find('input').removeAttr('checked', 'checked');

        // Loop through renewal period options (1 month, 1 year)
        $.each($durationOptions, function(key, durationOption) {

            // Get the plan's number of months
            var planIndex = $(durationOption).attr('data-plan-index');
            var currentPlan = membershipPlans[planIndex];
            var numOfMonths = currentPlan[UTQA_RESPONSE_INDEX_MONTHS];

            // If the currently selected payment option e.g. Wire transfer
            // doesn't support a 1 month payment hide the option
            if (((!selectedProvider.supportsMonthlyPayment) && (numOfMonths === 1)) ||
                    ((!selectedProvider.supportsAnnualPayment) && (numOfMonths === 12))) {
                $(durationOption).addClass('hidden');
            }
            else {
                // Show the option otherwise
                $(durationOption).removeClass('hidden');
            }
        });

        // Select the first remaining option or previously selected (if its not hidden)
        var $newDurationOption;
        var newPlanIndex;
        $newDurationOption = $durationOptionsList.find('[data-plan-index=' + selectedPlanIndex + ']');
        if ($newDurationOption.length && !$newDurationOption.hasClass('hidden')) {
            newPlanIndex = selectedPlanIndex;
        }
        else {
            $newDurationOption = $durationOptionsList.find('.payment-duration:not(.template, .hidden)').first();
            newPlanIndex = $newDurationOption.attr('data-plan-index');
        }
        $newDurationOption.find('.membership-radio').addClass('checked');
        $newDurationOption.find('.membership-radio-label').addClass('checked');
        $newDurationOption.find('input').attr('checked', 'checked');

        // Update the text for one-time or recurring
        proPage.updateMainPrice(newPlanIndex);
        proPage.updateTextDependingOnRecurring();
    },

    /**
     * Populate the monthly plans across the main #pro page
     */
    populateMembershipPlans: function() {

        var fromPriceSet = false;

        for (var i = 0, length = membershipPlans.length; i < length; i++) {

            // Get plan details
            var accountLevel = membershipPlans[i][UTQA_RESPONSE_INDEX_ACCOUNTLEVEL];
            var months = membershipPlans[i][UTQA_RESPONSE_INDEX_MONTHS];
            var price = membershipPlans[i][UTQA_RESPONSE_INDEX_PRICE];
            var priceParts = price.split('.');
            var dollars = priceParts[0];
            var cents = priceParts[1];

            var monthlyBasePrice = membershipPlans[i][UTQA_RESPONSE_INDEX_MONTHLYBASEPRICE];
            var monthlyBasePriceParts = monthlyBasePrice.split('.');
            var monthlyBasePriceDollars = monthlyBasePriceParts[0];
            var monthlyBasePriceCents = monthlyBasePriceParts[1];

            // Show only monthly prices in the boxes
            if (months !== 12) {
                $('.reg-st3-membership-bl.pro' + accountLevel + ' .price .num').html(
                    monthlyBasePriceDollars + '<span class="small">.' + monthlyBasePriceCents + ' &euro;</span>'
                );
            }

            // Get the first plan with yearly price
            if ((months === 12) && (fromPriceSet === false)) {

                // Divide the yearly price by 12 to get the lowest from price
                var fromPrice = (price / 12).toFixed(2);
                var fromPriceParts = fromPrice.split('.');
                var fromPriceDollars = fromPriceParts[0];
                var fromPriceCents = fromPriceParts[1];

                // Update the price inside the red star
                var $redStar = $('.pro-icons-block.star .pro-price-txt');
                $redStar.find('.dollars').text(fromPriceDollars);
                $redStar.find('.cents').text(fromPriceCents);

                // Don't set it for other plans with 12 months
                fromPriceSet = true;
            }
        }
    },

    /**
     * Gets the wording for the plan subscription duration in months or years
     * @param {Number} numOfMonths The number of months
     * @returns {String} Returns the number of months e.g. '1 month', '1 year'
     */
    getNumOfMonthsWording: function(numOfMonths) {

        var monthsWording = l[922];     // 1 month

        // Change wording depending on number of months
        if (numOfMonths === 12) {
            monthsWording = l[923];     // 1 year
        }
        else if (numOfMonths > 1) {
            monthsWording = l[6803].replace('%1', numOfMonths);     // x months
        }

        return monthsWording;
    },

    /**
     * Process results from the API User Transaction Complete call
     * @param {Object|Number} utcResult The results from the UTC call or a negative number on failure
     */
    processUtcResults: function(utcResult) {

        // Check for insufficient balance error, other errors will fall through
        if ((typeof utcResult === 'number') && (utcResult === EOVERQUOTA) && (pro_m === voucherDialog.gatewayId)) {

            // Hide the loading animation and show an error
            proPage.hideLoadingOverlay();
            msgDialog('warninga', l[6804], l[514], '');             // Insufficient balance, try again...
            return false;
        }

        // If other negative number response from the API
        else if ((typeof utcResult === 'number') && (utcResult < 0)) {

            // Hide the loading animation and show an error
            proPage.hideLoadingOverlay();
            msgDialog('warninga', l[7235], l[200] + ' ' + l[253]);   // Something went wrong. Try later...
            return false;
        }

        // Handle results for different payment providers
        switch (pro_m) {

            // If using prepaid balance
            case voucherDialog.gatewayId:
                voucherDialog.showSuccessfulPayment();
                break;

            // If Bitcoin provider then show the Bitcoin invoice dialog
            case bitcoinDialog.gatewayId:
                bitcoinDialog.processUtcResult(utcResult);
                break;

            // If Dynamic/Union Pay provider then redirect to their site
            case unionPay.gatewayId:
                unionPay.redirectToSite(utcResult);
                break;

            // If credit card provider
            case cardDialog.gatewayId:
                cardDialog.processUtcResult(utcResult);
                break;

            // If paysafecard provider then redirect to their site
            case paysafecard.gatewayId:
                paysafecard.redirectToSite(utcResult);
                break;

            // If AstroPay result, redirect
            case astroPayDialog.gatewayId:
                astroPayDialog.processUtcResult(utcResult);
                break;

            // If Ecomprocessing result, redirect
            case addressDialog.gatewayId:
                addressDialog.processUtcResult(utcResult);
                break;

            // If tpay, redirect over there
            case tpay.gatewayId:
                tpay.redirectToSite(utcResult);
                break;

            // If 6media, redirect to the site
            case directReseller.gatewayId:
                directReseller.redirectToSite(utcResult);
                break;

            case sabadell.gatewayId:
                sabadell.redirectToSite(utcResult);
                break;
        }
    }
};


/**
 * Code for the voucher dialog on the second step of the Pro page
 */
var voucherDialog = {

    $dialog: null,
    $backgroundOverlay: null,
    $successOverlay: null,

    /** The gateway ID for using prepaid balance */
    gatewayId: 0,

    /**
     * Initialisation of the dialog
     */
    init: function() {
        this.showVoucherDialog();
        this.initCloseButton();
        this.setDialogDetails();
        this.initPurchaseButton();
        this.initRedeemVoucherButton();
        this.initRedeemVoucherNow();
    },

    /**
     * Display the dialog
     */
    showVoucherDialog: function() {

        // Cache DOM reference for lookup in other functions
        this.$dialog = $('.fm-dialog.voucher-dialog');
        this.$backgroundOverlay = $('.fm-dialog-overlay');
        this.$successOverlay = $('.payment-result.success');

        // Add the styling for the overlay
        this.$dialog.removeClass('hidden');
        this.showBackgroundOverlay();
    },

    /**
     * Set voucher dialog details on load
     */
    setDialogDetails: function() {

        // Get the selected Pro plan details
        var proNum = selectedProPackage[1];
        var proPlan = getProPlan(proNum);
        var proPrice = selectedProPackage[5];
        var numOfMonths = selectedProPackage[4];
        var monthsWording = proPage.getNumOfMonthsWording(numOfMonths);
        var balance = parseFloat(pro_balance).toFixed(2);

        // Update template
        this.$dialog.find('.plan-icon').removeClass('pro1 pro2 pro3 pro4').addClass('pro' + proNum);
        this.$dialog.find('.voucher-plan-title').text(proPlan);
        this.$dialog.find('.voucher-plan-txt .duration').text(monthsWording);
        this.$dialog.find('.voucher-plan-price .price').text(proPrice);
        this.$dialog.find('.voucher-account-balance .balance-amount').text(balance);
        this.$dialog.find('#voucher-code-input input').val('');
        this.changeColourIfSufficientBalance();

        // Translate text
        var html = this.$dialog.find('.voucher-information-help').html();
            html = html.replace('[A]', '<a href="/resellers" class="voucher-reseller-link clickurl">');
            html = html.replace('[/A]', '</a>');
        this.$dialog.find('.voucher-information-help').html(html);

        clickURLs();

        // Reset state to hide voucher input
        voucherDialog.$dialog.find('.voucher-input-container').fadeOut('fast', function() {
            voucherDialog.$dialog.find('.voucher-redeem-container, .purchase-now-container').fadeIn('fast');
        });
    },

    /**
     * Show green price if they have sufficient funds, or red if they need to top up
     */
    changeColourIfSufficientBalance: function() {

        var price = selectedProPackage[5];

        // If they have enough balance to purchase the plan, make it green
        if (parseFloat(pro_balance) >= parseFloat(price)) {
            this.$dialog.find('.voucher-account-balance').addClass('sufficient-funds');
            this.$dialog.find('.voucher-buy-now').addClass('sufficient-funds');
            this.$dialog.find('.voucher-information-help').hide();
            this.$dialog.find('.voucher-redeem').hide();
        }
        else {
            // Otherwise leave it as red
            this.$dialog.find('.voucher-account-balance').removeClass('sufficient-funds');
            this.$dialog.find('.voucher-buy-now').removeClass('sufficient-funds');
            this.$dialog.find('.voucher-information-help').show();
            this.$dialog.find('.voucher-redeem').show();
        }
    },

    /**
     * Functionality for the close button
     */
    initCloseButton: function() {

         // Initialise the close button
        this.$dialog.find('.btn-close-dialog').rebind('click', function() {

            // Hide the overlay and dialog
            voucherDialog.hideDialog();
        });

        // Prevent close of dialog from clicking outside the dialog
        $('.fm-dialog-overlay.payment-dialog-overlay').rebind('click', function(event) {
            event.stopPropagation();
        });
    },

    /**
     * Shows the background overlay
     */
    showBackgroundOverlay: function() {

        voucherDialog.$backgroundOverlay.removeClass('hidden').addClass('payment-dialog-overlay');
    },

    /**
     * Hide the overlay and dialog
     */
    hideDialog: function() {

        voucherDialog.$backgroundOverlay.addClass('hidden').removeClass('payment-dialog-overlay');
        voucherDialog.$dialog.addClass('hidden');
    },

    /**
     * Functionality for the initial redeem voucher button which shows
     * a text box to enter the voucher code and another Redeem Voucher button
     */
    initRedeemVoucherButton: function() {

        // On redeem button click
        this.$dialog.find('.voucher-redeem').rebind('click', function() {

            // Show voucher input
            voucherDialog.$dialog.find('.voucher-redeem-container, .purchase-now-container').fadeOut('fast', function() {
                voucherDialog.$dialog.find('.voucher-input-container').fadeIn();
            });
        });
    },

    /**
     * Redeems the voucher
     */
    initRedeemVoucherNow: function() {

        // On redeem button click
        this.$dialog.find('.voucher-redeem-now').rebind('click', function() {

            // Get the voucher code from the input
            var voucherCode = voucherDialog.$dialog.find('#voucher-code-input input').val();

            // If empty voucher show message Error - Please enter your voucher code
            if (voucherCode == '') {
                msgDialog('warninga', l[135], l[1015], '', function() {
                    voucherDialog.showBackgroundOverlay();
                });
            }
            else {
                // Clear text box
                voucherDialog.$dialog.find('#voucher-code-input input').val('');

                // Add the voucher
                loadingDialog.show();
                voucherDialog.addVoucher(voucherCode);
            }
        });
    },

    /**
     * Redeems the voucher code
     * @param {String} voucherCode The voucher code
     */
    addVoucher: function(voucherCode) {

        // Make API call to add voucher
        api_req({ a: 'uavr', v: voucherCode },
        {
            callback: function(result, ctx)
            {
                if (typeof result === 'number')
                {
                    // This voucher has already been redeemed
                    if (result == -11) {
                        loadingDialog.hide();
                        msgDialog('warninga', l[135], l[714], '', function() {
                            voucherDialog.showBackgroundOverlay();
                        });
                    }

                    // Not a valid voucher code
                    else if (result < 0) {
                        loadingDialog.hide();
                        msgDialog('warninga', l[135], l[473], '', function() {
                            voucherDialog.showBackgroundOverlay();
                        });
                    }
                    else {
                        // Get the latest account balance and update the price in the dialog
                        voucherDialog.getLatestBalance();
                    }
                }
            }
        });
    },

    /**
     * Gets the latest Pro balance from the API
     */
    getLatestBalance: function() {

        // Flag 'pro: 1' includes pro balance in the response
        api_req({ a: 'uq', pro: 1 }, {
            callback : function (result) {

                // Hide loading dialog
                loadingDialog.hide();

                // If successful result
                if (typeof result == 'object' && result.balance && result.balance[0]) {

                    // Update the balance
                    var balance = parseFloat(result.balance[0][0]);
                    var balanceString = balance.toFixed(2);

                    // Update for pro_pay
                    pro_balance = balance;

                    // Update dialog details
                    voucherDialog.$dialog.find('.voucher-account-balance .balance-amount').text(balanceString);
                    voucherDialog.changeColourIfSufficientBalance();

                    // Hide voucher input
                    voucherDialog.$dialog.find('.voucher-redeem-container').show();
                    voucherDialog.$dialog.find('.purchase-now-container').show();
                    voucherDialog.$dialog.find('.voucher-input-container').hide();
                }
            }
        });
    },

    /**
     * Purchase using account balance when the button is clicked inside the Voucher dialog
     */
    initPurchaseButton: function() {

        // On Purchase button click run the purchase process
        this.$dialog.find('.voucher-buy-now').rebind('click', function() {

            // Get which plan is selected
            var selectedProPackageIndex = $('.duration-options-list .membership-radio.checked').parent().attr('data-plan-index');

            // Set the pro package (used in pro_pay function)
            selectedProPackage = membershipPlans[selectedProPackageIndex];

            // Get the plan price
            var selectedPlanPrice = selectedProPackage[UTQA_RESPONSE_INDEX_PRICE];

            // Warn them about insufficient funds
            if ((parseFloat(pro_balance) < parseFloat(selectedPlanPrice))) {

                // Show warning and re-apply the background because the msgDialog function removes it on close
                msgDialog('warninga', l[6804], l[6805], '', function() {
                    voucherDialog.showBackgroundOverlay();
                });
            }
            else {
                // Hide the overlay and dialog
                voucherDialog.hideDialog();

                // Proceed with payment via account balance
                pro_paymentmethod = 'pro_prepaid';
                pro_pay();
            }
        });
    },

    /**
     * Shows a successful payment modal dialog
     */
    showSuccessfulPayment: function() {

        // Get the selected Pro plan details
        var proNum = selectedProPackage[1];
        var proPlan = getProPlan(proNum);
        var successMessage = l[6962].replace('%1', '<span>' + proPlan + '</span>');

        // Hide the loading animation
        proPage.hideLoadingOverlay();

        // Show the success
        voucherDialog.$backgroundOverlay.removeClass('hidden').addClass('payment-dialog-overlay');
        voucherDialog.$successOverlay.removeClass('hidden');
        voucherDialog.$successOverlay.find('.payment-result-txt').html(successMessage);

        // Add click handlers for 'Go to my account' and Close buttons
        voucherDialog.$successOverlay.find('.payment-result-button, .payment-close').rebind('click', function() {

            // Hide the overlay
            voucherDialog.$backgroundOverlay.addClass('hidden').removeClass('payment-dialog-overlay');
            voucherDialog.$successOverlay.addClass('hidden');

            // Make sure it fetches new account data on reload
            // and redirect to account page to show purchase
            if (M.account) {
                M.account.lastupdate = 0;
            }
            loadSubPage('fm/account/history');
        });
    }
};

/**
 * Display the wire transfer dialog
 */
var wireTransferDialog = {

    $dialog: null,
    $backgroundOverlay: null,

    /**
     * Open and setup the dialog
     */
    init: function(onCloseCallback) {

        // Close the pro register dialog if it's already open
        $('.pro-register-dialog').removeClass('active').addClass('hidden');

        // Cache DOM reference for faster lookup
        this.$dialog = $('.fm-dialog.wire-transfer-dialog');
        this.$backgroundOverlay = $('.fm-dialog-overlay');

        // Add the styling for the overlay
        this.$backgroundOverlay.removeClass('hidden').addClass('payment-dialog-overlay');

        // Position the dialog and open it
        this.$dialog.css({
            'margin-left': -1 * (this.$dialog.outerWidth() / 2),
            'margin-top': -1 * (this.$dialog.outerHeight() / 2)
        });
        this.$dialog.addClass('active').removeClass('hidden');

        // Initialise the close button
        this.$dialog.find('.btn-close-dialog').rebind('click', function() {
            wireTransferDialog.$backgroundOverlay.addClass('hidden').removeClass('payment-dialog-overlay');
            wireTransferDialog.$dialog.removeClass('active').addClass('hidden');

            if (onCloseCallback) {
                onCloseCallback();
            }
            return false;
        });

        // If logged in, pre-populate email address into wire transfer details
        if (typeof u_attr !== 'undefined' && u_attr.email) {

            // Replace the @ with -at- so the bank will accept it on the form
            var email = String(u_attr.email).replace('@', '-at-');

            wireTransferDialog.$dialog.find('.email-address').text(email);
        }

        // Update plan price in the dialog
        var proPrice = selectedProPackage[5];
        if (proPrice) {
            this.$dialog.find('.amount').text(proPrice).closest('tr').removeClass('hidden');
        }
        else {
            this.$dialog.find('.amount').closest('tr').addClass('hidden');
        }
    }
};

/**
 * Code for Dynamic/Union Pay
 */
var unionPay = {

    /** The gateway ID for using Union Pay */
    gatewayId: 5,

    /**
     * Redirect to the site
     * @param {Object} utcResult
     */
    redirectToSite: function(utcResult) {

        // DynamicPay
        // We need to redirect to their site via a post, so we are building a form :\
        var form = $("<form id='pay_form' name='pay_form' action='" + utcResult.EUR['url'] + "' method='post'></form>");

        for (var key in utcResult.EUR['postdata'])
        {
            var input = $("<input type='hidden' name='" + key + "' value='" + utcResult.EUR['postdata'][key] + "' />");
            form.append(input);
            $('body').append(form);
            form.submit();
        }
    }
};

/**
 * Code for Sabadell Spanish Bank
 */
var sabadell = {

    gatewayId: 17,

    /**
     * Redirect to the site
     * @param {Object} utcResult
     */
    redirectToSite: function(utcResult) {

        // DynamicPay
        // We need to redirect to their site via a post, so we are building a form :\
        var form = $("<form id='pay_form' name='pay_form' action='" + utcResult.EUR['url'] + "' method='post'></form>");

        for (var key in utcResult.EUR['postdata'])
        {
            var input = $("<input type='hidden' name='" + key + "' value='" + utcResult.EUR['postdata'][key] + "' />");
            form.append(input);
            $('body').append(form);
            form.submit();
        }
    },

    /**
     * Show the payment result of success or failure after coming back from the Sabadell site
     * @param {String} verifyUrlParam The URL parameter e.g. 'sabadell-success' or 'sabadell-failure'
     */
    showPaymentResult: function(verifyUrlParam) {

        var $backgroundOverlay = $('.fm-dialog-overlay');
        var $pendingOverlay = $('.payment-result.pending.alternate');
        var $failureOverlay = $('.payment-result.failed');

        // Show the overlay
        $backgroundOverlay.removeClass('hidden').addClass('payment-dialog-overlay');

        // On successful payment
        if (verifyUrlParam === 'sabadell-success') {

            // Show the success
            $pendingOverlay.removeClass('hidden');

            // Add click handlers for 'Go to my account' and Close buttons
            $pendingOverlay.find('.payment-result-button, .payment-close').rebind('click', function() {

                // Hide the overlay
                $backgroundOverlay.addClass('hidden').removeClass('payment-dialog-overlay');
                $pendingOverlay.addClass('hidden');

                // Make sure it fetches new account data on reload
                if (M.account) {
                    M.account.lastupdate = 0;
                }
                window.location.hash = 'fm/account/history';
            });
        }
        else {
            // Show the failure overlay
            $failureOverlay.removeClass('hidden');

            // On click of the 'Try again' or Close buttons, hide the overlay
            $failureOverlay.find('.payment-result-button, .payment-close').rebind('click', function() {

                // Hide the overlay
                $backgroundOverlay.addClass('hidden').removeClass('payment-dialog-overlay');
                $failureOverlay.addClass('hidden');
            });
        }
    }
};

/**
 * Code for Fortumo mobile payments
 */
var fortumo = {

    /**
     * Redirect to the site
     * @param {String} utsResult (a saleid)
     */
    redirectToSite: function(utsResult) {

        window.location = 'https://megapay.nz/?saleid=' + utsResult;
    }
};

/**
 * Code for tpay mobile payments
 */
var tpay = {

    gatewayId: 14,

    /**
     * Redirect to the site
     * @param {String} utcResult (a saleid)
     */
    redirectToSite: function(utcResult) {

        window.location = 'https://megapay.nz/gwtp.html?provider=tpay&saleid=' + utcResult['EUR']['saleids'] + "&params=" + utcResult['EUR']['params'];
    }
};

/**
 * Code for directReseller payments such as Gary's 6media
 */
/* jshint -W003 */
var directReseller = {

    gatewayId: 15,

    /**
     * Redirect to the site
     * @param {String} utcResult A sale ID
     */
    redirectToSite: function(utcResult) {
        var provider = utcResult['EUR']['provider'];
        var params = utcResult['EUR']['params'];
        params = atob(params);

        var baseurls = [
            '',
            'https://mega.and1.tw/', // 6media
            'https://mega.bwm-mediasoft.com/mega.php5?', // BWM Mediasoft
            'https://my.hosting.co.uk/' // Hosting.co.uk
        ];

        if (provider >= 1 && provider <= 3)
        {
            var baseurl = baseurls[provider];
            var urlmod = utcResult['EUR']['urlmod'];

            // If the urlmod is not defined then we use the fully hardcoded url above,
            // otherwise the API is adjusting the end of it.
            if (typeof urlmod !== 'undefined') {
                baseurl += urlmod;
            }
            window.location =  baseurl + params;
        }
    }
};

/**
 * Code for paysafecard
 */
var paysafecard = {

    /** The gateway ID for using paysafecard */
    gatewayId: 10,

    /**
     * Redirect to the site
     * @param {String} utcResult containing the url to redirect to
     */
    redirectToSite: function(utcResult) {
        var url = utcResult.EUR['url'];
        window.location = url;
    },

    /**
     * Something has gone wrong just talking to paysafecard
     */
    showConnectionError: function() {
        msgDialog('warninga', l[7235], l[7233], '', function() {
            proPage.hideLoadingOverlay();
            loadSubPage('pro'); // redirect to remove any query parameters from the url
        });
    },

    /**
     * Something has gone wrong with the card association or debiting of the card
     */
    showPaymentError: function() {
        msgDialog('warninga', l[7235], l[7234], '', function() {
            loadSubPage('pro'); // redirect to remove any query parameters from the url
        });
    },

    /**
     * We have been redirected back to mega with the 'okUrl'. We need to ask the API to verify the payment
     * succeeded as per paysafecard's requirements, which they enforce with integration tests we must pass.
     * @param {String} saleIdString A string containing the sale ID e.g. saleid32849023423
     */
    verify: function(saleIdString) {

        // Remove the saleid string to just get the ID to check
        var saleId = saleIdString.replace('saleid', '');

        // Make the vpay API request to follow up on this sale
        var requestData = {
            'a': 'vpay',                      // Credit Card Store
            't': this.gatewayId,              // The paysafecard gateway
            'saleidstring': saleId            // Required by the API to know what to investigate
        };

        api_req(requestData, {
            callback: function (result) {

                // If negative API number
                if ((typeof result === 'number') && (result < 0)) {

                    // Something went wrong with the payment, either card association or actually debitting it
                    paysafecard.showPaymentError();
                }
                else {
                    // Continue to account screen
                    loadSubPage('account');
                }
            }
        });
    }
};

/**
 * Code for Centili mobile payments
 */
var centili = {

    /**
     * Redirect to the site
     * @param {String} utsResult (a saleid)
     */
    redirectToSite: function(utsResult) {

        window.location = 'https://megapay.nz/?saleid=' + utsResult + '&provider=centili';
    }
};

/**
 * A dialog to capture the billing name and address before redirecting off-site
 */
var addressDialog = {

    /** Cached jQuery selectors */
    $dialog: null,
    $backgroundOverlay: null,
    $pendingOverlay: null,

    /** The gateway ID for Ecomprocessing */
    gatewayId: 16,

    /** Extra details for the API 'utc' call */
    extraDetails: {},

    /**
     * Open and setup the dialog
     */
    init: function() {
        this.showDialog();
        this.initStateDropDown();
        this.initCountryDropDown();
        this.initCountryDropdownChangeHandler();
        this.initBuyNowButton();
        this.initCloseButton();
    },

    /**
     * Display the dialog
     */
    showDialog: function() {

        // Cache DOM reference for lookup in other functions
        this.$dialog = $('.fm-dialog.payment-address-dialog');
        this.$backgroundOverlay = $('.fm-dialog-overlay');

        // Get the selected package
        var selectedPlanIndex = $('.duration-options-list .membership-radio.checked').parent().attr('data-plan-index');
        var selectedPackage = membershipPlans[selectedPlanIndex];

        // Get the selected Pro plan details
        var proNum = selectedPackage[UTQA_RESPONSE_INDEX_ACCOUNTLEVEL];
        var proPlan = getProPlan(proNum);
        var proPrice = selectedPackage[UTQA_RESPONSE_INDEX_PRICE];
        var numOfMonths = selectedPackage[UTQA_RESPONSE_INDEX_MONTHS];
        var monthsWording = proPage.getNumOfMonthsWording(numOfMonths);

        // Update template
        this.$dialog.find('.plan-icon').removeClass('pro1 pro2 pro3 pro4').addClass('pro' + proNum);
        this.$dialog.find('.payment-plan-title').text(proPlan);
        this.$dialog.find('.payment-plan-txt .duration').text(monthsWording);
        this.$dialog.find('.payment-plan-price .price').text(proPrice);

        // Show the black background overlay and the dialog
        this.$backgroundOverlay.removeClass('hidden').addClass('payment-dialog-overlay');
        this.$dialog.removeClass('hidden');
    },

    /**
     * Creates a list of state names with the ISO 3166-1-alpha-2 code as the option value
     */
    initStateDropDown: function() {

        var stateOptions = '';
        var $statesSelect = this.$dialog.find('.states');

        // Build options
        $.each(isoStates, function(isoCode, stateName) {

            // Create the option and set the ISO code and state name
            var $stateOption = $('<option>').val(isoCode).text(stateName);

            // Append the HTML to the list of options
            stateOptions += $stateOption.prop('outerHTML');
        });

        // Render the states and update the text when a state is selected
        $statesSelect.append(stateOptions);

        // Initialise the jQueryUI selectmenu
        $statesSelect.selectmenu({
            position: {
                my: "left top-18",
                at: "left bottom-18",
                collision: "flip"  // default is ""
            }
        });
    },

    /**
     * Creates a list of country names with the ISO 3166-1-alpha-2 code as the option value
     */
    initCountryDropDown: function() {

        var countryOptions = '';
        var $countriesSelect = this.$dialog.find('.countries');

        // Build options
        $.each(isoCountries, function(isoCode, countryName) {

            // Create the option and set the ISO code and country name
            var $countryOption = $('<option>').val(isoCode).text(countryName);

            // Append the HTML to the list of options
            countryOptions += $countryOption.prop('outerHTML');
        });

        // Render the countries and update the text when a country is selected
        $countriesSelect.append(countryOptions);

        // Initialise the jQueryUI selectmenu
        $countriesSelect.selectmenu({
            position: {
                my: "left top-18",
                at: "left bottom-18",
                collision: "flip"  // default is ""
            }
        });
    },

    /**
     * Initialises a change handler for the country dropdown. When the country changes to US or
     * Canada it should enable the State dropdown. Otherwise it should disable the dropdown.
     * Only states from the selected country should be shown.
     */
    initCountryDropdownChangeHandler: function() {

        var $countriesSelect = this.$dialog.find('.countries');
        var $statesSelect = this.$dialog.find('.states');
        var $stateSelectmenuButton = this.$dialog.find('#address-dialog-states-button');

        // On dropdown option change
        $countriesSelect.selectmenu({
            change: function(event, ui) {

                // Get the selected country ISO code e.g. CA
                var selectedCountryCode = ui.item.value;

                // Reset states dropdown to default and select first option
                $statesSelect.find('option:first-child').prop('disabled', false).prop('selected', true);

                // If Canada or United States is selected
                if ((selectedCountryCode === 'CA') || (selectedCountryCode === 'US')) {

                    // Loop through all the states
                    $statesSelect.find('option').each(function() {

                        // Get just the country code from the state code e.g. CA-QC
                        var $stateOption = $(this);
                        var stateCode = $stateOption.val();
                        var countryCode = stateCode.substr(0, 2);

                        // If it's a match, show it
                        if (countryCode === selectedCountryCode) {
                            $stateOption.prop('disabled', false);
                        }
                        else {
                            // Otherwise hide it
                            $stateOption.prop('disabled', true);
                        }
                    });

                    // Refresh the selectmenu to show/hide disabled options and enable the dropdown so it works
                    $statesSelect.selectmenu('refresh');
                    $statesSelect.selectmenu('enable');
                }
                else {
                    // Refresh the selectmenu to show the selected first option (State) then disable the dropdown
                    $statesSelect.selectmenu('refresh');
                    $statesSelect.selectmenu('disable');
                }

                // Remove any previous validation error
                $stateSelectmenuButton.removeClass('error');
            }
        });
    },

    /**
     * Initialise the button for buy now
     */
    initBuyNowButton: function() {

        // Add the click handler to redirect off site
        this.$dialog.find('.payment-buy-now').rebind('click', function() {

            addressDialog.validateAndPay();
        });
    },

    /**
     * Initialise the X (close) button in the top right corner of the dialog
     */
    initCloseButton: function() {

        // Add the click handler to hide the dialog and the black overlay
        this.$dialog.find('.btn-close-dialog').rebind('click', function() {

            addressDialog.closeDialog();
        });
    },

    /**
     * Closes the dialog
     */
    closeDialog: function() {

        this.$backgroundOverlay.addClass('hidden').removeClass('payment-dialog-overlay');
        this.$dialog.removeClass('active').addClass('hidden');
    },

    /**
     * Collects the form details and validates the form
     */
    validateAndPay: function() {

        // Selectors for form text fields
        var fields = ['first-name', 'last-name', 'address1', 'address2', 'city', 'postcode'];
        var fieldValues = {};

        // Get the values from the inputs
        for (var i = 0; i < fields.length; i++) {

            // Get the form field value
            var fieldName = fields[i];
            var fieldValue = this.$dialog.find('.' + fieldName).val();

            // Trim the text
            fieldValues[fieldName] = $.trim(fieldValue);
        }

        // Get the values from the dropdowns
        var $stateSelect = this.$dialog.find('.states');
        var $countrySelect = this.$dialog.find('.countries');
        var $stateSelectmenuButton = this.$dialog.find('#address-dialog-states-button');
        var $countrySelectmenuButton = this.$dialog.find('#address-dialog-countries-button');
        var state = $stateSelect.val();
        var country = $countrySelect.val();

        // Selectors for error handling
        var $errorMessage = this.$dialog.find('.error-message');
        var $allInputs = this.$dialog.find('.fm-account-input, .ui-selectmenu-button');

        // Reset state of past error messages
        var stateNotSet = false;
        $errorMessage.addClass('hidden');
        $allInputs.removeClass('error');

        // Add red border around the missing fields
        $.each(fieldValues, function(fieldName, value) {

            // Make sure the value is set, if not add the class (ignoring address2 field which is not compulsory)
            if ((!value) && (fieldName !== 'address2')) {
                addressDialog.$dialog.find('.' + fieldName).parent().addClass('error');
            }
        });

        // Add red border around the missing country selectmenu
        if (!country) {
            $countrySelectmenuButton.addClass('error');
        }

        // If the country is US or Canada then the State is also required field
        if (((country === 'US') || (country === 'CA')) && !state) {
            $stateSelectmenuButton.addClass('error');
            stateNotSet = true;
        }

        // Check all required fields
        if (!fieldValues['first-name'] || !fieldValues['last-name'] || !fieldValues['address1'] ||
                !fieldValues['city'] || !fieldValues['postcode'] || !country || stateNotSet) {

            // Show a general error and exit early if they are not complete
            $errorMessage.removeClass('hidden');
            return false;
        }

        // Send to the API
        this.proceedToPay(fieldValues, state, country);
    },

    /**
     * Setup the payment details to send to the API
     * @param {Object} fieldValues The form field names and their values
     * @param {type} state The value of the state dropdown
     * @param {type} country The value of the country dropdown
     */
    proceedToPay: function(fieldValues, state, country) {

        // Set details for the UTC call
        this.extraDetails.first_name = fieldValues['first-name'];
        this.extraDetails.last_name = fieldValues['last-name'];
        this.extraDetails.address1 = fieldValues['address1'];
        this.extraDetails.address2 = fieldValues['address2'];
        this.extraDetails.city = fieldValues['city'];
        this.extraDetails.zip_code = fieldValues['postcode'];
        this.extraDetails.country = country;
        this.extraDetails.recurring = false;

        // If the country is US or Canada, add the state by stripping the country code off e.g. to get QC from CA-QC
        if ((country === 'US') || (country === 'CA')) {
            this.extraDetails.state = state.substr(3);
        }

        // Get the value for whether the user wants the plan to renew automatically
        var autoRenewCheckedValue = $('.membership-step2 .renewal-options-list input:checked').val();

        // If the provider supports recurring payments and the user wants the plan to renew automatically
        if (autoRenewCheckedValue === 'yes') {
            this.extraDetails.recurring = true;
        }

        // Hide the dialog so the loading one will show, then proceed to pay
        this.$dialog.addClass('hidden');
        pro_pay();
    },

    /**
     * Redirect to the site
     * @param {String} utcResult containing the url to redirect to
     */
    redirectToSite: function(utcResult) {

        var url = utcResult.EUR['url'];
        window.location = url + '?lang=' + lang;
    },

    /**
     * Process the result from the API User Transaction Complete call
     * @param {Object} utcResult The results from the UTC call
     */
    processUtcResult: function(utcResult) {
        if (utcResult.EUR.url) {
            this.redirectToSite(utcResult);
        }
        else {
            // Hide the loading animation and show the error
            proPage.hideLoadingOverlay();
            this.showError(utcResult);
        }
    },

    /**
     * Something has gone wrong with the API and Ecomprocessing setup
     * @param {Object} utcResult The result from the UTC API call with error codes
     */
    showError: function(utcResult) {

        // Generic error: Oops, something went wrong. Please try again later.
        var message = l[200] + ' ' + l[253];

        // Transaction could not be initiated due to connection problems...
        if (utcResult.EUR.error === EINTERNAL) {
            message = l[7233];
        }

        // Please complete the payment details correctly.
        else if (utcResult.EUR.error === EARGS) {
            message = l[6959];
        }

        // You have too many incomplete payments in the last 12 hours...
        else if (utcResult.EUR.error === ETEMPUNAVAIL) {
            message = l[7982];
        }

        // Show error dialog
        msgDialog('warninga', l[7235], message, '', function() {
            addressDialog.showDialog();
        });
    },

    /**
     * Show the payment result of success or failure after coming back from Ecomprocessing
     * @param {String} verifyUrlParam The URL parameter e.g. 'ecp-success' or 'ecp-failure'
     */
    showPaymentResult: function(verifyUrlParam) {

        var $backgroundOverlay = $('.fm-dialog-overlay');
        var $pendingOverlay = $('.payment-result.pending.alternate');
        var $failureOverlay = $('.payment-result.failed');

        // Show the overlay
        $backgroundOverlay.removeClass('hidden').addClass('payment-dialog-overlay');

        // On successful payment
        if (verifyUrlParam === 'success') {

            // Show the success
            $pendingOverlay.removeClass('hidden');

            // Add click handlers for 'Go to my account' and Close buttons
            $pendingOverlay.find('.payment-result-button, .payment-close').rebind('click', function() {

                // Hide the overlay
                $backgroundOverlay.addClass('hidden').removeClass('payment-dialog-overlay');
                $pendingOverlay.addClass('hidden');

                // Make sure it fetches new account data on reload
                if (M.account) {
                    M.account.lastupdate = 0;
                }
                loadSubPage('fm/account/history');
            });
        }
        else {
            // Show the failure overlay
            $failureOverlay.removeClass('hidden');

            // On click of the 'Try again' or Close buttons, hide the overlay
            $failureOverlay.find('.payment-result-button, .payment-close').rebind('click', function() {

                // Hide the overlay
                $backgroundOverlay.addClass('hidden').removeClass('payment-dialog-overlay');
                $failureOverlay.addClass('hidden');
            });
        }
    }
};

/**
 * Credit card payment dialog
 */
var cardDialog = {

    $dialog: null,
    $backgroundOverlay: null,
    $successOverlay: null,
    $failureOverlay: null,
    $loadingOverlay: null,

    /** Flag to prevent accidental double payments */
    paymentInProcess: false,

    /** The RSA public key to encrypt data to be stored on the Secure Processing Unit (SPU) */
    publicKey: [
        atob(
            "wfvbeFkjArOsHvAjXAJqve/2z/nl2vaZ+0sBj8V6U7knIow6y3/6KJ" +
            "3gkJ50QQ7xDDakyt1C49UN27e+e0kCg2dLJ428JVNvw/q5AQW41" +
            "grPkutUdFZYPACOauqIsx9KY6Q3joabL9g1JbwmuB44Mv20aV/L" +
            "/Xyb2yiNm09xlyVhO7bvJ5Sh4M/EOzRN2HI+V7lHwlhoDrzxgQv" +
            "vKjzsoPfFZaMud742tpgY8OMnKHcfmRQrfIvG/WfCqJ4ETETpr6" +
            "AeI2PIHsptZgOYkkrDK6Bi8qb/T7njk32ZRt1E6Q/N7+hd8PLhh" +
            "2PaYRWfpNiWwnf/rPu4MnwRE6T77s/qGQ=="
        ),
        "\u0001\u0000\u0001",   // Exponent 65537
        2048                    // Key size in bits
    ],

    /** The gateway ID for using Credit cards */
    gatewayId: 8,

    /**
     * Open and setup the dialog
     */
    init: function() {
        this.showCreditCardDialog();
        this.initCountryDropDown();
        this.initExpiryMonthDropDown();
        this.initExpiryYearDropDown();
        this.initInputsFocus();
        this.initPurchaseButton();
    },

    /**
     * Display the dialog
     */
    showCreditCardDialog: function() {

        // Close the pro register dialog if it's already open
        $('.pro-register-dialog').removeClass('active').addClass('hidden');

        // Cache DOM reference for lookup in other functions
        this.$dialog = $('.fm-dialog.payment-dialog');
        this.$backgroundOverlay = $('.fm-dialog-overlay');
        this.$successOverlay = $('.payment-result.success');
        this.$failureOverlay = $('.payment-result.failed');
        this.$loadingOverlay = $('.payment-processing');

        // Add the styling for the overlay
        this.$backgroundOverlay.removeClass('hidden').addClass('payment-dialog-overlay');

        // Position the dialog and open it
        this.$dialog.css({
            'margin-left': -1 * (this.$dialog.outerWidth() / 2),
            'margin-top': -1 * (this.$dialog.outerHeight() / 2)
        });
        this.$dialog.addClass('active').removeClass('hidden');

        // Get the selected Pro plan details
        var proNum = selectedProPackage[1];
        var proPlan = getProPlan(proNum);
        var proPrice = selectedProPackage[5];
        var numOfMonths = selectedProPackage[4];
        var monthsWording = proPage.getNumOfMonthsWording(numOfMonths);

        // Update the Pro plan details
        this.$dialog.find('.plan-icon').removeClass('pro1 pro2 pro3 pro4').addClass('pro' + proNum);
        this.$dialog.find('.payment-plan-title').text(proPlan);
        this.$dialog.find('.payment-plan-price').text(proPrice + '\u20AC');
        this.$dialog.find('.payment-plan-txt').text(monthsWording + ' ' + l[6965] + ' ');

        // Remove rogue colon in translation text
        var statePlaceholder = this.$dialog.find('.state-province').attr('placeholder').replace(':', '');
        this.$dialog.find('.state-province').attr('placeholder', statePlaceholder);

        // Reset form if they made a previous payment
        this.clearPreviouslyEnteredCardData();

        // Initialise the close button
        this.$dialog.find('.btn-close-dialog').rebind('click', function() {
            cardDialog.$backgroundOverlay.addClass('hidden').removeClass('payment-dialog-overlay');
            cardDialog.$dialog.removeClass('active').addClass('hidden');

            // Reset flag so they can try paying again
            cardDialog.paymentInProcess = false;
        });

        // Check if using retina display and preload loading animation
        var retina = (window.devicePixelRatio > 1) ? '@2x' : '';
        $('.payment-animation').attr('src', staticpath + '/images/mega/payment-animation' + retina + '.gif');
    },

    /**
     * Clears card data and billing details previously entered
     */
    clearPreviouslyEnteredCardData: function() {

        this.$dialog.find('.first-name').val('');
        this.$dialog.find('.last-name').val('');
        this.$dialog.find('.credit-card-number').val('');
        this.$dialog.find('.cvv-code').val('');
        this.$dialog.find('.address1').val('');
        this.$dialog.find('.address2').val('');
        this.$dialog.find('.city').val('');
        this.$dialog.find('.state-province').val('');
        this.$dialog.find('.post-code').val('');
        this.$dialog.find('.expiry-date-month span').text(l[913]);
        this.$dialog.find('.expiry-date-year span').text(l[932]);
        this.$dialog.find('.countries span').text(l[481]);
    },

    /**
     * Initialise functionality for the purchase button
     */
    initPurchaseButton: function() {

        this.$dialog.find('.payment-buy-now').rebind('click', function() {

            // Prevent accidental double click if they've already initiated a payment
            if (cardDialog.paymentInProcess === false) {

                // Set flag to prevent double click getting here too
                cardDialog.paymentInProcess = true;

                // Validate the form and normalise the billing details
                var billingDetails = cardDialog.getBillingDetails();

                // If no errors, proceed with payment
                if (billingDetails !== false) {
                    cardDialog.encryptBillingData(billingDetails);
                }
                else {
                    // Reset flag so they can try paying again
                    cardDialog.paymentInProcess = false;
                }
            }
        });
    },

    /**
     * Creates a list of country names with the ISO 3166-1-alpha-2 code as the option value
     */
    initCountryDropDown: function() {

        var countryOptions = '';
        var $countriesSelect = this.$dialog.find('.default-select.countries');
        var $countriesDropDown = $countriesSelect.find('.default-select-scroll');

        // Build options
        $.each(isoCountries, function(isoCode, countryName) {
            countryOptions += '<div class="default-dropdown-item " data-value="' + isoCode + '">' + countryName + '</div>';
        });

        // Render the countries and update the text when a country is selected
        $countriesDropDown.html(countryOptions);

        // Bind custom dropdowns events
        bindDropdownEvents($countriesSelect);
    },

    /**
     * Creates the expiry month dropdown
     */
    initExpiryMonthDropDown: function() {

        var twoDigitMonth = '';
        var monthOptions = '';
        var $expiryMonthSelect = this.$dialog.find('.default-select.expiry-date-month');
        var $expiryMonthDropDown = $expiryMonthSelect.find('.default-select-scroll');

        // Build options
        for (var month = 1; month <= 12; month++) {
            twoDigitMonth = (month < 10) ? '0' + month : month;
            monthOptions += '<div class="default-dropdown-item " data-value="' + twoDigitMonth + '">' + twoDigitMonth + '</div>';
        }

        // Render the months and update the text when a country is selected
        $expiryMonthDropDown.html(monthOptions);

        // Bind custom dropdowns events
        bindDropdownEvents($expiryMonthSelect);
    },

    /**
     * Creates the expiry year dropdown
     */
    initExpiryYearDropDown: function() {

        var yearOptions = '';
        var currentYear = new Date().getFullYear();
        var endYear = currentYear + 20;                                     // http://stackoverflow.com/q/2500588
        var $expiryYearSelect = this.$dialog.find('.default-select.expiry-date-year');
        var $expiryYearDropDown = $expiryYearSelect.find('.default-select-scroll');

        // Build options
        for (var year = currentYear; year <= endYear; year++) {
            yearOptions += '<div class="default-dropdown-item " data-value="' + year + '">' + year + '</div>';
        }

        // Render the months and update the text when a country is selected
        $expiryYearDropDown.html(yearOptions);

        // Bind custom dropdowns events
        bindDropdownEvents($expiryYearSelect);
    },

    /**
     * Inputs focused states
     */
    initInputsFocus: function() {

        this.$dialog.find('.fm-account-input input').bind('focus', function() {
            $(this).parent().addClass('focused');
        });

        this.$dialog.find('.fm-account-input input').bind('blur', function() {
            $(this).parent().removeClass('focused');
        });
    },

    /**
     * Checks if the billing details are valid before proceeding
     * Also normalise the data to remove inconsistencies
     * @returns {Boolean}
     */
    getBillingDetails: function() {

        // All payment data
        var billingData =    {
            first_name: this.$dialog.find('.first-name').val(),
            last_name: this.$dialog.find('.last-name').val(),
            card_number: this.$dialog.find('.credit-card-number').val(),
            expiry_date_month: this.$dialog.find('.expiry-date-month .active').attr('data-value'),
            expiry_date_year: this.$dialog.find('.expiry-date-year .active').attr('data-value'),
            cv2: this.$dialog.find('.cvv-code').val(),
            address1: this.$dialog.find('.address1').val(),
            address2: this.$dialog.find('.address2').val(),
            city: this.$dialog.find('.city').val(),
            province: this.$dialog.find('.state-province').val(),
            postal_code: this.$dialog.find('.post-code').val(),
            country_code: this.$dialog.find('.countries .active').attr('data-value'),
            email_address: u_attr.email
        };

        // Trim whitespace from beginning and end of all form fields
        $.each(billingData, function(key, value) {
            billingData[key] = $.trim(value);
        });

        // Remove all spaces and hyphens from credit card number
        billingData.card_number = billingData.card_number.replace(/-|\s/g, '');

        // Check the credit card number
        if (!cardDialog.isValidCreditCard(billingData.card_number)) {

            // Show error popup and on close re-add the overlay
            msgDialog('warninga', l[6954], l[6955], '', function() {
                cardDialog.$backgroundOverlay.removeClass('hidden').addClass('payment-dialog-overlay');
            });
            return false;
        }

        // Check the required billing details are completed
        if (!billingData.address1 || !billingData.city || !billingData.province || !billingData.country_code || !billingData.postal_code) {

            // Show error popup and on close re-add the overlay
            msgDialog('warninga', l[6956], l[6957], '', function() {
                cardDialog.$backgroundOverlay.removeClass('hidden').addClass('payment-dialog-overlay');
            });
            return false;
        }

        // Check all the card details are completed
        else if (!billingData.first_name || !billingData.last_name || !billingData.card_number || !billingData.expiry_date_month || !billingData.expiry_date_year || !billingData.cv2) {

            msgDialog('warninga', l[6958], l[6959], '', function() {
                cardDialog.$backgroundOverlay.removeClass('hidden').addClass('payment-dialog-overlay');
            });
            return false;
        }

        return billingData;
    },

    /**
     * Encrypts the billing data before sending to the API server
     * @param {Object} billingData The data to be encrypted and sent
     */
    encryptBillingData: function(billingData) {

        // Get last 4 digits of card number
        var cardNumberLength = billingData.card_number.length;
        var lastFourCardDigits = billingData.card_number.substr(cardNumberLength - 4);

        // Hash the card data so users can identify their cards later in our system if they
        // get locked out or something. It must be unique and able to be derived again.
        var cardData = JSON.stringify({
            'card_number': billingData.card_number,
            'expiry_date_month': billingData.expiry_date_month,
            'expiry_date_year': billingData.expiry_date_year,
            'cv2': billingData.cv2
        });
        var htmlEncodedCardData = cardDialog.htmlEncodeString(cardData);
        var cardDataHash = sjcl.hash.sha256.hash(htmlEncodedCardData);
        var cardDataHashHex = sjcl.codec.hex.fromBits(cardDataHash);

        // Comes back as byte string, so encode first.
        var jsonEncodedBillingData = JSON.stringify(billingData);
        var htmlAndJsonEncodedBillingData = cardDialog.htmlEncodeString(jsonEncodedBillingData);
        var encryptedBillingData = btoa(paycrypt.hybridEncrypt(htmlAndJsonEncodedBillingData, this.publicKey));

        // Add credit card, the most recently added card is used by default
        var requestData = {
            'a': 'ccs',                          // Credit Card Store
            'cc': encryptedBillingData,
            'last4': lastFourCardDigits,
            'expm': billingData.expiry_date_month,
            'expy': billingData.expiry_date_year,
            'hash': cardDataHashHex
        };

        // Close the dialog
        cardDialog.$dialog.removeClass('active').addClass('hidden');

        // Proceed with payment
        api_req(requestData, {
            callback: function (result) {

                // If negative API number
                if ((typeof result === 'number') && (result < 0)) {
                    cardDialog.showFailureOverlay();
                }
                else {
                    // Otherwise continue to charge card
                    pro_pay();
                }
            }
        });
    },

    /**
     * Encode Unicode characters in the string so people with strange addresses can still pay
     * @param {String} input The string to encode
     * @returns {String} Returns the encoded string
     */
    htmlEncodeString: function(input) {

        return input.replace(/[\u00A0-\uFFFF<>\&]/gim, function(i) {
            return '&#' + i.charCodeAt(0) + ';';
        });
    },

    /**
     * Process the result from the API User Transaction Complete call
     * @param {Object} utcResult The results from the UTC call
     */
    processUtcResult: function(utcResult) {

        // Hide the loading animation
        proPage.hideLoadingOverlay();

        // Show credit card success
        if (utcResult.EUR.res === 'S') {
            cardDialog.showSuccessfulPayment(utcResult);
        }

        // Show credit card failure
        else if ((utcResult.EUR.res === 'FP') || (utcResult.EUR.res === 'FI')) {
            cardDialog.showFailureOverlay(utcResult);
        }
    },

    /**
     * Shows a successful payment modal dialog
     */
    showSuccessfulPayment: function() {

        // Close the card dialog and loading overlay
        cardDialog.$failureOverlay.addClass('hidden');
        cardDialog.$loadingOverlay.addClass('hidden');
        cardDialog.$dialog.removeClass('active').addClass('hidden');

        // Get the selected Pro plan details
        var proNum = selectedProPackage[1];
        var proPlan = getProPlan(proNum);
        var successMessage = l[6962].replace('%1', '<span>' + proPlan + '</span>');

        // Show the success
        cardDialog.$backgroundOverlay.removeClass('hidden').addClass('payment-dialog-overlay');
        cardDialog.$successOverlay.removeClass('hidden');
        cardDialog.$successOverlay.find('.payment-result-txt').html(successMessage);

        // Add click handlers for 'Go to my account' and Close buttons
        cardDialog.$successOverlay.find('.payment-result-button, .payment-close').rebind('click', function() {

            // Hide the overlay
            cardDialog.$backgroundOverlay.addClass('hidden').removeClass('payment-dialog-overlay');
            cardDialog.$successOverlay.addClass('hidden');

            // Remove credit card details from the form
            cardDialog.clearPreviouslyEnteredCardData();

            // Reset flag so they can try paying again
            cardDialog.paymentInProcess = false;

            // Make sure it fetches new account data on reload
            if (M.account) {
                M.account.lastupdate = 0;
            }
            loadSubPage('fm/account/history');
        });
    },

    /**
     * Shows the failure overlay
     * @param {Object} utcResult
     */
    showFailureOverlay: function(utcResult) {

        // Show the failure overlay
        cardDialog.$backgroundOverlay.removeClass('hidden').addClass('payment-dialog-overlay');
        cardDialog.$failureOverlay.removeClass('hidden');
        cardDialog.$loadingOverlay.addClass('hidden');
        cardDialog.$successOverlay.addClass('hidden');

        // If error is 'Fail Provider', get the exact error or show a default 'Something went wrong' type message
        var errorMessage = ((typeof utcResult !== 'undefined') && (utcResult.EUR.res === 'FP')) ? this.getProviderError(utcResult.EUR.code) : l[6950];
        cardDialog.$failureOverlay.find('.payment-result-txt').html(errorMessage);

        // On click of the 'Try again' or Close buttons, hide the overlay and the user can fix their payment details
        cardDialog.$failureOverlay.find('.payment-result-button, .payment-close').rebind('click', function() {

            // Reset flag so they can try paying again
            cardDialog.paymentInProcess = false;

            // Hide failure and re-open the dialog
            cardDialog.$failureOverlay.addClass('hidden');

            // Re-open the card dialog
            cardDialog.$dialog.addClass('active').removeClass('hidden');
        });
    },

    /**
     * Gets an error message based on the error code from the payment provider
     * @param {Number} errorCode The error code
     * @returns {String} The error message
     */
    getProviderError: function(errorCode) {

        switch (errorCode) {
            case -1:
                // There is an error with your credit card details.
                return l[6966];
            case -2:
                // There is an error with your billing details.
                return l[6967];
            case -3:
                // Your transaction was detected as being fraudulent.
                return l[6968];
            case -4:
                // You have tried to pay too many times with this credit card recently.
                return l[6969];
            case -5:
                // You have insufficient funds to make this payment.
                return l[6970];
            default:
                // An unknown error occurred. Please try again later.
                return l[7140];
        }
    },

    /**
     * Validates the credit card number is the correct format
     * Written by Jorn Zaefferer
     * From http://jqueryvalidation.org/creditcard-method/ (MIT Licence)
     * Based on http://en.wikipedia.org/wiki/Luhn_algorithm
     * @param {String} cardNum The credit card number
     * @returns {Boolean}
     */
    isValidCreditCard: function(cardNum) {

        // Accept only spaces, digits and dashes
        if (/[^0-9 \-]+/.test(cardNum)) {
            return false;
        }
        var numCheck = 0,
            numDigit = 0,
            even = false,
            num,
            charDigit;

        cardNum = cardNum.replace(/\D/g, '');

        // Basing min and max length on
        // http://developer.ean.com/general_info/Valid_Credit_Card_Types
        if (cardNum.length < 13 || cardNum.length > 19) {
            return false;
        }

        for (num = cardNum.length - 1; num >= 0; num--) {
            charDigit = cardNum.charAt(num);
            numDigit = parseInt(charDigit, 10);

            if (even) {
                if ((numDigit *= 2) > 9) {
                    numDigit -= 9;
                }
            }
            numCheck += numDigit;
            even = !even;
        }

        return (numCheck % 10) === 0;
    }
};

/**
 * Bitcoin invoice dialog
 */
var bitcoinDialog = {

    /** Timer for counting down the time till when the price expires */
    countdownIntervalId: 0,

    /** Original HTML of the Bitcoin dialog before modifications */
    dialogOriginalHtml: '',

    /** The gateway ID for using Bitcoin */
    gatewayId: 4,

    /**
     * Step 3 in plan purchase with Bitcoin
     * @param {Object} apiResponse API result
     */
    showInvoice: function(apiResponse) {

        /* Testing data to watch the invoice expire in 5 secs
        apiResponse['expiry'] = Math.round(Date.now() / 1000) + 5;
        //*/

        // Set details
        var bitcoinAddress = apiResponse.address;
        var bitcoinUrl = 'bitcoin:' + apiResponse.address + '?amount=' + apiResponse.amount;
        var invoiceDateTime = new Date(apiResponse.created * 1000);
        var proPlanNum = selectedProPackage[1];
        var planName = getProPlan(proPlanNum);
        var planMonths = l[6806].replace('%1', selectedProPackage[4]);  // x month purchase
        var priceEuros = selectedProPackage[5];
        var priceBitcoins = apiResponse.amount;
        var expiryTime = new Date(apiResponse.expiry);

        // Cache selectors
        var $dialogBackgroundOverlay = $('.fm-dialog-overlay');
        var $bitcoinDialog = $('.bitcoin-invoice-dialog');

        // If this is the first open
        if (bitcoinDialog.dialogOriginalHtml === '') {

            // Clone the HTML for the original dialog so it can be reset upon re-opening
            bitcoinDialog.dialogOriginalHtml = $bitcoinDialog.html();
        }
        else {
            // Replace the modified HTML with the original HTML
            $bitcoinDialog.safeHTML(bitcoinDialog.dialogOriginalHtml);
        }

        // Render QR code
        bitcoinDialog.generateBitcoinQrCode($bitcoinDialog, bitcoinAddress, priceBitcoins);

        // Update details inside dialog
        $bitcoinDialog.find('.btn-open-wallet').attr('href', bitcoinUrl);
        $bitcoinDialog.find('.bitcoin-address').text(bitcoinAddress);
        $bitcoinDialog.find('.invoice-date-time').text(invoiceDateTime);
        $bitcoinDialog.find('.plan-icon').addClass('pro' + proPlanNum);
        $bitcoinDialog.find('.plan-name').text(planName);
        $bitcoinDialog.find('.plan-duration').text(planMonths);
        $bitcoinDialog.find('.plan-price-euros .value').text(priceEuros);
        $bitcoinDialog.find('.plan-price-bitcoins').text(priceBitcoins);

        // Set countdown to price expiry
        bitcoinDialog.setCoundownTimer($bitcoinDialog, expiryTime);

        // Close dialog and reset to original dialog
        $bitcoinDialog.find('.btn-close-dialog').rebind('click.bitcoin-dialog-close', function() {

            $dialogBackgroundOverlay.removeClass('bitcoin-invoice-dialog-overlay').addClass('hidden');
            $bitcoinDialog.addClass('hidden');

            // End countdown timer
            clearInterval(bitcoinDialog.countdownIntervalId);
        });

        // Make background overlay darker and show the dialog
        $dialogBackgroundOverlay.addClass('bitcoin-invoice-dialog-overlay').removeClass('hidden');
        $bitcoinDialog.removeClass('hidden');
    },

    /**
     * Renders the bitcoin QR code with highest error correction so that MEGA logo can be overlayed
     * http://www.qrstuff.com/blog/2011/12/14/qr-code-error-correction
     * @param {Object} dialog jQuery object of the dialog
     * @param {String} bitcoinAddress The bitcoin address
     * @param {String|Number} priceInBitcoins The price in bitcoins
     */
    generateBitcoinQrCode: function(dialog, bitcoinAddress, priceInBitcoins) {

        var options = {
            width: 256,
            height: 256,
            correctLevel: QRErrorCorrectLevel.H,    // High
            background: '#ffffff',
            foreground: '#000',
            text: 'bitcoin:' + bitcoinAddress + '?amount=' + priceInBitcoins
        };

        // Render the QR code
        dialog.find('.bitcoin-qr-code').text('').qrcode(options);
    },

    /**
     * Sets a countdown timer on the bitcoin invoice dialog to count down from 15~ minutes
     * until the bitcoin price expires and they need to restart the process
     * @param {Object} dialog The bitcoin invoice dialog
     * @param {Date} expiryTime The date/time the invoice will expire
     * @returns {Number} Returns the interval id
     */
    setCoundownTimer: function(dialog, expiryTime) {

        // Clear old countdown timer if they have re-opened the page
        clearInterval(bitcoinDialog.countdownIntervalId);

        // Count down the time to price expiration
        bitcoinDialog.countdownIntervalId = setInterval(function() {

            // Show number of minutes and seconds counting down
            var currentTimestamp = Math.round(Date.now() / 1000);
            var difference = expiryTime - currentTimestamp;
            var minutes = Math.floor(difference / 60);
            var minutesPadded = (minutes < 10) ? '0' + minutes : minutes;
            var seconds = difference - (minutes * 60);
            var secondsPadded = (seconds < 10) ? '0' + seconds : seconds;

            // If there is still time remaining
            if (difference > 0) {

                // Show full opacity when 1 minute countdown mark hit
                if (difference <= 60) {
                    dialog.find('.clock-icon').css('opacity', 1);
                    dialog.find('.expiry-instruction').css('opacity', 1);
                    dialog.find('.time-to-expire').css('opacity', 1);
                }

                // Show time remaining
                dialog.find('.time-to-expire').text(minutesPadded + ':' + secondsPadded);
            }
            else {
                // Grey out and hide details as the price has expired
                dialog.find('.scan-code-instruction').css('opacity', '0.25');
                dialog.find('.btn-open-wallet').css('visibility', 'hidden');
                dialog.find('.bitcoin-address').css('visibility', 'hidden');
                dialog.find('.bitcoin-qr-code').css('opacity', '0.15');
                dialog.find('.qr-code-mega-icon').hide();
                dialog.find('.plan-icon').css('opacity', '0.25');
                dialog.find('.plan-name').css('opacity', '0.25');
                dialog.find('.plan-duration').css('opacity', '0.25');
                dialog.find('.plan-price-euros').css('opacity', '0.25');
                dialog.find('.plan-price-bitcoins').css('opacity', '0.25');
                dialog.find('.plan-price-bitcoins-btc').css('opacity', '0.25');
                dialog.find('.expiry-instruction').text(l[8845]).css('opacity', '1');
                dialog.find('.time-to-expire').text('00:00').css('opacity', '1');
                dialog.find('.price-expired-instruction').show();

                // End countdown timer
                clearInterval(bitcoinDialog.countdownIntervalId);
            }
        }, 1000);
    },

    /**
     * Process the result from the API User Transaction Complete call
     * @param {Object} utcResult The results from the UTC call
     */
    processUtcResult: function(utcResult) {

        // Hide the loading animation
        proPage.hideLoadingOverlay();

        // Show the Bitcoin invoice dialog
        if (typeof utcResult.EUR === 'object') {
            bitcoinDialog.showInvoice(utcResult.EUR);
        }
        else {
            bitcoinDialog.showBitcoinProviderFailureDialog();
        }
    },

    /**
     * Show a failure dialog if the provider can't be contacted
     */
    showBitcoinProviderFailureDialog: function() {

        var $dialogBackgroundOverlay = $('.fm-dialog-overlay');
        var $bitcoinFailureDialog = $('.bitcoin-provider-failure-dialog');

        // Add styles for the dialog
        $bitcoinFailureDialog.removeClass('hidden');
        $dialogBackgroundOverlay.addClass('bitcoin-invoice-dialog-overlay').removeClass('hidden');

        // End countdown timer
        clearInterval(bitcoinDialog.countdownIntervalId);

        // Close dialog and reset to original dialog
        $bitcoinFailureDialog.find('.btn-close-dialog').rebind('click', function() {
            $dialogBackgroundOverlay.removeClass('bitcoin-invoice-dialog-overlay').addClass('hidden');
            $bitcoinFailureDialog.addClass('hidden');
        });
    }
};


function showLoginDialog(email) {
    megaAnalytics.log("pro", "loginDialog");
    $.dialog = 'pro-login-dialog';

    var $dialog = $('.pro-login-dialog');
    $dialog
        .removeClass('hidden')
        .addClass('active');

    $('.fm-dialog-overlay').removeClass("hidden");

    $dialog.css({
        'margin-left': -1 * ($dialog.outerWidth()/2),
        'margin-top': -1 * ($dialog.outerHeight()/2)
    });

    $('.top-login-input-block').removeClass('incorrect');


    // controls
    $('.fm-dialog-close', $dialog)
        .unbind('click.proDialog')
        .bind('click.proDialog', function() {
            closeDialog();
        });

    $('.input-email', $dialog)
        .val(email || '');

    $('.input-password', $dialog)
        .val('');

    uiPlaceholders($dialog);
    uiCheckboxes($dialog);


    $('#login-password, #login-name', $dialog).unbind('keydown');
    $('#login-password, #login-name', $dialog).bind('keydown',function(e)
    {
        $('.top-login-pad', $dialog).removeClass('both-incorrect-inputs');
        $('.top-login-input-tooltip.both-incorrect', $dialog).removeClass('active');
        $('.top-login-input-block.password', $dialog).removeClass('incorrect');
        $('.top-login-input-block.e-mail', $dialog).removeClass('incorrect');
        if (e.keyCode == 13) doProLogin($dialog);
    });


    $('.top-login-forgot-pass', $dialog).unbind('click');
    $('.top-login-forgot-pass', $dialog).bind('click',function(e)
    {
        loadSubPage('recovery');
    });

    $('.top-dialog-login-button', $dialog).unbind('click');
    $('.top-dialog-login-button', $dialog).bind('click',function(e) {
        doProLogin($dialog);
    });

    clickURLs();
};

var doProLogin = function($dialog) {
    megaAnalytics.log("pro", "doLogin");

    loadingDialog.show();

    var button = $('.selected .membership-button').parents('.reg-st3-membership-bl').attr('class').match(/pro\d/)[0]
    pro_do_next = function() {
        $('.' + button + ' .membership-button').trigger('click');
        pro_do_next = null;
    };

    var ctx =
    {
        checkloginresult: function(ctx,r)
        {
            loadingDialog.hide();
            var e = $('#login-name', $dialog).val();
            if (e === '' || checkMail(e)) {
                $('.top-login-input-block.e-mail', $dialog).addClass('incorrect');
                $('#login-name', $dialog).val('');
                $('#login-name', $dialog).focus();
            }
            else if ($('#login-password', $dialog).val() === '') {
                $('.top-login-input-block.password', $dialog).addClass('incorrect');
            }
            else if (r === EBLOCKED)
            {
                alert(l[730]);
            }
            else if (r)
            {
                $('#login-password', $dialog).val('');
                $('#login-email', $dialog).val('');
                u_type = r;
                init_page();
                if (pro_package) {
                    var cls = pro_package
                        .replace("_month", "")
                        .replace("_year", "");

                    $('.reg-st3-membership-bl').removeClass('selected')
                    $('.reg-st3-membership-bl.' + cls).addClass('selected');
                }
            }
            else
            {
                $('.top-login-pad', $dialog).addClass('both-incorrect-inputs');
                $('.top-login-input-tooltip.both-incorrect', $dialog).addClass('active');
                $('#login-password', $dialog).select();
            }
        }
    };


    var passwordaes = new sjcl.cipher.aes(prepare_key_pw($('#login-password', $dialog).val()));
    var uh = stringhash($('#login-name', $dialog).val().toLowerCase(),passwordaes);
    u_login(
        ctx,
        $('#login-name', $dialog).val(),
        $('#login-password', $dialog).val(),
        uh,
        $('#login-checkbox').is('.checkboxOn')
    );
};

function showRegisterDialog() {
    megaAnalytics.log("pro", "regDialog");

    mega.ui.showRegisterDialog({
        title: l[5840],

        onCreatingAccount: function() {
            megaAnalytics.log("pro", "doRegister");
        },

        onLoginAttemptFailed: function(registerData) {
            msgDialog('warninga:' + l[171], l[1578], l[218], null, function(e) {
                if (e) {
                    $('.pro-register-dialog').addClass('hidden');
                    if (signupPromptDialog) {
                        signupPromptDialog.hide();
                    }
                    showLoginDialog(registerData.email);
                }
            });
        },

        onAccountCreated: function(gotLoggedIn, registerData) {
            // If true this means they do not need to confirm their email before continuing to step 2
            var skipConfirmationStep = true;

            if (skipConfirmationStep) {
                closeDialog();
                if (!gotLoggedIn) {
                    localStorage.awaitingConfirmationAccount = JSON.stringify(registerData);
                }
                pro_next_step();
            }
            else {
                $('.fm-dialog.registration-page-success').removeClass('hidden');
                fm_showoverlay();
            }
        }
    });
};

var signupPromptDialog = null;
var showSignupPromptDialog = function() {
    if (!signupPromptDialog) {
        signupPromptDialog = new mega.ui.Dialog({
            'className': 'loginrequired-dialog',
            'closable': true,
            'focusable': false,
            'expandable': false,
            'requiresOverlay': true,
            'title': l[5841],
            'buttons': []
        });
        signupPromptDialog.bind('onBeforeShow', function() {
            $('.fm-dialog-title',this.$dialog)
                .text(
                    this.options.title
                );

            // custom buttons, because of the styling
            $('.fm-notification-info',this.$dialog)
                .safeHTML('<p>@@</p>', l[5842]);

            $('.pro-login', this.$dialog)
                .rebind('click.loginrequired', function() {
                    signupPromptDialog.hide();
                    showLoginDialog();
                    return false;
                });

            $('.pro-register', this.$dialog)
                .rebind('click.loginrequired', function() {
                    signupPromptDialog.hide();

                    if (!u_wasloggedin()) {
                        showRegisterDialog();
                    }
                    else {
                        var msg = l[8743];
                        msgDialog('confirmation', l[1193], msg, null, function(res) {
                            if (res) {
                                showRegisterDialog();
                            }
                            else {
                                showLoginDialog();
                            }
                        });
                    }
                    return false;
                }).find('span').text(l[1076]);
        });
    }

    signupPromptDialog.show();

    var $selectedPlan = $('.reg-st3-membership-bl.selected');
    var plan = 1;

    if ($selectedPlan.is(".lite")) { plan = 1; }
    else if ($selectedPlan.is(".pro1")) { plan = 2; }
    else if ($selectedPlan.is(".pro2")) { plan = 3; }
    else if ($selectedPlan.is(".pro3")) { plan = 4; }

    $('.loginrequired-dialog .fm-notification-icon')
        .removeClass('plan1')
        .removeClass('plan2')
        .removeClass('plan3')
        .removeClass('plan4')
        .addClass('plan' + plan);
};<|MERGE_RESOLUTION|>--- conflicted
+++ resolved
@@ -249,35 +249,6 @@
 
 function init_pro()
 {
-<<<<<<< HEAD
-    // Detect if there exists a verify get parameter
-    var verifyUrlParam = proPage.getUrlParam('verify');
-
-    // If it exists we need to do extra things
-    if (typeof verifyUrlParam !== 'undefined') {
-
-        // We are required to do paysafecard verification
-        if (verifyUrlParam === 'paysafe') {
-            paysafecard.verify();
-        }
-
-        // Show another dialog
-        if (verifyUrlParam === 'astropay') {
-            astroPayDialog.showPendingPayment();
-        }
-
-        // If returning from an Ecomprocessing payment
-        if (verifyUrlParam.indexOf('ecp') > -1) {
-            addressDialog.showPaymentResult(verifyUrlParam);
-        }
-
-        if (verifyUrlParam.indexOf('sabadell') > -1) {
-            sabadell.showPaymentResult(verifyUrlParam);
-        }
-    }
-
-=======
->>>>>>> db3c8239
     if (localStorage.keycomplete) {
         $('body').addClass('key');
         localStorage.removeItem('keycomplete');
