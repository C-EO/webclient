var pro_package,
    pro_balance = 0,
    pro_paymentmethod = '',
    pro_m,
    account_type_num,
    pro_usebalance = false,
    membershipPlans = [],
    selectedProPackage = [],
    saleId = null,
    pro_do_next = null;

var UTQA_RESPONSE_INDEX_ID = 0;
var UTQA_RESPONSE_INDEX_ACCOUNTLEVEL = 1;
var UTQA_RESPONSE_INDEX_STORAGE = 2;
var UTQA_RESPONSE_INDEX_TRANSFER = 3;
var UTQA_RESPONSE_INDEX_MONTHS = 4;
var UTQA_RESPONSE_INDEX_PRICE = 5;
var UTQA_RESPONSE_INDEX_CURRENCY = 6;
var UTQA_RESPONSE_INDEX_MONTHLYBASEPRICE = 7;


/**
 * Code for the AstroPay dialog on the second step of the Pro page
 */
var astroPayDialog = {

    $dialog: null,
    $backgroundOverlay: null,
    $pendingOverlay: null,

    // Constant for the AstroPay gateway ID
    gatewayId: 11,

    // The provider details
    selectedProvider: null,

    /**
     * Initialise
     * @param {Object} selectedProvider
     */
    init: function(selectedProvider) {

        // Cache DOM reference for lookup in other functions
        this.$dialog = $('.fm-dialog.astropay-dialog');
        this.$backgroundOverlay = $('.fm-dialog-overlay');
        this.$pendingOverlay = $('.payment-result.pending');

        // Store the provider details
        this.selectedProvider = selectedProvider;

        // Initalise the rest of the dialog
        this.initCloseButton();
        this.initConfirmButton();
        this.updateDialogDetails();
        this.showDialog();
    },

    /**
     * Update the dialog details
     */
    updateDialogDetails: function() {

<<<<<<< HEAD
        // Add the provider icon and name into the translated string
        var displayName = htmlentities(this.selectedProvider.displayName);
        var iconAndName = '<span class="provider-icon"></span><span class="provider-name">' + displayName + '</span>';
        var information = l[7991].replace('%1', iconAndName);
=======
        // Get the gateway name
>>>>>>> bd5cf3de
        var gatewayName = this.selectedProvider.gatewayName;

        // Change icon and payment provider name
        this.$dialog.find('.provider-icon').removeClass().addClass('provider-icon ' + gatewayName);
        this.$dialog.find('.provider-name').text(this.selectedProvider.displayName);

        // Localise the tax label to their country e.g. GST, CPF
        var taxLabel = l[7989].replace('%1', this.selectedProvider.extra.taxIdLabel);
        var taxPlaceholder = l[7990].replace('%1', this.selectedProvider.extra.taxIdLabel);

<<<<<<< HEAD
=======
        // If they have previously paid before with Astropay
        if ((alarm.planExpired.lastPayment) && (alarm.planExpired.lastPayment.gwd)) {

            // Get the extra data from the gateway details
            var firstLastName = alarm.planExpired.lastPayment.gwd.name;
            var taxNum = alarm.planExpired.lastPayment.gwd.cpf;
            
            // Prefill the user's name and tax details
            this.$dialog.find('.astropay-name-field').val(firstLastName);
            this.$dialog.find('.astropay-tax-field').val(taxNum);
        }

>>>>>>> bd5cf3de
        // Change the tax labels
        this.$dialog.find('.astropay-label.tax').text(taxLabel);
        this.$dialog.find('.astropay-tax-field').attr('placeholder', taxPlaceholder);
    },

    /**
     * Display the dialog
     */
    showDialog: function() {

        this.$dialog.removeClass('hidden');
        this.showBackgroundOverlay();
    },

    /**
     * Hide the overlay and dialog
     */
    hideDialog: function() {

        this.$backgroundOverlay.addClass('hidden').removeClass('payment-dialog-overlay');
        this.$dialog.addClass('hidden');
    },

    /**
     * Shows the background overlay
     */
    showBackgroundOverlay: function() {

        this.$backgroundOverlay.removeClass('hidden').addClass('payment-dialog-overlay');
    },

    /**
     * Functionality for the close button
     */
    initCloseButton: function() {

        // Initialise the close and cancel buttons
        this.$dialog.find('.fm-dialog-close, .fm-dialog-button.cancel').rebind('click', function() {

            // Hide the overlay and dialog
            astroPayDialog.hideDialog();
        });

        // Prevent close of dialog from clicking outside the dialog
        $('.fm-dialog-overlay.payment-dialog-overlay').rebind('click', function(event) {
            event.stopPropagation();
        });
    },

    /**
     * Get the details entered by the user and redirect to AstroPay
     */
    initConfirmButton: function() {

        this.$dialog.find('.fm-dialog-button.accept').rebind('click', function() {

            // Store the full name and tax number entered
            astroPayDialog.fullName = $.trim(astroPayDialog.$dialog.find('#astropay-name-field').val());
            astroPayDialog.taxNumber = $.trim(astroPayDialog.$dialog.find('#astropay-tax-field').val());

            // Make sure they entered something
            if ((astroPayDialog.fullName === '') || (astroPayDialog.fullName === '')) {

                // Show error dialog with Missing payment details
                msgDialog('warninga', l[6958], l[6959], '', function() {
                    astroPayDialog.showBackgroundOverlay();
                });

                return false;
            }

            // Try redirecting to payment provider
            astroPayDialog.hideDialog();
            pro_pay();
        });
    },

    /**
     * Redirect to the site
     * @param {String} utcResult containing the url to redirect to
     */
    redirectToSite: function(utcResult) {

        var url = utcResult.EUR['url'];
        window.location = url;
    },

    /**
     * Something has gone wrong just talking to AstroPay
     * @param {Object} utcResult The result from the UTC API call with error codes
     */
    showError: function(utcResult) {

        // Generic error: Oops, something went wrong...
        var message = l[47];

        // Transaction could not be initiated due to connection problems...
        if (utcResult.EUR.error === -1) {
            message = l[7233];
        }

        // Possibly invalid tax number etc
        else if (utcResult.EUR.error === -2) {
            message = l[6959];
        }

        // Too many payments within 12 hours
        else if (utcResult.EUR.error === -18) {
            message = l[7982];
        }

        // Show error dialog
        msgDialog('warninga', l[7235], message, '', function() {
            astroPayDialog.showBackgroundOverlay();
            astroPayDialog.showDialog();
        });
    },

    /**
     * Shows a modal dialog that their payment is pending
     */
    showPendingPayment: function() {

        this.$backgroundOverlay = $('.fm-dialog-overlay');
        this.$pendingOverlay = $('.payment-result.pending');

        // Show the success
        this.$backgroundOverlay.removeClass('hidden').addClass('payment-dialog-overlay');
        this.$pendingOverlay.removeClass('hidden');

        // Add click handlers for 'Go to my account' and Close buttons
        this.$pendingOverlay.find('.payment-result-button, .payment-close').rebind('click', function() {

            // Hide the overlay
            astroPayDialog.$backgroundOverlay.addClass('hidden').removeClass('payment-dialog-overlay');
            astroPayDialog.$pendingOverlay.addClass('hidden');

            // Make sure it fetches new account data on reload
            if (M.account) {
                M.account.lastupdate = 0;
            }
            window.location.hash = 'fm/account/history';
        });
    }
};


function init_pro()
{
    // Detect if there exists a verify get parameter
    var verifyUrlParam = proPage.getUrlParam('verify');

    // If it exists we need to do extra things
    if (typeof verifyUrlParam !== 'undefined') {

        // We are required to do paysafecard verification
        if (verifyUrlParam === "paysafe") {
            paysafecard.verify();
        }

        // Show another dialog
        if (verifyUrlParam === 'astropay') {
            astroPayDialog.showPendingPayment();
        }
    }

    if (localStorage.keycomplete) {
        $('body').addClass('key');
        localStorage.removeItem('keycomplete');
    }
    else {
        $('body').addClass('pro');
    }

    if (u_type == 3) {

        // Flag 'pro: 1' includes pro balance in the response
        // Flag 'strg: 1' includes current account storage in the response
        api_req({ a: 'uq', strg: 1, pro: 1 }, {
            callback : function (result) {

                // Store current account storage usage for checking later
                proPage.currentStorageBytes = result.cstrg;

                // Get account balance
                if (typeof result == 'object' && result.balance && result.balance[0]) {
                    pro_balance = result.balance[0][0];
                }
            }
        });
    }
    if (document.location.hash.indexOf('#pro/') > -1)
    {
        localStorage.affid = document.location.hash.replace('#pro/','');
        localStorage.affts = new Date().getTime();
    }

    if (lang !== 'en') $('.reg-st3-save-txt').addClass(lang);
    if (lang == 'fr') $('.reg-st3-big-txt').each(function(e,o){$(o).html($(o).html().replace('GB','Go').replace('TB','To'));});

    if (!m)
    {
        $('.membership-step1 .membership-button').rebind('click', function() {

            var $planBlocks = $('.reg-st3-membership-bl');
            var $selectedPlan = $(this).closest('.reg-st3-membership-bl');
            var $stageTwoSelectedPlan = $('.membership-selected-block');

            $planBlocks.removeClass('selected');
            $selectedPlan.addClass('selected');

            account_type_num = $selectedPlan.attr('data-payment');

            if (account_type_num === '0') {
                if (page === 'fm') {
                    document.location.hash = '#start';
                } else {
                    document.location.hash = '#fm';
                }
                return false;
            }

            // Clear to prevent extra clicks showing multiple
            $stageTwoSelectedPlan.html($selectedPlan.clone());

            var proPlanName = $selectedPlan.find('.reg-st3-bott-title.title').html();
            $('.membership-step2 .pro span').html(proPlanName);

            // Update header text with plan
            var $selectedPlanHeader = $('.membership-step2 .main-italic-header.pro');
            var selectedPlanText = $selectedPlanHeader.html().replace('%1', proPlanName);
            $selectedPlanHeader.html(selectedPlanText);

            pro_next_step(proPlanName);
            return false;
        });

        // Show loading spinner because some stuff may not be rendered properly yet, or
        // it may quickly switch to the pro_payment_method page if they have preselected a plan
        loadingDialog.show();

<<<<<<< HEAD
        // Get the membership plans. This call will return an array of arrays. Each array contains this data:
        // [api_id, account_level, storage, transfer, months, price, currency, description, ios_id, google_id]
        // More data can be retrieved with 'f : 1'
        api_req({ a : 'utqa' }, {
=======
        // Get the membership plans.
        api_req({ a : 'utqa', nf: 1 }, {
>>>>>>> bd5cf3de
            callback: function (result)
            {
                // The rest of the webclient expects this data in an array format
                // [api_id, account_level, storage, transfer, months, price, currency, monthlybaseprice]
                var results = [];
                for (var i = 0; i < result.length; i++)
                {
                    results.push([
                        result[i]["id"],
                        result[i]["al"], // account level
                        result[i]["s"], // storage
                        result[i]["t"], // transfer
                        result[i]["m"], // months
                        result[i]["p"], // price
                        result[i]["c"], // currency
                        result[i]["mbp"] // monthly base price
                    ]);
                }

                // Store globally
                membershipPlans = results;

                // Render the plan details
                proPage.populateMembershipPlans();

                // Check which plans are applicable or grey them out if not
                proPage.checkApplicablePlans();

                // Check if they have preselected the plan (e.g. from bandwidth dialog) and go straight to the next step
                proPage.checkForPreselectedPlan();

                if (pro_do_next) {
                    pro_do_next();
                }

                // Close loading spinner
                loadingDialog.hide();
            }
        });

        if (lang !== 'en') $('.reg-st3-save-txt').addClass(lang);
        if (lang == 'fr') $('.reg-st3-big-txt').each(function(e,o){$(o).html($(o).html().replace('GB','Go').replace('TB','To'));});

        $('.membership-step1 .reg-st3-membership-bl').unbind('click');
        $('.membership-step1 .reg-st3-membership-bl').bind('click',function(e)
        {
            $('.reg-st3-membership-bl').removeClass('selected');
            $(this).addClass('selected');
        });

        $('.membership-step1 .reg-st3-membership-bl').unbind('dblclick');
        $('.membership-step1 .reg-st3-membership-bl').bind('dblclick',function(e)
        {
            $('.reg-st3-membership-bl').removeClass('selected');
            $(this).addClass('selected');

            account_type_num = $(this).attr('data-payment');

            if (account_type_num === '0') {
                if (page === 'fm') {
                    document.location.hash = '#start';
                } else {
                    document.location.hash = '#fm';
                }
                return false;
            }

            $(this).clone().appendTo( '.membership-selected-block');

            var proPlanName = $(this).find('.reg-st3-bott-title.title').html();
            $('.membership-step2 .pro span').html(proPlanName);

            // Update header text with plan
            var $selectedPlanHeader = $('.membership-step2 .main-italic-header.pro');
            var selectedPlanText = $selectedPlanHeader.html().replace('%1', proPlanName);
            $selectedPlanHeader.html(selectedPlanText);

            pro_next_step(proPlanName);
        });

        $('.pro-bottom-button').unbind('click');
        $('.pro-bottom-button').bind('click',function(e)
        {
            document.location.hash = 'contact';
        });
    }

    if (page.substr(0, 4) === 'pro_') {
        var plan = page.substr(4);
        window.selectedProPlan = plan === 'lite' ? 4 : plan;
    }

    if (typeof window.selectedProPlan !== "undefined") {
        $('.reg-st3-membership-bl[data-payment=' + window.selectedProPlan + ']')
            .find('.membership-button').trigger('click');
        delete window.selectedProPlan;
    }
}


// Step2
function pro_next_step(proPlanName) {

    // Preload loading/transferring/processing animation
    proPage.preloadAnimation();

    if (proPlanName === undefined) {
        // this came from skipConfirmationStep
        var plan = $('.reg-st3-membership-bl.selected').data('payment');
<<<<<<< HEAD
        proPlanName = (plan === 4 ? 'lite' : Array(++plan).join("i"));
=======
        proPlanName = (plan === 4 ? 'lite' : Array(++plan).join('i'));
>>>>>>> bd5cf3de
    }
    else if (!u_handle) {
        megaAnalytics.log("pro", "loginreq");
        showSignupPromptDialog();
        return;
    }
    else if (isEphemeral()) {
        showRegisterDialog();
        return;
    }

    megaAnalytics.log('pro', 'proc');

    proPlanName = String(proPlanName).replace(/pro/i, '').trim().toLowerCase();
    if (proPlanName !== 'lite') {
        proPlanName = proPlanName.length;
    }
    if (location.hash.split('_').pop() != proPlanName) {
        window.skipHashChange = true;
        location.hash = 'pro_' + proPlanName;
    }

    var currentDate = new Date(),
        monthName = ['Jan', 'Feb', 'Mar', 'Apr', 'May', 'Jun', 'Jul', 'Aug', 'Sep', 'Oct', 'Nov', 'Dec'],
        mon = monthName[currentDate.getMonth()],
        day = currentDate.getDate(),
        price = [];

    // Add hyperlink to mobile payment providers at top of #pro page step 2
    var $otherPaymentProviders = $('.membership-step2 .other-payment-providers');
    var linkHtml = $otherPaymentProviders.html().replace('[A]', '<a href="#mobile">');
    linkHtml = linkHtml.replace('[/A]', '</a>');
    linkHtml = linkHtml.replace('Android', '');
    $otherPaymentProviders.safeHTML(linkHtml);

    // Stylise the "PURCHASE" text in the 3rd instruction
    var $paymentInstructions = $('.membership-step2 .payment-instructions');
    var paymentTextHtml = $paymentInstructions.html();
    paymentTextHtml = paymentTextHtml.replace('[S]', '<span class="purchase">');
    paymentTextHtml = paymentTextHtml.replace('[/S]', '</span>');
    $paymentInstructions.safeHTML(paymentTextHtml);

    // Load payment methods and plan durations
    proPage.loadPaymentGatewayOptions();

    $('.membership-step1').addClass('hidden');
    $('.membership-step2').removeClass('hidden');
    mainScroll();

    $('.membership-date .month').text(mon);
    $('.membership-date .day').text(day);

    $('.membership-dropdown-item').each(function() {
        $(this).find('strong').html(price[$(this).attr('data-months')]);
    });

    $('.membership-st2-select span').rebind('click', function() {
        if ($('.membership-st2-select').hasClass('active') === false) {
            $('.membership-st2-select').addClass('active');
        }
        else {
            $('.membership-st2-select').removeClass('active');
        }
    });

    $('.membership-bott-button').rebind('click', function() {
        pro_continue();
        return false;
    });
}

function pro_continue()
{
    // Selected payment method and package
    var selectedPaymentMethod = $('.payment-options-list input:checked').val();
    var selectedProvider = proPage.allGateways.filter(function(val) {
        return (val.gatewayName === selectedPaymentMethod);
    })[0];
    var selectedProPackageIndex = $('.duration-options-list .membership-radio.checked').parent().attr('data-plan-index');

    // Set the pro package (used in pro_pay function)
    selectedProPackage = membershipPlans[selectedProPackageIndex];

    // Get the months and price
    var selectedPlanMonths = selectedProPackage[UTQA_RESPONSE_INDEX_MONTHS];

    if (selectedPlanMonths < 12) {
        pro_package = 'pro' + account_type_num + '_month';
    }
    else {
        pro_package = 'pro' + account_type_num + '_year';
    }

    if (u_type === false)
    {
        u_storage = init_storage(localStorage);
        loadingDialog.show();

        u_checklogin({ checkloginresult: function(u_ctx,r)
        {
            pro_pay();

        }}, true);
    }
    else {
        pro_paymentmethod = selectedPaymentMethod;

        // For credit card we show the dialog first, then do the uts/utc calls
        if (pro_paymentmethod === 'perfunctio') {
            cardDialog.init();
        }
        else if (pro_paymentmethod === 'voucher') {
            voucherDialog.init();
        }
        else if (pro_paymentmethod === 'wiretransfer') {
            wireTransferDialog.init();
        }
        else if (selectedProvider.gatewayId === astroPayDialog.gatewayId) {
            astroPayDialog.init(selectedProvider);
        }
        else {
            // For other methods we do a uts and utc call to get the provider details first
            pro_pay();
        }
    }
}

function pro_pay() {

    var aff = 0;
    if (localStorage.affid && localStorage.affts > new Date().getTime() - 86400000) {
        aff = localStorage.affid;
    }

    // Only show old loading dialog if needing to setup bitcoin invoice
    if (pro_paymentmethod === 'bitcoin') {
        showLoadingDialog();
    }

    // If using account balance show loading dialog
    else if (pro_paymentmethod === 'pro_prepaid') {
        loadingDialog.show();
    }

    // Otherwise if credit card, show bouncing coin while loading
    else if (pro_paymentmethod === 'perfunctio') {
        cardDialog.closeDialogAndShowProcessing();
    }

    // Otherwise if Union Pay, show bouncing coin while loading
    else if ((pro_paymentmethod === 'dynamicpay') || (pro_paymentmethod === 'paysafecard')) {
        proPage.showLoadingOverlay('transferring');
    }

    // Otherwise if AstroPay, show bouncing coin while loading
    else if (pro_paymentmethod.indexOf('astropay') > -1) {
        proPage.showLoadingOverlay('transferring');
    }

    // Data for API request
<<<<<<< HEAD
    var apiId = selectedProPackage[0];
    var price = selectedProPackage[5];
    var currency = selectedProPackage[6];
=======
    var apiId = selectedProPackage[UTQA_RESPONSE_INDEX_ID];
    var price = selectedProPackage[UTQA_RESPONSE_INDEX_PRICE];
    var currency = selectedProPackage[UTQA_RESPONSE_INDEX_CURRENCY];
>>>>>>> bd5cf3de

    // Convert from boolean to integer for API
    var fromBandwidthDialog = ((Date.now() - parseInt(localStorage.seenOverQuotaDialog)) < 2 * 36e5) ? 1 : 0;

    // uts = User Transaction Sale
    var uts = {
        a:  'uts',
        it:  0,
        si:  apiId,
        p:   price,
        c:   currency,
        aff: aff,
        m:   m,
        bq:  fromBandwidthDialog
    };
    if (mega.uaoref) {
        uts.uao = escapeHTML(mega.uaoref);
    }
    api_req(uts, {
        callback: function (utsResult) {

            // Store the sale ID to check with API later
            saleId = utsResult;

            // Extra gateway specific details for UTC call
            var extra = {};

            if (typeof saleId == 'number' && saleId < 0)
            {
                loadingDialog.hide();
                alert(l[200]);
            }
            else
            {
                if (pro_paymentmethod === 'voucher' || pro_paymentmethod === 'pro_prepaid') {
                    pro_m = 0;
                }
                else if (pro_paymentmethod === 'bitcoin') {
                    pro_m = 4;
                }
                else if (pro_paymentmethod === 'perfunctio') {
                    pro_m = 8;
                }
                else if (pro_paymentmethod === 'dynamicpay') {
                    pro_m = 5;
                }
                else if (pro_paymentmethod === 'fortumo') {
                    // pro_m = 6;
                    // Fortumo does not do a utc request, we immediately redirect
                    fortumo.redirectToSite(saleId);
                    return false;
                }
                else if (pro_paymentmethod === 'infobip') {
                    // pro_m = 9;
                    // Centili does not do a utc request, we immediately redirect
                    centili.redirectToSite(saleId);
                    return false;
                }
                else if (pro_paymentmethod === 'paysafecard') {
                    pro_m = 10;
                }
                else if (pro_paymentmethod === 'tpay') {
                    pro_m = tpay.gatewayId; // 14
                }
                
                // If AstroPay, send extra details
                else if (pro_paymentmethod.indexOf('astropay') > -1) {
                    pro_m = astroPayDialog.gatewayId;
                    extra.bank = astroPayDialog.selectedProvider.extra.code;
                    extra.cpf = astroPayDialog.taxNumber;
                    extra.name = astroPayDialog.fullName;
                }

                // Update the last payment provider ID for the 'psts' action packet. If the provider e.g. bitcoin
                // needs a redirect after confirmation action packet it will redirect to the account page.
                proPage.lastPaymentProviderId = pro_m;

                // utc = User Transaction Complete
                // s = sale ID
                // m = pro number
                // bq = bandwidth quota triggered
                api_req({ a : 'utc', s: [saleId], m: pro_m, bq: fromBandwidthDialog, extra: extra },
                {
                    callback : function (utcResult)
                    {
                        // If using prepaid balance
                        if (pro_m === 0) {

                            // Hide the loading dialog
                            loadingDialog.hide();

                            // If an error code
                            if (typeof utcResult === 'number' && utcResult < 0) {
                                if (utcResult == EOVERQUOTA) {
                                    alert(l[514]);
                                }
                                else {
                                    alert(l[200]);
                                }
                            }
                            else {
                                // Show success dialog
                                voucherDialog.showSuccessfulPayment();
                            }
                        }
                        else {
                            // If Dynamic/Union Pay provider then redirect to their site
                            if ((pro_m === 5) && utcResult && utcResult.EUR) {
                                unionPay.redirectToSite(utcResult);
                            }

                            // If Bitcoin provider then show the Bitcoin invoice dialog
                            else if ((pro_m === 4) && utcResult && utcResult.EUR) {
                                bitcoinDialog.showInvoice(utcResult.EUR);
                            }

                            // If bitcoin failure
                            else if ((pro_m === 4) && (!utcResult || !utcResult.EUR)) {
                                bitcoinDialog.showBitcoinProviderFailureDialog();
                            }

                            // Pay for credit card
                            else if ((pro_m === 8) && utcResult && (utcResult.EUR.res === 'S')) {
                                cardDialog.showSuccessfulPayment(utcResult);
                            }

                            // Show credit card failure
                            else if ((pro_m === 8) && (!utcResult || (utcResult.EUR.res === 'FP') || (utcResult.EUR.res === 'FI'))) {
                                cardDialog.showFailureOverlay(utcResult);
                            }

                            // If paysafecard provider then redirect to their site
                            else if (pro_m === 10)
                            {
                                if (utcResult && utcResult.EUR) {
                                    paysafecard.redirectToSite(utcResult);
                                }
                                else {
                                    paysafecard.showConnectionError();
                                }
                            }

                            // Otherwise if AstroPay, redirect
                            else if (pro_m === astroPayDialog.gatewayId) {
                                if (utcResult && utcResult.EUR && utcResult.EUR.url) {
                                    astroPayDialog.redirectToSite(utcResult);
                                }
                                else {
                                    proPage.hideLoadingOverlay();
                                    astroPayDialog.showError(utcResult);
                                }
                            }

                            // If tpay, redirect over there
                            else if (pro_m === tpay.gatewayId) {
                                tpay.redirectToSite(utcResult);
                            }
                        }
                    }
                });
            }
        }
    });
}

/**
 * Functions for the pro page in general
 * More code to be refactored into here over time
 */
var proPage = {

    // From bandwidth quota dialog
    fromBandwidthDialog: false,

    // The last payment provider ID used
    lastPaymentProviderId: null,

    // The user's current storage in bytes
    currentStorageBytes: 0,

    // Overlay for loading/processing/redirecting
    $backgroundOverlay: null,
    $loadingOverlay: null,

    /**
    * Update the state when a payment has been received to show their new Pro Level
    * @param {Object} actionPacket The action packet {'a':'psts', 'p':<prolevel>, 'r':<s for success or f for failure>}
    */
    processPaymentReceived: function (actionPacket) {

        // Check success or failure
        var success = (actionPacket.r === 's') ? true : false;

        // Add a notification in the top bar
        notify.notifyFromActionPacket(actionPacket);

        // If their payment was successful, redirect to account page to show new Pro Plan
        if (success) {

            // Make sure it fetches new account data on reload
            if (M.account) {
                M.account.lastupdate = 0;
            }

            // If last payment was Bitcoin, we need to redirect to the account page
            if (this.lastPaymentProviderId === 4) {
                window.location.hash = 'fm/account/history';
            }
        }
    },

    /**
     * Check applicable plans for the user based on their current storage usage
     */
    checkApplicablePlans: function() {

        // If their account storage is not available (e.g. not logged in) all plan options will be shown
        if (this.currentStorageBytes === 0) {
            return false;
        }

        var totalNumOfPlans = 4;
        var numOfPlansNotApplicable = 0;
        var currentStorageGigabytes = this.currentStorageBytes / 1024 / 1024 / 1024;
        var $membershipStepOne = $('.membership-step1');

        // Loop through membership plans
        for (var i = 0, length = membershipPlans.length; i < length; i++) {

            // Get plan details
<<<<<<< HEAD
            var accountLevel = parseInt(membershipPlans[i][1]);
            var planStorageGigabytes = parseInt(membershipPlans[i][2]);
            var months = parseInt(membershipPlans[i][4]);

            // If their current storage usage is more than the plan's grey it out
            if ((months === 1) && (currentStorageGigabytes > planStorageGigabytes)) {
=======
            var accountLevel = parseInt(membershipPlans[i][UTQA_RESPONSE_INDEX_ACCOUNTLEVEL]);
            var planStorageGigabytes = parseInt(membershipPlans[i][UTQA_RESPONSE_INDEX_STORAGE]);
            var months = parseInt(membershipPlans[i][UTQA_RESPONSE_INDEX_MONTHS]);

            // If their current storage usage is more than the plan's grey it out
            if ((months !== 12) && (currentStorageGigabytes > planStorageGigabytes)) {
>>>>>>> bd5cf3de

                // Grey out the plan
                $membershipStepOne.find('.reg-st3-membership-bl.pro' + accountLevel).addClass('sub-optimal-plan');

                // Add count of plans that aren't applicable
                numOfPlansNotApplicable++;
            }
        }

        // Show message to contact support
        if (numOfPlansNotApplicable === totalNumOfPlans) {

            // Get current usage in TB and round to 3 decimal places
            var currentStorageTerabytes = currentStorageGigabytes / 1024;
                currentStorageTerabytes = Math.round(currentStorageTerabytes * 1000) / 1000;
                currentStorageTerabytes = l[5816].replace('[X]', currentStorageTerabytes);

            // Show current storage usage and message
            var $noPlansSuitable = $('.membership-step1 .no-plans-suitable');
            $noPlansSuitable.removeClass('hidden');
            $noPlansSuitable.find('.current-storage .terabytes').text(currentStorageTerabytes);

            // Capitalize first letter
            var currentStorageText = $noPlansSuitable.find('.current-storage .text').text();
                currentStorageText = currentStorageText.charAt(0).toUpperCase() + currentStorageText.slice(1);
            $noPlansSuitable.find('.current-storage .text').text(currentStorageText);

            // Replace text with proper link
            var $linkText = $noPlansSuitable.find('.no-plans-suitable-text');
            var newLinkText = $linkText.html().replace('[A]', '<a href="#contact">').replace('[/A]', '</a>');
            $linkText.html(newLinkText);

            // Redirect to #contact
            $noPlansSuitable.find('.btn-request-plan').rebind('click', function() {
                document.location.hash = 'contact';
            });
        }
    },

    /**
     * Checks if a plan has already been selected e.g. they came from the bandwidth quota dialog
     * If they are from there, then preselect that plan and go to step two.
     */
    checkForPreselectedPlan: function() {

        var planNum = this.getUrlParam('planNum');

        // If the plan number is preselected
        if (planNum) {

            // Set the selected plan
            var $selectedPlan = $('.membership-step1 .reg-st3-membership-bl.pro' + planNum);
            var $stageTwoSelectedPlan = $('.membership-step2 .membership-selected-block');

            account_type_num = $selectedPlan.attr('data-payment');

            // Clear to prevent extra clicks showing multiple
            $stageTwoSelectedPlan.html($selectedPlan.clone());

            var proPlanName = $selectedPlan.find('.reg-st3-bott-title.title').html();
            $('.membership-step2 .pro span').html(proPlanName);

            // Update header text with plan
            var $selectedPlanHeader = $('.membership-step2 .main-italic-header.pro');
            var selectedPlanText = $selectedPlanHeader.html().replace('%1', proPlanName);
            $selectedPlanHeader.html(selectedPlanText);

            // Continue to step 2
            pro_next_step(proPlanName);
        }
    },

    /**
     * Gets a parameter from the URL e.g. https://mega.nz/#pro&planNum=4
     * @param {String} paramToGet Name of the parameter to get e.g. 'planNum'
     * @returns {String|undefined} Returns the string '4' if it exists, or undefined if not
     */
    getUrlParam: function(paramToGet) {

        var hash = location.hash.substr(1);
        var index = hash.indexOf(paramToGet + '=');
        var param = hash.substr(index).split('&')[0].split('=')[1];

        return param;
    },

    /**
     * Preloads the large loading animation so it displays immediately when shown
     */
    preloadAnimation: function() {

        this.$backgroundOverlay = $('.fm-dialog-overlay');
        this.$loadingOverlay = $('.payment-processing');

        // Check if using retina display and preload loading animation
        var retina = (window.devicePixelRatio > 1) ? '@2x' : '';
        this.$loadingOverlay.find('.payment-animation').attr('src', staticpath + '/images/mega/payment-animation' + retina + '.gif');
    },

    /**
     * Generic function to show the bouncing megacoin icon while loading
     * @param {String} messageType Which message to display e.g. 'processing', 'transferring', 'loading'
     */
    showLoadingOverlay: function(messageType) {

        // Show the loading gif
        this.$backgroundOverlay.removeClass('hidden').addClass('payment-dialog-overlay');
        this.$loadingOverlay.removeClass('hidden');

        // Prevent clicking on the background overlay while it's loading, which makes
        // the background disappear and error triangle appear on white background
        $('.fm-dialog-overlay.payment-dialog-overlay').rebind('click', function(event) {
            event.stopPropagation();
        });

        var message = '';

        // Choose which message to display underneath the animation
        if (messageType === 'processing') {
            message = l[6960];                  // Processing your payment...
        }
        else if (messageType === 'transferring') {
            message = l[7203];                  // Transferring to payment provider...
        }
        else if (messageType === 'loading') {
            message = l[7006];                  // Loading...
        }

        // Display message
        this.$loadingOverlay.find('.payment-animation-txt').html(message);
    },

    /**
     * Hides the payment processing/transferring/loading overlay
     */
    hideLoadingOverlay: function() {

        this.$backgroundOverlay.addClass('hidden').removeClass('payment-dialog-overlay');
        this.$loadingOverlay.addClass('hidden');
    },

    /**
     * Loads the payment gateway options into Payment options section
     */
    loadPaymentGatewayOptions: function() {

        // Do API request (User Forms of Payment Query Full) to get the valid list of currently active
        // payment providers. Returns an array of objects e.g.
        // {
        //   "gatewayid":11,"gatewayname":"astropayB","type":"subgateway","displayname":"Bradesco",
        //   "supportsRecurring":0,"supportsMonthlyPayment":1,"supportsAnnualPayment":1,
        //   "supportsExpensivePlans":1,"extra":{"code":"B","taxIdLabel":"CPF"}
        // }
        api_req({ a: 'ufpqfull', t: 0 }, {
            callback: function (gatewayOptions) {

                // If an API error (negative number) exit early
                if ((typeof gatewayOptions === 'number') && (gatewayOptions < 0)) {
                    $('.loading-placeholder-text').text('Error while loading, try reloading the page.');
                    return false;
                }

                // Make a clone of the array so it can be modified
                proPage.allGateways = JSON.parse(JSON.stringify(gatewayOptions));

                // Separate into two groups, the first group has 6 providers, the second has the rest
                var primaryGatewayOptions = gatewayOptions.splice(0, 6);
                var secondaryGatewayOptions = gatewayOptions;

                // Show payment duration e.g. month or year radio options
                proPage.renderPlanDurationOptions();
                proPage.initPlanDurationClickHandler();

                // Render the two groups
                proPage.renderPaymentProviderOptions(primaryGatewayOptions, 'primary');
                proPage.renderPaymentProviderOptions(secondaryGatewayOptions, 'secondary');

                // Change radio button states when clicked
                proPage.initPaymentMethodRadioButtons();
                proPage.preselectPreviousPaymentOption();
                proPage.updateDurationOptionsOnProviderChange();
                proPage.initShowMoreOptionsButton();

                // Update the pricing and whether is a regular payment or subscription
                proPage.updateMainPrice();
                proPage.updateTextDependingOnRecurring();
            }
        });
    },

    /**
     * Initialise the button to show more payment options
     */
    initShowMoreOptionsButton: function() {

        // If there are more than 6 payment options, enable the button to show more
        if (proPage.allGateways.length > 6) {

            var $showMoreButton = $('.membership-step2 .provider-show-more');

            // Show the button
            $showMoreButton.removeClass('hidden');

<<<<<<< HEAD
            // On click show the other payment options and then hide the button
=======
            // On clicking 'Click here to show more payment options'
>>>>>>> bd5cf3de
            $showMoreButton.click(function() {
                
                // Show the other payment options and then hide the button
                $('.payment-options-list.secondary').removeClass('hidden');
                $showMoreButton.hide();
                
                // Trigger resize or you can't scroll to the bottom of the page anymore
                $(window).trigger('resize');
            });
        }
    },

    /**
     * Render the payment providers as radio buttons
     * @param {Object} gatewayOptions The list of gateways from the API
     * @param {String} primaryOrSecondary Which list to render the gateways into i.e. 'primary' or 'secondary'
     */
    renderPaymentProviderOptions: function(gatewayOptions, primaryOrSecondary) {

        // Get their plan price from the currently selected duration radio button
        var selectedPlanIndex = $('.duration-options-list .membership-radio.checked').parent().attr('data-plan-index');
        var selectedPlan = membershipPlans[selectedPlanIndex];
        var selectedPlanNum = selectedPlan[UTQA_RESPONSE_INDEX_ACCOUNTLEVEL];
        var selectedPlanPrice = selectedPlan[UTQA_RESPONSE_INDEX_PRICE];

        // Convert to float for numeric comparisons
        var planPriceFloat = parseFloat(selectedPlanPrice);
        var balanceFloat = parseFloat(pro_balance);
        var gatewayHtml = '';

        // Cache the template selector
        var $template = $('.payment-options-list.primary .payment-method.template');

        // Remove existing providers and so they are re-rendered
        $('.payment-options-list.' + primaryOrSecondary + ' .payment-method:not(.template)').remove();
        $('.loading-placeholder-text').hide();

        // Loop through gateway providers (change to use list from API soon)
        for (var i = 0, length = gatewayOptions.length; i < length; i++) {

            var $gateway = $template.clone();
            var gatewayOpt = gatewayOptions[i];
            var gatewayId = gatewayOpt.gatewayId;
            
            // Get the gateway name and display name
            var gatewayInfo = getGatewayName(gatewayId);
            var gatewayName = (gatewayOpt.type === 'subgateway') ? gatewayOpt.gatewayName : gatewayInfo.name;
            var displayName = (gatewayOpt.type === 'subgateway') ? gatewayOpt.displayName : gatewayInfo.displayName;
            
            // If it couldn't find the name (e.g. new provider, use the name from the API)
            if (gatewayInfo.name === 'unknown') {
                continue;
            }
            
            // Add disabled class if this payment method is not supported for this plan
            if ((gatewayOpt.supportsExpensivePlans === 0) && (selectedPlanNum !== 4)) {
                $gateway.addClass('disabled');
                $gateway.attr('title', l[7162]);
            }

<<<<<<< HEAD
            // If the voucher/pre-paid balance option
            if (gatewayOption.gatewayName === 'voucher') {

                // Show "Balance (x.xx)" if they have enough to purchase this plan
                if (balanceFloat >= planPriceFloat) {
                    gatewayOption.displayName = l[7108] + ' (' + balanceFloat.toFixed(2) + ' &euro;)';
                }
                else {
                    // Otherwise show "Voucher code"
                    gatewayOption.displayName = l[487];
                }
            }

            // If wire transfer option, need to translate that
            else if (gatewayOption.gatewayName === 'wiretransfer') {
                gatewayOption.displayName = l[6198];
            }

            // If a mobile payment provider e.g. Centili or Fortumo change text to: Mobile (Centili)
            else if (gatewayOption.mobilePaymentProvider) {
                gatewayOption.displayName = l[7219] + ' (' + htmlentities(gatewayOption.displayName) + ')';
            }

            // Otherwise get display name from what was sent from API
            else {
                gatewayOption.displayName = htmlentities(gatewayOption.displayName);
            }

=======
            // If the voucher/balance option
            if ((gatewayId === 0) && (balanceFloat >= planPriceFloat)) {
                
                // Show "Balance (x.xx)" if they have enough to purchase this plan
                displayName = l[7108] + ' (' + balanceFloat.toFixed(2) + ' &euro;)';
            }

>>>>>>> bd5cf3de
            // Create a radio button with icon for each payment gateway
            $gateway.removeClass('template');
            $gateway.find('input').attr('name', gatewayName);
            $gateway.find('input').attr('id', gatewayName);
            $gateway.find('input').val(gatewayName);
            $gateway.find('.provider-icon').addClass(gatewayName);
            $gateway.find('.provider-name').safeHTML(displayName);

            // Build the html
            gatewayHtml += $gateway.prop('outerHTML');
        }

        // Update the page
        $(gatewayHtml).appendTo($('.payment-options-list.' + primaryOrSecondary));
    },

    /**
     * Change payment method radio button states when clicked
     */
    initPaymentMethodRadioButtons: function() {
        
        // Cache selector
        var $paymentOptionsList = $('.payment-options-list');
        
        // Add click handler to all payment methods
        $paymentOptionsList.find('.payment-method').rebind('click', function() {

            var $this = $(this);

            // Don't let the user select this option if it's disabled e.g. it is disabled because
            // they must select a cheaper plan to work with this payment provider e.g. Fortumo
            if ($this.hasClass('disabled')) {
                return false;
            }

            // Remove checked state from all radio inputs
            $paymentOptionsList.find('.membership-radio').removeClass('checked');
            $paymentOptionsList.find('.provider-details').removeClass('checked');
            $paymentOptionsList.find('input').prop('checked', false);

            // Add checked state for this radio button
            $this.find('input').prop('checked', true);
            $this.find('.membership-radio').addClass('checked');
            $this.find('.provider-details').addClass('checked');

            proPage.updateTextDependingOnRecurring();
            proPage.updateDurationOptionsOnProviderChange();
        });
    },
<<<<<<< HEAD
=======
    
    /**
     * Preselect an option they previously paid with if applicable
     */
    preselectPreviousPaymentOption: function() {
        
        // If they have paid before and their plan has expired, then re-select their last payment method
        if (alarm.planExpired.lastPayment) {

            // Get the last gateway they paid with
            var lastPayment = alarm.planExpired.lastPayment;
            var gatewayId = lastPayment.gw;
            
            // Get the gateway name, if it's an Astropay subgateway, then it will have it's own name
            var gatewayInfo = getGatewayName(gatewayId);
            var extraData = (typeof lastPayment.gwd !== 'undefined') ? lastPayment.gwd : null;
            var gatewayName = (typeof lastPayment.gwd !== 'undefined') ? extraData.gwname : gatewayInfo.name;

            // Find the gateway
            var $gatewayInput = $('#' + gatewayName);
            
            // If it is still in the list (e.g. valid provider still)
            if ($gatewayInput.length) {
                
                // Get the elements which need to be set
                var $membershipRadio = $gatewayInput.parent();
                var $providerDetails = $membershipRadio.next();
                var $secondaryPaymentOptions = $('.payment-options-list.secondary');
                var $showMoreButton = $('.membership-step2 .provider-show-more');

                // Set to checked
                $gatewayInput.prop('checked', true);
                $membershipRadio.addClass('checked');
                $providerDetails.addClass('checked');

                // If the gateway is in the secondary list, then show the secondary list and hide the button
                if ($secondaryPaymentOptions.find('#' + gatewayName).prop('checked')) {
                    $secondaryPaymentOptions.removeClass('hidden');
                    $showMoreButton.hide();
                }
            }
            else {
                // Otherwise select the first available payment option because this provider is no longer available
                proPage.preselectFirstPaymentOption();
            }
        }
        else {
            // Otherwise select the first available payment option
            proPage.preselectFirstPaymentOption();
        }
    },
    
    /**
     * Preselects the first payment option in the list of payment providers
     */
    preselectFirstPaymentOption: function() {
        
        // Find and select the first payment option
        var $paymentOption = $('.payment-options-list.primary .payment-method:not(.template)').first();
        $paymentOption.find('input').attr('checked', 'checked');
        $paymentOption.find('.membership-radio').addClass('checked');
        $paymentOption.find('.provider-details').addClass('checked');
    },
>>>>>>> bd5cf3de

    /**
     * Updates the text on the page depending on the payment option they've selected and
     * the duration/period so it is accurate for a recurring subscription or one off payment.
     */
    updateTextDependingOnRecurring: function() {

        // Update whether this selected option is recurring or one-time
        var $selectDurationOption = $('.duration-options-list .membership-radio.checked');
        var $mainPrice = $('.membership-bott-price');
        var selectedGatewayName = $('.payment-options-list input:checked').val();
        var selectedProvider = proPage.allGateways.filter(function(val) {
            return (val.gatewayName === selectedGatewayName);
        })[0];

        var planIndex = $selectDurationOption.parent().attr('data-plan-index');
        var currentPlan = membershipPlans[planIndex];
        var numOfMonths = currentPlan[UTQA_RESPONSE_INDEX_MONTHS];
        var subscribeOrPurchase = (selectedProvider.supportsRecurring) ? l[6172] : l[6190].toLowerCase();

        // Set to /month, /year or /one time next to the price
        if (selectedProvider.supportsRecurring && (numOfMonths === 1)) {
            $mainPrice.find('.period').text('/' + l[913]);
        }
        else if (selectedProvider.supportsRecurring && (numOfMonths > 1)) {
            $mainPrice.find('.period').text('/' + l[932]);
        }
        else {
            $mainPrice.find('.period').text('/' + l[6809]);
        }

        // Update depending on recurring or one off payment
        $('.membership-bott-button').safeHTML(subscribeOrPurchase);
        $('.payment-dialog .payment-buy-now').safeHTML(subscribeOrPurchase);
    },

    /**
     * Renders the pro plan prices into the Plan Duration dropdown
     */
    renderPlanDurationOptions: function() {

        // Sort plan durations by lowest number of months first
        membershipPlans.sort(function (planA, planB) {

            var numOfMonthsPlanA = planA[UTQA_RESPONSE_INDEX_MONTHS];
            var numOfMonthsPlanB = planB[UTQA_RESPONSE_INDEX_MONTHS];

            if (numOfMonthsPlanA < numOfMonthsPlanB) {
                return -1;
            }
            if (numOfMonthsPlanA > numOfMonthsPlanB) {
                return 1;
            }

            return 0;
        });

        // Clear the radio options, incase they revisted the page
        $('.duration-options-list .payment-duration:not(.template)').remove();

        // Loop through the available plan durations for the current membership plan
        for (var i = 0, length = membershipPlans.length; i < length; i++) {

            var currentPlan = membershipPlans[i];

            // If match on the membership plan, display that pricing option in the dropdown
            if (currentPlan[UTQA_RESPONSE_INDEX_ACCOUNTLEVEL] === parseInt(account_type_num)) {

                // Get the price and number of months duration
                var price = currentPlan[UTQA_RESPONSE_INDEX_PRICE];
                var numOfMonths = currentPlan[UTQA_RESPONSE_INDEX_MONTHS];
                var monthsWording = l[922];     // 1 month

                // Change wording depending on number of months
                if (numOfMonths === 12) {
                    monthsWording = l[923];     // 1 year
                }
                else if (numOfMonths > 1) {
                    monthsWording = l[6803].replace('%1', numOfMonths);     // x months
                }

                // Build select option
                var $durationOption = $('.payment-duration.template').clone();

                // Update months and price
                $durationOption.removeClass('template');
                $durationOption.attr('data-plan-index', i);
                $durationOption.attr('data-plan-months', numOfMonths);
                $durationOption.find('.duration').text(monthsWording);
                $durationOption.find('.price').text(price);

                // Show amount they will save
                if (numOfMonths === 12) {

                    // Calculate the discount price (the current yearly price is 10 months worth)
                    var priceOneMonth = (price / 10);
                    var priceTenMonths = (priceOneMonth * 10);
                    var priceTwelveMonths = (priceOneMonth * 12);
                    var discount = (priceTwelveMonths - priceTenMonths).toFixed(2);

                    $durationOption.find('.save-money').removeClass('hidden');
                    $durationOption.find('.save-money .amount').text(discount);
                }

                // Update the list of duration options
                $durationOption.appendTo('.duration-options-list');
            }
        }

        // If there is data about any previous plan they purchased
        if (alarm.planExpired.lastPayment) {

            // Get the number of months for the plan they last paid for
            var lastPaymentMonths = alarm.planExpired.lastPayment.m;
            
            // Find the radio option with the same number of months
            var $monthOption = $(".payment-duration[data-plan-months='" + lastPaymentMonths + "']");

            // If it can find it then select the radio option. Note: In some
            // cases this may not be available (e.g. with upcoming A/B testing
            if ($monthOption.length) {
                $monthOption.find('input').prop('checked', true);
                $monthOption.find('.membership-radio').addClass('checked');
                $monthOption.find('.membership-radio-label').addClass('checked');
                return true;
            }
        }
        
        // Otherwise pre-select the first option available
        var $firstOption = $('.duration-options-list .payment-duration:not(.template').first();
        $firstOption.find('input').prop('checked', true);
        $firstOption.find('.membership-radio').addClass('checked');
        $firstOption.find('.membership-radio-label').addClass('checked');
    },

    /**
     * Add click handler for the radio buttons which are used for selecting the plan/subscription duration
     */
    initPlanDurationClickHandler: function() {

        var $durationOptions = $('.duration-options-list .payment-duration');

        // Add click handler
        $durationOptions.rebind('click', function() {

            var $this = $(this);
            var planIndex = $this.attr('data-plan-index');

            // Remove checked state on the other buttons
            $durationOptions.find('.membership-radio').removeClass('checked');
            $durationOptions.find('.membership-radio-label').removeClass('checked');
            $durationOptions.find('input').removeAttr('checked');

            // Add checked state to just to the clicked one
            $this.find('.membership-radio').addClass('checked');
            $this.find('.membership-radio-label').addClass('checked');
            $this.find('input').attr('checked', 'checked');

            // Update the main price and wording for one-time or recurring
            proPage.updateMainPrice(planIndex);
            proPage.updateTextDependingOnRecurring();
        });
    },

    /**
     * Updates the main price
     * @param {Number} planIndex The array index of the plan in membershipPlans
     */
    updateMainPrice: function(planIndex) {

        // If not passed in (e.g. inital load), get it from the currently selected option
        if (typeof planIndex === 'undefined') {
            planIndex = $('.duration-options-list .membership-radio.checked').parent().attr('data-plan-index');
        }

        var currentPlan = membershipPlans[planIndex];

        // Change the wording to month or year
        var numOfMonths = currentPlan[UTQA_RESPONSE_INDEX_MONTHS];
        var monthOrYearWording = (numOfMonths !== 12) ? l[931] : l[932];

        // Get the current plan price
        var price = currentPlan[UTQA_RESPONSE_INDEX_PRICE].split('.');
        if (numOfMonths !== 12) {
            // Use the monthly base price instead
            price = currentPlan[UTQA_RESPONSE_INDEX_MONTHLYBASEPRICE].split('.');
        }
        var dollars = price[0];
        var cents = price[1];
<<<<<<< HEAD

        // Change the wording to month or year
        var numOfMonths = currentPlan[4];
        var monthOrYearWording = (numOfMonths === 1) ? l[931] : l[932];
=======
>>>>>>> bd5cf3de

        // Update the price of the plan
        $('.membership-step2 .reg-st3-bott-title.price .num').safeHTML(
            dollars + '<span class="small">.' + cents + ' &euro;</span>'
        );

        // Update to /month or /year next to the price box
        $('.membership-step2 .reg-st3-bott-title.price .period').text('/' + monthOrYearWording);
    },

    /**
     * Updates the duration/renewal period options if they select a payment method. For example
     * for the wire transfer option we only want to accept one year one-off payments
     */
    updateDurationOptionsOnProviderChange: function() {

        var $durationOptionsList = $('.duration-options-list');
        var $durationOptions = $durationOptionsList.find('.payment-duration:not(.template)');
        var selectedGatewayName = $('.payment-options-list input:checked').val();
        var selectedProvider = proPage.allGateways.filter(function(val) {
            return (val.gatewayName === selectedGatewayName);
        })[0];

        // Reset all options, they will be hidden or checked again if necessary below
        $durationOptions.removeClass('hidden');
        $durationOptions.find('.membership-radio').removeClass('checked');
        $durationOptions.find('input').removeAttr('checked', 'checked');

        // Loop through renewal period options (1 month, 1 year)
        $.each($durationOptions, function(key, durationOption) {

            // Get the plan's number of months
            var planIndex = $(durationOption).attr('data-plan-index');
            var currentPlan = membershipPlans[planIndex];
            var numOfMonths = currentPlan[UTQA_RESPONSE_INDEX_MONTHS];

            // If the currently selected payment option e.g. Wire transfer
            // doesn't support a 1 month payment hide the option
            if (((!selectedProvider.supportsMonthlyPayment) && (numOfMonths === 1)) ||
                    ((!selectedProvider.supportsAnnualPayment) && (numOfMonths === 12))) {
                $(durationOption).addClass('hidden');
            }
            else {
                // Show the option otherwise
                $(durationOption).removeClass('hidden');
            }
        });

        // Select the first remaining option that is not hidden
        var $firstOption = $durationOptionsList.find('.payment-duration:not(.template, .hidden)').first();
        var newPlanIndex = $firstOption.attr('data-plan-index');
        $firstOption.find('.membership-radio').addClass('checked');
        $firstOption.find('input').attr('checked', 'checked');

        // Update the text for one-time or recurring
        proPage.updateMainPrice(newPlanIndex);
        proPage.updateTextDependingOnRecurring();
    },

    /**
     * Populate the monthly plans across the main #pro page
     */
    populateMembershipPlans: function() {

        var fromPriceSet = false;

        for (var i = 0, length = membershipPlans.length; i < length; i++) {

            // Get plan details
            var accountLevel = membershipPlans[i][UTQA_RESPONSE_INDEX_ACCOUNTLEVEL];
            var months = membershipPlans[i][UTQA_RESPONSE_INDEX_MONTHS];
            var price = membershipPlans[i][UTQA_RESPONSE_INDEX_PRICE];
            var priceParts = price.split('.');
            var dollars = priceParts[0];
            var cents = priceParts[1];

            var monthlyBasePrice = membershipPlans[i][UTQA_RESPONSE_INDEX_MONTHLYBASEPRICE];
            var monthlyBasePriceParts = monthlyBasePrice.split('.');
            var monthlyBasePriceDollars = monthlyBasePriceParts[0];
            var monthlyBasePriceCents = monthlyBasePriceParts[1];

            // Show only monthly prices in the boxes
            if (months !== 12) {
                $('.reg-st3-membership-bl.pro' + accountLevel + ' .price .num').html(
                    monthlyBasePriceDollars + '<span class="small">.' + monthlyBasePriceCents + ' &euro;</span>'
                );
            }

            // Get the first plan with yearly price
            if ((months === 12) && (fromPriceSet === false)) {

                // Divide the yearly price by 12 to get the lowest from price
                var fromPrice = (price / 12).toFixed(2);
                var fromPriceParts = fromPrice.split('.');
                var fromPriceDollars = fromPriceParts[0];
                var fromPriceCents = fromPriceParts[1];

                // Update the price inside the red star
                var $redStar = $('.pro-icons-block.star .pro-price-txt');
                $redStar.find('.dollars').text(fromPriceDollars);
                $redStar.find('.cents').text(fromPriceCents);

                // Don't set it for other plans with 12 months
                fromPriceSet = true;
            }
        }
    },

    /**
     * Gets the wording for the plan subscription duration in months or years
     * @param {Number} numOfMonths The number of months
     * @returns {String} Returns the number of months e.g. '1 month', '1 year'
     */
    getNumOfMonthsWording: function(numOfMonths) {

        var monthsWording = l[922];     // 1 month

        // Change wording depending on number of months
        if (numOfMonths === 12) {
            monthsWording = l[923];     // 1 year
        }
        else if (numOfMonths > 1) {
            monthsWording = l[6803].replace('%1', numOfMonths);     // x months
        }

        return monthsWording;
    }
};


/**
 * Code for the voucher dialog on the second step of the Pro page
 */
var voucherDialog = {

    $dialog: null,
    $backgroundOverlay: null,
    $successOverlay: null,

    /**
     * Initialisation of the dialog
     */
    init: function() {
        this.showVoucherDialog();
        this.initCloseButton();
        this.setDialogDetails();
        this.initPurchaseButton();
        this.initRedeemVoucherButton();
        this.initRedeemVoucherNow();
    },

    /**
     * Display the dialog
     */
    showVoucherDialog: function() {

        // Cache DOM reference for lookup in other functions
        this.$dialog = $('.fm-dialog.voucher-dialog');
        this.$backgroundOverlay = $('.fm-dialog-overlay');
        this.$successOverlay = $('.payment-result.success');

        // Add the styling for the overlay
        this.$dialog.removeClass('hidden');
        this.showBackgroundOverlay();
    },

    /**
     * Set voucher dialog details on load
     */
    setDialogDetails: function() {

        // Get the selected Pro plan details
        var proNum = selectedProPackage[1];
        var proPlan = getProPlan(proNum);
        var proPrice = selectedProPackage[5];
        var numOfMonths = selectedProPackage[4];
        var monthsWording = proPage.getNumOfMonthsWording(numOfMonths);
        var balance = parseFloat(pro_balance).toFixed(2);

        // Update template
        this.$dialog.find('.plan-icon').removeClass('pro1 pro2 pro3 pro4').addClass('pro' + proNum);
        this.$dialog.find('.voucher-plan-title').text(proPlan);
        this.$dialog.find('.voucher-plan-txt .duration').text(monthsWording);
        this.$dialog.find('.voucher-plan-price .price').text(proPrice);
        this.$dialog.find('.voucher-account-balance .balance-amount').text(balance);
        this.$dialog.find('#voucher-code-input input').val('');
        this.changeColourIfSufficientBalance();

        // Translate text
        var html = this.$dialog.find('.voucher-information-help').html();
            html = html.replace('[A]', '<a href="#resellers" class="voucher-reseller-link">');
            html = html.replace('[/A]', '</a>');
        this.$dialog.find('.voucher-information-help').html(html);

        // Reset state to hide voucher input
        voucherDialog.$dialog.find('.voucher-input-container').fadeOut('fast', function() {
            voucherDialog.$dialog.find('.voucher-redeem-container, .purchase-now-container').fadeIn('fast');
        });
    },

    /**
     * Show green price if they have sufficient funds, or red if they need to top up
     */
    changeColourIfSufficientBalance: function() {

        var price = selectedProPackage[5];

        // If they have enough balance to purchase the plan, make it green
        if (parseFloat(pro_balance) >= parseFloat(price)) {
            this.$dialog.find('.voucher-account-balance').addClass('sufficient-funds');
            this.$dialog.find('.voucher-buy-now').addClass('sufficient-funds');
            this.$dialog.find('.voucher-information-help').hide();
            this.$dialog.find('.voucher-redeem').hide();
        }
        else {
            // Otherwise leave it as red
            this.$dialog.find('.voucher-account-balance').removeClass('sufficient-funds');
            this.$dialog.find('.voucher-buy-now').removeClass('sufficient-funds');
            this.$dialog.find('.voucher-information-help').show();
            this.$dialog.find('.voucher-redeem').show();
        }
    },

    /**
     * Functionality for the close button
     */
    initCloseButton: function() {

         // Initialise the close button
        this.$dialog.find('.btn-close-dialog').rebind('click', function() {

            // Hide the overlay and dialog
            voucherDialog.hideDialog();
        });

        // Prevent close of dialog from clicking outside the dialog
        $('.fm-dialog-overlay.payment-dialog-overlay').rebind('click', function(event) {
            event.stopPropagation();
        });
    },

    /**
     * Shows the background overlay
     */
    showBackgroundOverlay: function() {

        voucherDialog.$backgroundOverlay.removeClass('hidden').addClass('payment-dialog-overlay');
    },

    /**
     * Hide the overlay and dialog
     */
    hideDialog: function() {

        voucherDialog.$backgroundOverlay.addClass('hidden').removeClass('payment-dialog-overlay');
        voucherDialog.$dialog.addClass('hidden');
    },

    /**
     * Functionality for the initial redeem voucher button which shows
     * a text box to enter the voucher code and another Redeem Voucher button
     */
    initRedeemVoucherButton: function() {

        // On redeem button click
        this.$dialog.find('.voucher-redeem').rebind('click', function() {

            // Show voucher input
            voucherDialog.$dialog.find('.voucher-redeem-container, .purchase-now-container').fadeOut('fast', function() {
                voucherDialog.$dialog.find('.voucher-input-container').fadeIn();
            });
        });
    },

    /**
     * Redeems the voucher
     */
    initRedeemVoucherNow: function() {

        // On redeem button click
        this.$dialog.find('.voucher-redeem-now').rebind('click', function() {

            // Get the voucher code from the input
            var voucherCode = voucherDialog.$dialog.find('#voucher-code-input input').val();

            // If empty voucher show message Error - Please enter your voucher code
            if (voucherCode == '') {
                msgDialog('warninga', l[135], l[1015], '', function() {
                    voucherDialog.showBackgroundOverlay();
                });
            }
            else {
                // Clear text box
                voucherDialog.$dialog.find('#voucher-code-input input').val('');

                // Add the voucher
                loadingDialog.show();
                voucherDialog.addVoucher(voucherCode);
            }
        });
    },

    /**
     * Redeems the voucher code
     * @param {String} voucherCode The voucher code
     */
    addVoucher: function(voucherCode) {

        // Make API call to add voucher
        api_req({ a: 'uavr', v: voucherCode },
        {
            callback: function(result, ctx)
            {
                if (typeof result === 'number')
                {
                    // This voucher has already been redeemed
                    if (result == -11) {
                        loadingDialog.hide();
                        msgDialog('warninga', l[135], l[714], '', function() {
                            voucherDialog.showBackgroundOverlay();
                        });
                    }

                    // Not a valid voucher code
                    else if (result < 0) {
                        loadingDialog.hide();
                        msgDialog('warninga', l[135], l[473], '', function() {
                            voucherDialog.showBackgroundOverlay();
                        });
                    }
                    else {
                        // Get the latest account balance and update the price in the dialog
                        voucherDialog.getLatestBalance();
                    }
                }
            }
        });
    },

    /**
     * Gets the latest Pro balance from the API
     */
    getLatestBalance: function() {

        // Flag 'pro: 1' includes pro balance in the response
        api_req({ a: 'uq', pro: 1 }, {
            callback : function (result) {

                // Hide loading dialog
                loadingDialog.hide();

                // If successful result
                if (typeof result == 'object' && result.balance && result.balance[0]) {

                    // Update the balance
                    var balance = parseFloat(result.balance[0][0]);
                    var balanceString = balance.toFixed(2);

                    // Update for pro_pay
                    pro_balance = balance;

                    // Update dialog details
                    voucherDialog.$dialog.find('.voucher-account-balance .balance-amount').text(balanceString);
                    voucherDialog.changeColourIfSufficientBalance();

                    // Hide voucher input
                    voucherDialog.$dialog.find('.voucher-redeem-container').show();
                    voucherDialog.$dialog.find('.purchase-now-container').show();
                    voucherDialog.$dialog.find('.voucher-input-container').hide();
                }
            }
        });
    },

    /**
     * Purchase using account balance when the button is clicked inside the Voucher dialog
     */
    initPurchaseButton: function() {

        // On Purchase button click run the purchase process
        this.$dialog.find('.voucher-buy-now').rebind('click', function() {

            // Get which plan is selected
            var selectedProPackageIndex = $('.duration-options-list .membership-radio.checked').parent().attr('data-plan-index');

            // Set the pro package (used in pro_pay function)
            selectedProPackage = membershipPlans[selectedProPackageIndex];

            // Get the plan price
<<<<<<< HEAD
            var selectedPlanPrice = selectedProPackage[5];
=======
            var selectedPlanPrice = selectedProPackage[UTQA_RESPONSE_INDEX_PRICE];
>>>>>>> bd5cf3de

            // Warn them about insufficient funds
            if ((parseFloat(pro_balance) < parseFloat(selectedPlanPrice))) {

                // Show warning and re-apply the background because the msgDialog function removes it on close
                msgDialog('warninga', l[6804], l[6805], '', function() {
                    voucherDialog.showBackgroundOverlay();
                });
            }
            else {
                // Hide the overlay and dialog
                voucherDialog.hideDialog();

                // Proceed with payment via account balance
                pro_paymentmethod = 'pro_prepaid';
                pro_pay();
            }
        });
    },

    /**
     * Shows a successful payment modal dialog
     */
    showSuccessfulPayment: function() {

        // Get the selected Pro plan details
        var proNum = selectedProPackage[1];
        var proPlan = getProPlan(proNum);
        var successMessage = l[6962].replace('%1', '<span>' + proPlan + '</span>');

        // Show the success
        voucherDialog.$backgroundOverlay.removeClass('hidden').addClass('payment-dialog-overlay');
        voucherDialog.$successOverlay.removeClass('hidden');
        voucherDialog.$successOverlay.find('.payment-result-txt').html(successMessage);

        // Add click handlers for 'Go to my account' and Close buttons
        voucherDialog.$successOverlay.find('.payment-result-button, .payment-close').rebind('click', function() {

            // Hide the overlay
            voucherDialog.$backgroundOverlay.addClass('hidden').removeClass('payment-dialog-overlay');
            voucherDialog.$successOverlay.addClass('hidden');

            // Make sure it fetches new account data on reload
            // and redirect to account page to show purchase
            if (M.account) {
                M.account.lastupdate = 0;
            }
            window.location.hash = 'fm/account/history';
        });
    }
};

/**
 * Display the wire transfer dialog
 */
var wireTransferDialog = {

    $dialog: null,
    $backgroundOverlay: null,

    /**
     * Open and setup the dialog
     */
    init: function() {

        // Close the pro register dialog if it's already open
        $('.pro-register-dialog').removeClass('active').addClass('hidden');

        // Cache DOM reference for faster lookup
        this.$dialog = $('.fm-dialog.wire-transfer-dialog');
        this.$backgroundOverlay = $('.fm-dialog-overlay');

        // Add the styling for the overlay
        this.$backgroundOverlay.removeClass('hidden').addClass('payment-dialog-overlay');

        // Position the dialog and open it
        this.$dialog.css({
            'margin-left': -1 * (this.$dialog.outerWidth() / 2),
            'margin-top': -1 * (this.$dialog.outerHeight() / 2)
        });
        this.$dialog.addClass('active').removeClass('hidden');

        // Initialise the close button
        this.$dialog.find('.btn-close-dialog').rebind('click', function() {
            wireTransferDialog.$backgroundOverlay.addClass('hidden').removeClass('payment-dialog-overlay');
            wireTransferDialog.$dialog.removeClass('active').addClass('hidden');
        });

        // If logged in, pre-populate email address into wire transfer details
        if (typeof u_attr !== 'undefined') {
            
            // Replace the @ with -at- so the bank will accept it on the form
            var email = u_attr.email;
                email = email.replace('@', '-at-');
            
            wireTransferDialog.$dialog.find('.email-address').text(email);
        }

        // Update plan price in the dialog
        var proPrice = selectedProPackage[5];
        this.$dialog.find('.amount').text(proPrice);
    }
};

/**
 * Code for Dynamic/Union Pay
 */
var unionPay = {

    /**
     * Redirect to the site
     * @param {Object} utcResult
     */
    redirectToSite: function(utcResult) {

        // DynamicPay
        // We need to redirect to their site via a post, so we are building a form :\
        var form = $("<form id='pay_form' name='pay_form' action='" + utcResult.EUR['url'] + "' method='post'></form>");

        for (var key in utcResult.EUR['postdata'])
        {
            var input = $("<input type='hidden' name='" + key + "' value='" + utcResult.EUR['postdata'][key] + "' />");
            form.append(input);
            $('body').append(form);
            form.submit();
        }
    }
};

/**
 * Code for Fortumo mobile payments
 */
var fortumo = {

    /**
     * Redirect to the site
     * @param {String} utsResult (a saleid)
     */
    redirectToSite: function(utsResult) {

        window.location = 'https://megapay.nz/?saleid=' + utsResult;
    }
};

/**
 * Code for tpay mobile payments
 */
var tpay = {

    gatewayId: 14,

    /**
     * Redirect to the site
     * @param {String} utcResult (a saleid)
     */
    redirectToSite: function(utcResult) {

        window.location = 'https://megapay.nz/gwtp.html?provider=tpay&saleid=' + utcResult['EUR']['saleids'] + "&params=" + utcResult['EUR']['params'];
    }
};


/**
 * Code for paysafecard
 */
var paysafecard = {

    gatewayId: 10,

    /**
     * Redirect to the site
     * @param {String} utcResult containing the url to redirect to
     */
    redirectToSite: function(utcResult) {
        var url = utcResult.EUR['url'];
        window.location = url;
    },

    /**
     * Something has gone wrong just talking to paysafecard
     */
    showConnectionError: function() {
        msgDialog('warninga', l[7235], l[7233], '', function() {
            proPage.hideLoadingOverlay();
            document.location.hash = "pro"; // redirect to remove any query parameters from the url
        });
    },

    /**
     * Something has gone wrong with the card association or debiting of the card
     */
    showPaymentError: function() {
        msgDialog('warninga', l[7235], l[7234], '', function() {
            document.location.hash = "pro"; // redirect to remove any query parameters from the url
        });
    },

    /**
     * We have been redirected back to mega with the 'okUrl'. We need to ask the API to verify the payment succeeded as per
     * paysafecard's requirements, which they enforce with integration tests we must pass... so yeap, gotta do this.
     */
    verify: function() {
        var saleidstring = proPage.getUrlParam('saleidstring');
        if (typeof saleidstring !== 'undefined') {

            // Make the vpay API request to follow up on this sale
            var requestData = {
                'a': 'vpay',                            // Credit Card Store
                't': this.gatewayId,                    // The paysafecard gateway
                'saleidstring': saleidstring            // Required by the API to know what to investigate
            };

            var parent = this;

            api_req(requestData, {
                callback: function (result) {

                    // If negative API number
                    if ((typeof result === 'number') && (result < 0)) {
                        // Something went wrong with the payment, either card association or actually debitting it.
                        parent.showPaymentError();
                    }
                    else {
                        // Continue to account screen
                        document.location.hash = "account";
                    }
                }
            });
        }
        return false;
    }
};

/**
 * Code for Centili mobile payments
 */
var centili = {

    /**
     * Redirect to the site
     * @param {String} utsResult (a saleid)
     */
    redirectToSite: function(utsResult) {

        window.location = 'https://megapay.nz/?saleid=' + utsResult + '&provider=centili';
    }
};

/**
 * Credit card payment dialog
 */
var cardDialog = {

    $dialog: null,
    $backgroundOverlay: null,
    $successOverlay: null,
    $failureOverlay: null,
    $loadingOverlay: null,

    // Flag to prevent accidental double payments
    paymentInProcess: false,

    // The RSA public key to encrypt data to be stored on the Secure Processing Unit (SPU)
    publicKey: [
        atob(
            "wfvbeFkjArOsHvAjXAJqve/2z/nl2vaZ+0sBj8V6U7knIow6y3/6KJ" +
            "3gkJ50QQ7xDDakyt1C49UN27e+e0kCg2dLJ428JVNvw/q5AQW41" +
            "grPkutUdFZYPACOauqIsx9KY6Q3joabL9g1JbwmuB44Mv20aV/L" +
            "/Xyb2yiNm09xlyVhO7bvJ5Sh4M/EOzRN2HI+V7lHwlhoDrzxgQv" +
            "vKjzsoPfFZaMud742tpgY8OMnKHcfmRQrfIvG/WfCqJ4ETETpr6" +
            "AeI2PIHsptZgOYkkrDK6Bi8qb/T7njk32ZRt1E6Q/N7+hd8PLhh" +
            "2PaYRWfpNiWwnf/rPu4MnwRE6T77s/qGQ=="
        ),
        "\u0001\u0000\u0001",   // Exponent 65537
        2048                    // Key size in bits
    ],

    /**
     * Open and setup the dialog
     */
    init: function() {
        this.showCreditCardDialog();
        this.initCountryDropDown();
        this.initExpiryMonthDropDown();
        this.initExpiryYearDropDown();
        this.initInputsFocus();
        this.initPurchaseButton();
    },

    /**
     * Display the dialog
     */
    showCreditCardDialog: function() {

        // Close the pro register dialog if it's already open
        $('.pro-register-dialog').removeClass('active').addClass('hidden');

        // Cache DOM reference for lookup in other functions
        this.$dialog = $('.fm-dialog.payment-dialog');
        this.$backgroundOverlay = $('.fm-dialog-overlay');
        this.$successOverlay = $('.payment-result.success');
        this.$failureOverlay = $('.payment-result.failed');
        this.$loadingOverlay = $('.payment-processing');

        // Add the styling for the overlay
        this.$backgroundOverlay.removeClass('hidden').addClass('payment-dialog-overlay');

        // Position the dialog and open it
        this.$dialog.css({
            'margin-left': -1 * (this.$dialog.outerWidth() / 2),
            'margin-top': -1 * (this.$dialog.outerHeight() / 2)
        });
        this.$dialog.addClass('active').removeClass('hidden');

        // Get the selected Pro plan details
        var proNum = selectedProPackage[1];
        var proPlan = getProPlan(proNum);
        var proPrice = selectedProPackage[5];
        var numOfMonths = selectedProPackage[4];
        var monthsWording = proPage.getNumOfMonthsWording(numOfMonths);

        // Update the Pro plan details
        this.$dialog.find('.plan-icon').removeClass('pro1 pro2 pro3 pro4').addClass('pro' + proNum);
        this.$dialog.find('.payment-plan-title').html(proPlan);
        this.$dialog.find('.payment-plan-price').html(proPrice + '&euro;');
        this.$dialog.find('.payment-plan-txt').html(monthsWording + ' ' + l[6965] + ' ');

        // Remove rogue colon in translation text
        var statePlaceholder = this.$dialog.find('.state-province').attr('placeholder').replace(':', '');
        this.$dialog.find('.state-province').attr('placeholder', statePlaceholder);

        // Reset form if they made a previous payment
        this.clearPreviouslyEnteredCardData();

        // Initialise the close button
        this.$dialog.find('.btn-close-dialog').rebind('click', function() {
            cardDialog.$backgroundOverlay.addClass('hidden').removeClass('payment-dialog-overlay');
            cardDialog.$dialog.removeClass('active').addClass('hidden');

            // Reset flag so they can try paying again
            cardDialog.paymentInProcess = false;
        });

        // Check if using retina display and preload loading animation
        var retina = (window.devicePixelRatio > 1) ? '@2x' : '';
        $('.payment-animation').attr('src', staticpath + '/images/mega/payment-animation' + retina + '.gif');
    },

    /**
     * Clears card data and billing details previously entered
     */
    clearPreviouslyEnteredCardData: function() {

        this.$dialog.find('.first-name').val('');
        this.$dialog.find('.last-name').val('');
        this.$dialog.find('.credit-card-number').val('');
        this.$dialog.find('.cvv-code').val('');
        this.$dialog.find('.address1').val('');
        this.$dialog.find('.address2').val('');
        this.$dialog.find('.city').val('');
        this.$dialog.find('.state-province').val('');
        this.$dialog.find('.post-code').val('');
        this.$dialog.find('.expiry-date-month span').text(l[913]);
        this.$dialog.find('.expiry-date-year span').text(l[932]);
        this.$dialog.find('.countries span').text(l[481]);
    },

    /**
     * Initialise functionality for the purchase button
     */
    initPurchaseButton: function() {

        this.$dialog.find('.payment-buy-now').rebind('click', function() {

            // Prevent accidental double click if they've already initiated a payment
            if (cardDialog.paymentInProcess === false) {

                // Set flag to prevent double click getting here too
                cardDialog.paymentInProcess = true;

                // Validate the form and normalise the billing details
                var billingDetails = cardDialog.getBillingDetails();

                // If no errors, proceed with payment
                if (billingDetails !== false) {
                    cardDialog.encryptBillingData(billingDetails);
                }
                else {
                    // Reset flag so they can try paying again
                    cardDialog.paymentInProcess = false;
                }
            }
        });
    },

    /**
     * Creates a list of country names with the ISO 3166-1-alpha-2 code as the option value
     */
    initCountryDropDown: function() {

        var countryOptions = '';
        var $countriesSelect = this.$dialog.find('.default-select.countries');
        var $countriesDropDown = $countriesSelect.find('.default-select-scroll');

        // Build options
        $.each(isocountries, function(isoCode, countryName) {
            countryOptions += '<div class="default-dropdown-item " data-value="' + isoCode + '">' + countryName + '</div>';
        });

        // Render the countries and update the text when a country is selected
        $countriesDropDown.html(countryOptions);

        // Bind custom dropdowns events
        bindDropdownEvents($countriesSelect);
    },

    /**
     * Creates the expiry month dropdown
     */
    initExpiryMonthDropDown: function() {

        var twoDigitMonth = '';
        var monthOptions = '';
        var $expiryMonthSelect = this.$dialog.find('.default-select.expiry-date-month');
        var $expiryMonthDropDown = $expiryMonthSelect.find('.default-select-scroll');

        // Build options
        for (var month = 1; month <= 12; month++) {
            twoDigitMonth = (month < 10) ? '0' + month : month;
            monthOptions += '<div class="default-dropdown-item " data-value="' + twoDigitMonth + '">' + twoDigitMonth + '</div>';
        }

        // Render the months and update the text when a country is selected
        $expiryMonthDropDown.html(monthOptions);

        // Bind custom dropdowns events
        bindDropdownEvents($expiryMonthSelect);
    },

    /**
     * Creates the expiry year dropdown
     */
    initExpiryYearDropDown: function() {

        var yearOptions = '';
        var currentYear = new Date().getFullYear();
        var endYear = currentYear + 20;                                     // http://stackoverflow.com/q/2500588
        var $expiryYearSelect = this.$dialog.find('.default-select.expiry-date-year');
        var $expiryYearDropDown = $expiryYearSelect.find('.default-select-scroll');

        // Build options
        for (var year = currentYear; year <= endYear; year++) {
            yearOptions += '<div class="default-dropdown-item " data-value="' + year + '">' + year + '</div>';
        }

        // Render the months and update the text when a country is selected
        $expiryYearDropDown.html(yearOptions);

        // Bind custom dropdowns events
        bindDropdownEvents($expiryYearSelect);
    },

    /**
     * Inputs focused states
     */
    initInputsFocus: function() {

        this.$dialog.find('.fm-account-input input').bind('focus', function() {
            $(this).parent().addClass('focused');
        });

        this.$dialog.find('.fm-account-input input').bind('blur', function() {
            $(this).parent().removeClass('focused');
        });
    },

    /**
     * Checks if the billing details are valid before proceeding
     * Also normalise the data to remove inconsistencies
     * @returns {Boolean}
     */
    getBillingDetails: function() {

        // All payment data
        var billingData =    {
            first_name: this.$dialog.find('.first-name').val(),
            last_name: this.$dialog.find('.last-name').val(),
            card_number: this.$dialog.find('.credit-card-number').val(),
            expiry_date_month: this.$dialog.find('.expiry-date-month .active').attr('data-value'),
            expiry_date_year: this.$dialog.find('.expiry-date-year .active').attr('data-value'),
            cv2: this.$dialog.find('.cvv-code').val(),
            address1: this.$dialog.find('.address1').val(),
            address2: this.$dialog.find('.address2').val(),
            city: this.$dialog.find('.city').val(),
            province: this.$dialog.find('.state-province').val(),
            postal_code: this.$dialog.find('.post-code').val(),
            country_code: this.$dialog.find('.countries .active').attr('data-value'),
            email_address: u_attr.email
        };

        // Trim whitespace from beginning and end of all form fields
        $.each(billingData, function(key, value) {
            billingData[key] = $.trim(value);
        });

        // Remove all spaces and hyphens from credit card number
        billingData.card_number = billingData.card_number.replace(/-|\s/g, '');

        // Check the credit card number
        if (!cardDialog.isValidCreditCard(billingData.card_number)) {

            // Show error popup and on close re-add the overlay
            msgDialog('warninga', l[6954], l[6955], '', function() {
                cardDialog.$backgroundOverlay.removeClass('hidden').addClass('payment-dialog-overlay');
            });
            return false;
        }

        // Check the required billing details are completed
        if (!billingData.address1 || !billingData.city || !billingData.province || !billingData.country_code || !billingData.postal_code) {

            // Show error popup and on close re-add the overlay
            msgDialog('warninga', l[6956], l[6957], '', function() {
                cardDialog.$backgroundOverlay.removeClass('hidden').addClass('payment-dialog-overlay');
            });
            return false;
        }

        // Check all the card details are completed
        else if (!billingData.first_name || !billingData.last_name || !billingData.card_number || !billingData.expiry_date_month || !billingData.expiry_date_year || !billingData.cv2) {

            msgDialog('warninga', l[6958], l[6959], '', function() {
                cardDialog.$backgroundOverlay.removeClass('hidden').addClass('payment-dialog-overlay');
            });
            return false;
        }

        return billingData;
    },

    /**
     * Encrypts the billing data before sending to the API server
     * @param {Object} billingData The data to be encrypted and sent
     */
    encryptBillingData: function(billingData) {

        // Get last 4 digits of card number
        var cardNumberLength = billingData.card_number.length;
        var lastFourCardDigits = billingData.card_number.substr(cardNumberLength - 4);

        // Hash the card data so users can identify their cards later in our system if they
        // get locked out or something. It must be unique and able to be derived again.
        var cardData = JSON.stringify({
            'card_number': billingData.card_number,
            'expiry_date_month': billingData.expiry_date_month,
            'expiry_date_year': billingData.expiry_date_year,
            'cv2': billingData.cv2
        });
        var htmlEncodedCardData = cardDialog.htmlEncodeString(cardData);
        var cardDataHash = sjcl.hash.sha256.hash(htmlEncodedCardData);
        var cardDataHashHex = sjcl.codec.hex.fromBits(cardDataHash);

        // Comes back as byte string, so encode first.
        var jsonEncodedBillingData = JSON.stringify(billingData);
        var htmlAndJsonEncodedBillingData = cardDialog.htmlEncodeString(jsonEncodedBillingData);
        var encryptedBillingData = btoa(paycrypt.hybridEncrypt(htmlAndJsonEncodedBillingData, this.publicKey));

        // Add credit card, the most recently added card is used by default
        var requestData = {
            'a': 'ccs',                          // Credit Card Store
            'cc': encryptedBillingData,
            'last4': lastFourCardDigits,
            'expm': billingData.expiry_date_month,
            'expy': billingData.expiry_date_year,
            'hash': cardDataHashHex
        };

        // Proceed with payment
        api_req(requestData, {
            callback: function (result) {

                // If negative API number
                if ((typeof result === 'number') && (result < 0)) {
                    cardDialog.showFailureOverlay();
                }
                else {
                    // Otherwise continue to charge card
                    pro_pay();
                }
            }
        });
    },

    /**
     * Encode Unicode characters in the string so people with strange addresses can still pay
     * @param {String} input The string to encode
     * @returns {String} Returns the encoded string
     */
    htmlEncodeString: function(input) {

        return input.replace(/[\u00A0-\uFFFF<>\&]/gim, function(i) {
            return '&#' + i.charCodeAt(0) + ';';
        });
    },

    /**
     * Close the card dialog and show the loading overlay
     */
    closeDialogAndShowProcessing: function() {

        cardDialog.$dialog.removeClass('active').addClass('hidden');
        proPage.showLoadingOverlay('processing');
    },

    /**
     * Shows a successful payment modal dialog
     */
    showSuccessfulPayment: function() {

        // Close the card dialog and loading overlay
        cardDialog.$failureOverlay.addClass('hidden');
        cardDialog.$loadingOverlay.addClass('hidden');
        cardDialog.$dialog.removeClass('active').addClass('hidden');

        // Get the selected Pro plan details
        var proNum = selectedProPackage[1];
        var proPlan = getProPlan(proNum);
        var successMessage = l[6962].replace('%1', '<span>' + proPlan + '</span>');

        // Show the success
        cardDialog.$backgroundOverlay.removeClass('hidden').addClass('payment-dialog-overlay');
        cardDialog.$successOverlay.removeClass('hidden');
        cardDialog.$successOverlay.find('.payment-result-txt').html(successMessage);

        // Add click handlers for 'Go to my account' and Close buttons
        cardDialog.$successOverlay.find('.payment-result-button, .payment-close').rebind('click', function() {

            // Hide the overlay
            cardDialog.$backgroundOverlay.addClass('hidden').removeClass('payment-dialog-overlay');
            cardDialog.$successOverlay.addClass('hidden');

            // Remove credit card details from the form
            cardDialog.clearPreviouslyEnteredCardData();

            // Reset flag so they can try paying again
            cardDialog.paymentInProcess = false;

            // Make sure it fetches new account data on reload
            if (M.account) {
                M.account.lastupdate = 0;
            }
            window.location.hash = 'fm/account/history';
        });
    },

    /**
     * Shows the failure overlay
     * @param {Object} utcResult
     */
    showFailureOverlay: function(utcResult) {

        // Show the failure overlay
        cardDialog.$backgroundOverlay.removeClass('hidden').addClass('payment-dialog-overlay');
        cardDialog.$failureOverlay.removeClass('hidden');
        cardDialog.$loadingOverlay.addClass('hidden');
        cardDialog.$successOverlay.addClass('hidden');

        // If error is 'Fail Provider', get the exact error or show a default 'Something went wrong' type message
        var errorMessage = ((typeof utcResult !== 'undefined') && (utcResult.EUR.res === 'FP')) ? this.getProviderError(utcResult.EUR.code) : l[6950];
        cardDialog.$failureOverlay.find('.payment-result-txt').html(errorMessage);

        // On click of the 'Try again' or Close buttons, hide the overlay and the user can fix their payment details
        cardDialog.$failureOverlay.find('.payment-result-button, .payment-close').rebind('click', function() {

            // Reset flag so they can try paying again
            cardDialog.paymentInProcess = false;

            // Hide failure and re-open the dialog
            cardDialog.$failureOverlay.addClass('hidden');

            // Re-open the card dialog
            cardDialog.$dialog.addClass('active').removeClass('hidden');
        });
    },

    /**
     * Gets an error message based on the error code from the payment provider
     * @param {Number} errorCode The error code
     * @returns {String} The error message
     */
    getProviderError: function(errorCode) {

        switch (errorCode) {
            case -1:
                // There is an error with your credit card details.
                return l[6966];
            case -2:
                // There is an error with your billing details.
                return l[6967];
            case -3:
                // Your transaction was detected as being fraudulent.
                return l[6968];
            case -4:
                // You have tried to pay too many times with this credit card recently.
                return l[6969];
            case -5:
                // You have insufficient funds to make this payment.
                return l[6970];
            default:
                // An unknown error occurred. Please try again later.
                return l[7140];
        }
    },

    /**
     * Validates the credit card number is the correct format
     * Written by Jorn Zaefferer
     * From http://jqueryvalidation.org/creditcard-method/ (MIT Licence)
     * Based on http://en.wikipedia.org/wiki/Luhn_algorithm
     * @param {String} cardNum The credit card number
     * @returns {Boolean}
     */
    isValidCreditCard: function(cardNum) {

        // Accept only spaces, digits and dashes
        if (/[^0-9 \-]+/.test(cardNum)) {
            return false;
        }
        var numCheck = 0,
            numDigit = 0,
            even = false,
            num,
            charDigit;

        cardNum = cardNum.replace(/\D/g, '');

        // Basing min and max length on
        // http://developer.ean.com/general_info/Valid_Credit_Card_Types
        if (cardNum.length < 13 || cardNum.length > 19) {
            return false;
        }

        for (num = cardNum.length - 1; num >= 0; num--) {
            charDigit = cardNum.charAt(num);
            numDigit = parseInt(charDigit, 10);

            if (even) {
                if ((numDigit *= 2) > 9) {
                    numDigit -= 9;
                }
            }
            numCheck += numDigit;
            even = !even;
        }

        return (numCheck % 10) === 0;
    }
};

/**
 * Bitcoin invoice dialog
 */
var bitcoinDialog = {

    // Web socket for chain.com connection to monitor bitcoin payment
    chainWebSocketConn: null,

    // Timer for counting down the time till when the price expires
    countdownIntervalId: 0,

    /**
     * Step 3 in plan purchase with Bitcoin
     * @param {Object} apiResponse API result
     */
    showInvoice: function(apiResponse) {

        /* Testing data to watch the invoice expire in 5 secs
        apiResponse = {
            "invoice_id": 'sIk',
            "address": '12ouE2tWLuR3q5ZyQzQL6DR25iBLVjhwXd',
            "amount": 1.35715354,
            "created": Math.round(Date.now() / 1000),
            "expiry": Math.round(Date.now() / 1000) + 5
        };//*/

        // Set details
        var bitcoinAddress = apiResponse.address;
        var bitcoinUrl = 'bitcoin:' + apiResponse.address + '?amount=' + apiResponse.amount;
        var invoiceDateTime = new Date(apiResponse.created * 1000);
        var proPlanNum = selectedProPackage[1];
        var planName = getProPlan(proPlanNum);
        var planMonths = l[6806].replace('%1', selectedProPackage[4]);  // x month purchase
        var priceEuros = selectedProPackage[5] + '<span>&euro;</span>';
        var priceBitcoins = apiResponse.amount;
        var expiryTime = new Date(apiResponse.expiry);

        // Cache original HTML of dialog to reset after close
        var dialogOverlay = $('.fm-dialog-overlay');
        var dialog = $('.fm-dialog.pro-register-paypal-dialog');
        var dialogOriginalHtml = dialog.html();

        // Add styles for the dialog
        dialogOverlay.addClass('bitcoin-invoice-dialog');
        dialog.addClass('bitcoin-invoice-dialog');

        // Clone template and show Bitcoin invoice
        var bitcoinInvoiceHtml = $('.bitcoin-invoice').html();
        dialog.html(bitcoinInvoiceHtml);

        // Render QR code
        bitcoinDialog.generateBitcoinQrCode(dialog, bitcoinAddress, priceBitcoins);

        // Update details inside dialog
        dialog.find('.btn-open-wallet').attr('href', bitcoinUrl);
        dialog.find('.bitcoin-address').html(bitcoinAddress);
        dialog.find('.invoice-date-time').html(invoiceDateTime);
        dialog.find('.plan-icon').addClass('pro' + proPlanNum);
        dialog.find('.plan-name').html(planName);
        dialog.find('.plan-duration').html(planMonths);
        dialog.find('.plan-price-euros').html(priceEuros);
        dialog.find('.plan-price-bitcoins').html(priceBitcoins);

        // Set countdown to price expiry
        bitcoinDialog.setCoundownTimer(dialog, expiryTime);

        // Close dialog and reset to original dialog
        dialog.find('.btn-close-dialog').rebind('click', function() {

            dialogOverlay.removeClass('bitcoin-invoice-dialog').addClass('hidden');
            dialog.removeClass('bitcoin-invoice-dialog').addClass('hidden').html(dialogOriginalHtml);

            // Close Web Socket if open
            if (bitcoinDialog.chainWebSocketConn !== null) {
                bitcoinDialog.chainWebSocketConn.close();
            }

            // End countdown timer
            clearInterval(bitcoinDialog.countdownIntervalId);
        });

        // Update the dialog if a transaction is seen in the blockchain
        bitcoinDialog.checkTransactionInBlockchain(dialog, bitcoinAddress, planName);
    },

    /**
     * Renders the bitcoin QR code with highest error correction so that MEGA logo can be overlayed
     * http://www.qrstuff.com/blog/2011/12/14/qr-code-error-correction
     * @param {Object} dialog jQuery object of the dialog
     * @param {String} bitcoinAddress The bitcoin address
     * @param {String|Number} priceInBitcoins The price in bitcoins
     */
    generateBitcoinQrCode: function(dialog, bitcoinAddress, priceInBitcoins) {

        var options = {
            width: 256,
            height: 256,
            correctLevel: QRErrorCorrectLevel.H,    // High
            background: '#ffffff',
            foreground: '#000',
            text: 'bitcoin:' + bitcoinAddress + '?amount=' + priceInBitcoins
        };

        // Render the QR code
        dialog.find('.bitcoin-qr-code').html('').qrcode(options);
    },

    /**
     * Open WebSocket to chain.com API to monitor block chain for transactions on that receive address.
     * This will receive a faster confirmation than the action packet which waits for an IPN from the provider.
     * @param {Object} dialog The jQuery object for the dialog
     * @param {String} bitcoinAddress The bitcoin address
     * @param {String} planName The Pro plan name
     */
    checkTransactionInBlockchain: function(dialog, bitcoinAddress, planName) {

        // Open socket
        bitcoinDialog.chainWebSocketConn = new WebSocket('wss://ws.chain.com/v2/notifications');

        // Listen for events on this bitcoin address
        bitcoinDialog.chainWebSocketConn.onopen = function (event) {
            var req = { type: 'address', address: bitcoinAddress, block_chain: 'bitcoin' };
            bitcoinDialog.chainWebSocketConn.send(JSON.stringify(req));
        };

        // After receiving a response from the chain.com server
        bitcoinDialog.chainWebSocketConn.onmessage = function (event) {

            // Get data from WebSocket response
            var notification = JSON.parse(event.data);
            var type = notification.payload.type;
            var address = notification.payload.address;

            // Check only 'address' packets as the system also sends heartbeat packets
            if ((type === 'address') && (address === bitcoinAddress)) {

                // Update price left to pay
                var currentPriceBitcoins = parseFloat(dialog.find('.plan-price-bitcoins').html());
                var currentPriceSatoshis = btcmath.toSatoshi(currentPriceBitcoins);
                var satoshisReceived = notification.payload.received;
                var priceRemainingSatoshis = currentPriceSatoshis - satoshisReceived;
                var priceRemainingBitcoins = btcmath.toBitcoinString(priceRemainingSatoshis);

                // If correct amount was received
                if (satoshisReceived === currentPriceSatoshis) {

                    // Show success
                    dialog.find('.left-side').css('visibility', 'hidden');
                    dialog.find('.payment-confirmation').show();
                    dialog.find('.payment-confirmation .reg-success-icon').addClass('success');
                    dialog.find('.payment-confirmation .description').html(planName + ' plan has been paid!');
                    dialog.find('.payment-confirmation .instruction').html('Please await account upgrade by MEGA...');
                    dialog.find('.expiry-instruction').html('Paid!');

                    // End countdown timer and close connection
                    clearInterval(bitcoinDialog.countdownIntervalId);
                    bitcoinDialog.chainWebSocketConn.close();

                    // Inform API that we have full payment and await action packet confirmation.
                    // a = action, vpay = verify payment, saleId = the id from the 'uts' call - this is
                    // an array because one day we may support multiple sales e.g. buy Pro 1 and 2 at the
                    // same time, add = the bitcoin address, t = payment gateway id for bitcoin provider (4)
                    api_req({ a: 'vpay', saleid: [saleId], add: bitcoinAddress, t: 4 });
                }

                // If partial payment was made
                else if (satoshisReceived < currentPriceSatoshis) {

                    // Update price to pay
                    dialog.find('.plan-price-bitcoins').html(priceRemainingBitcoins);
                    dialog.find('.btn-open-wallet').attr('href', 'bitcoin:' + bitcoinAddress + '?amount=' + priceRemainingBitcoins);

                    // Re-render QR code with updated price
                    bitcoinDialog.generateBitcoinQrCode(dialog, bitcoinAddress, priceRemainingBitcoins);
                }
            }
        };
    },

    /**
     * Sets a countdown timer on the bitcoin invoice dialog to count down from 15~ minutes
     * until the bitcoin price expires and they need to restart the process
     * @param {Object} dialog The bitcoin invoice dialog
     * @param {Date} expiryTime The date/time the invoice will expire
     * @returns {Number} Returns the interval id
     */
    setCoundownTimer: function(dialog, expiryTime)
    {
        // Count down the time to price expiration
        bitcoinDialog.countdownIntervalId = setInterval(function() {

            // Show number of minutes and seconds counting down
            var currentTimestamp = Math.round(Date.now() / 1000);
            var difference = expiryTime - currentTimestamp;
            var minutes = Math.floor(difference / 60);
            var minutesPadded = (minutes < 10) ? '0' + minutes : minutes;
            var seconds = difference - (minutes * 60);
            var secondsPadded = (seconds < 10) ? '0' + seconds : seconds;

            // If there is still time remaining
            if (difference > 0) {

                // Show full opacity when 1 minute countdown mark hit
                if (difference <= 60) {
                    dialog.find('.clock-icon').css('opacity', 1);
                    dialog.find('.expiry-instruction').css('opacity', 1);
                    dialog.find('.time-to-expire').css('opacity', 1);
                }

                // Show time remaining
                dialog.find('.time-to-expire').html(minutesPadded + ':' + secondsPadded);
            }
            else {
                // Grey out and hide details as the price has expired
                dialog.find('.scan-code-instruction').css('opacity', '0.25');
                dialog.find('.btn-open-wallet').css('visibility', 'hidden');
                dialog.find('.bitcoin-address').css('visibility', 'hidden');
                dialog.find('.bitcoin-qr-code').css('opacity', '0.15');
                dialog.find('.qr-code-mega-icon').hide();
                dialog.find('.plan-icon').css('opacity', '0.25');
                dialog.find('.plan-name').css('opacity', '0.25');
                dialog.find('.plan-duration').css('opacity', '0.25');
                dialog.find('.plan-price-euros').css('opacity', '0.25');
                dialog.find('.plan-price-bitcoins').css('opacity', '0.25');
                dialog.find('.plan-price-bitcoins-btc').css('opacity', '0.25');
                dialog.find('.expiry-instruction').html('This purchase has expired.').css('opacity', '1');
                dialog.find('.time-to-expire').html('00:00').css('opacity', '1');
                dialog.find('.price-expired-instruction').show();

                // End countdown timer
                clearInterval(bitcoinDialog.countdownIntervalId);
            }
        }, 1000);
    },

    /**
     * Show a failure dialog if the provider can't be contacted
     */
    showBitcoinProviderFailureDialog: function() {

        // Add styles for the dialog
        var dialogOverlay = $('.fm-dialog-overlay');
        var dialog = $('.fm-dialog.pro-register-paypal-dialog');
        var dialogOriginalHtml = dialog.html();

        // Add styles for the dialog
        dialogOverlay.addClass('bitcoin-provider-failure-dialog');
        dialog.addClass('bitcoin-provider-failure-dialog');

        // End countdown timer
        clearInterval(bitcoinDialog.countdownIntervalId);

        // Clone template and show failure
        var bitcoinProviderFailureHtml = $('.bitcoin-provider-failure').html();
        dialog.html(bitcoinProviderFailureHtml);

        // Close dialog and reset to original dialog
        dialog.find('.btn-close-dialog').rebind('click', function() {
            dialogOverlay.removeClass('bitcoin-provider-failure-dialog').addClass('hidden');
            dialog.removeClass('bitcoin-provider-failure-dialog').addClass('hidden').html(dialogOriginalHtml);
        });
    }
};


function showLoginDialog() {
    megaAnalytics.log("pro", "loginDialog");
    $.dialog = 'pro-login-dialog';

    var $dialog = $('.pro-login-dialog');
    $dialog
        .removeClass('hidden')
        .addClass('active');

    $('.fm-dialog-overlay').removeClass("hidden");

    $dialog.css({
        'margin-left': -1 * ($dialog.outerWidth()/2),
        'margin-top': -1 * ($dialog.outerHeight()/2)
    });

    $('.top-login-input-block').removeClass('incorrect');


    // controls
    $('.fm-dialog-close', $dialog)
        .unbind('click.proDialog')
        .bind('click.proDialog', function() {
            closeDialog();
        });

    $('.input-email', $dialog)
        .data('placeholder', l[195])
        .val(l[195]);

    $('.input-password', $dialog)
        .data('placeholder', l[909])
        .val(l[909]);

    uiPlaceholders($dialog);
    uiCheckboxes($dialog);


    $('#login-password, #login-name', $dialog).unbind('keydown');
    $('#login-password, #login-name', $dialog).bind('keydown',function(e)
    {
        $('.top-login-pad', $dialog).removeClass('both-incorrect-inputs');
        $('.top-login-input-tooltip.both-incorrect', $dialog).removeClass('active');
        $('.top-login-input-block.password', $dialog).removeClass('incorrect');
        $('.top-login-input-block.e-mail', $dialog).removeClass('incorrect');
        if (e.keyCode == 13) doProLogin($dialog);
    });


    $('.top-login-forgot-pass', $dialog).unbind('click');
    $('.top-login-forgot-pass', $dialog).bind('click',function(e)
    {
        document.location.hash = 'recovery';
    });

    $('.top-dialog-login-button', $dialog).unbind('click');
    $('.top-dialog-login-button', $dialog).bind('click',function(e) {
        doProLogin($dialog);
    });
};

var doProLogin = function($dialog) {
    megaAnalytics.log("pro", "doLogin");

    loadingDialog.show();

    var button = $('.selected .membership-button').parents('.reg-st3-membership-bl').attr('class').match(/pro\d/)[0]
    pro_do_next = function() {
        $('.' + button + ' .membership-button').trigger('click');
        pro_do_next = null;
    };

    var ctx =
    {
        checkloginresult: function(ctx,r)
        {
            loadingDialog.hide();

            if (r == EBLOCKED)
            {
                alert(l[730]);
            }
            else if (r)
            {
                $('#login-password', $dialog).val('');
                $('#login-email', $dialog).val('');
                u_type = r;
                init_page();
                if (pro_package) {
                    var cls = pro_package
                        .replace("_month", "")
                        .replace("_year", "");

                    $('.reg-st3-membership-bl').removeClass('selected')
                    $('.reg-st3-membership-bl.' + cls).addClass('selected');
                }
            }
            else
            {
                $('#login-password', $dialog).val('');
                alert(l[201]);
            }
        }
    };


    var passwordaes = new sjcl.cipher.aes(prepare_key_pw($('#login-password', $dialog).val()));
    var uh = stringhash($('#login-name', $dialog).val().toLowerCase(),passwordaes);
    u_login(
        ctx,
        $('#login-name', $dialog).val(),
        $('#login-password', $dialog).val(),
        uh,
        $('#login-checkbox').is('.checkboxOn')
    );
};

function showRegisterDialog() {
    megaAnalytics.log("pro", "regDialog");
    $.dialog = 'pro-register-dialog';

    var $dialog = $('.pro-register-dialog');
    $dialog
        .removeClass('hidden')
        .addClass('active');

    $('.fm-dialog-overlay').removeClass("hidden");

    var reposition = function() {
        $dialog.css({
            'margin-left': -1 * ($dialog.outerWidth() / 2),
            'margin-top': -1 * ($dialog.outerHeight() / 2)
        });
    };

    reposition();

    $('*', $dialog).removeClass('incorrect'); // <- how bad idea is that "*" there?


    // controls
    $('.fm-dialog-close', $dialog)
        .unbind('click.proDialog')
        .bind('click.proDialog', function() {
            closeDialog();
        });

    $('#register-email', $dialog)
        .data('placeholder', l[95])
        .val(l[95]);

    $('#register-firstname', $dialog)
        .data('placeholder', l[1096])
        .val(l[1096]);

    $('#register-lastname', $dialog)
        .data('placeholder', l[1097])
        .val(l[1097]);

    $('#register-password', $dialog)
        .addClass('input-password')
        .data('placeholder', l[909])
        .val(l[909]);

    $('#register-password2', $dialog)
        .addClass('input-password')
        .data('placeholder', l[1114])
        .val(l[1114]);

    uiPlaceholders($dialog);
    uiCheckboxes($dialog);

    var registerpwcheck = function()
    {
        $('.login-register-input.password', $dialog).removeClass('weak-password strong-password');
        $('.new-registration', $dialog).removeClass('good1 good2 good3 good4 good5');
        if (typeof zxcvbn == 'undefined' || $('#register-password', $dialog).attr('type') == 'text' || $('#register-password', $dialog).val() == '') return false;
        var pw = zxcvbn($('#register-password', $dialog).val());
        if (pw.score > 3 && pw.entropy > 75)
        {
            $('.login-register-input.password', $dialog).addClass('strong-password');
            $('.new-registration', $dialog).addClass('good5');
            $('.new-reg-status-pad', $dialog).html('<strong>' + l[1105] + '</strong>' + l[1128]);
            $('.new-reg-status-description', $dialog).text(l[1123]);
        }
        else if (pw.score > 2 && pw.entropy > 50)
        {
            $('.login-register-input.password', $dialog).addClass('strong-password');
            $('.new-registration', $dialog).addClass('good4');
            $('.new-reg-status-pad', $dialog).html('<strong>' + l[1105] + '</strong>' + l[1127]);
            $('.new-reg-status-description', $dialog).text(l[1122]);
        }
        else if (pw.score > 1 && pw.entropy > 40)
        {
            $('.login-register-input.password', $dialog).addClass('strong-password');
            $('.new-registration', $dialog).addClass('good3');
            $('.new-reg-status-pad', $dialog).html('<strong>' + l[1105] + '</strong>' + l[1126]);
            $('.new-reg-status-description', $dialog).text(l[1121]);
        }
        else if (pw.score > 0 && pw.entropy > 15)
        {
            $('.new-registration', $dialog).addClass('good2');
            $('.new-reg-status-pad', $dialog).html('<strong>' + l[1105] + '</strong>' + l[1125]);
            $('.new-reg-status-description', $dialog).text(l[1120]);
        }
        else
        {
            $('.login-register-input.password', $dialog).addClass('weak-password');
            $('.new-registration', $dialog).addClass('good1');
            $('.new-reg-status-pad', $dialog).html('<strong>' + l[1105] + '</strong> ' + l[1124]);
            $('.new-reg-status-description', $dialog).text(l[1119]);
        }
        $('.password-status-warning', $dialog).html('<span class="password-warning-txt">' + l[34] + '</span> ' + l[1129] + '<div class="password-tooltip-arrow"></div>');
        $('.password-status-warning', $dialog).css('margin-left',($('.password-status-warning', $dialog).width()/2*-1)-13);
        reposition();
    };

    if (typeof zxcvbn == 'undefined' && !silent_loading)
    {
        $('.login-register-input.password', $dialog).addClass('loading');
        silent_loading=function()
        {
            $('.login-register-input.password', $dialog).removeClass('loading');
            registerpwcheck();
        };
        jsl.push(jsl2['zxcvbn_js']);
        jsl_start();
    }
    $('#register-password', $dialog).unbind('keyup.proRegister');
    $('#register-password', $dialog).bind('keyup.proRegister',function(e)
    {
        registerpwcheck();
    });
    $('.password-status-icon', $dialog).unbind('mouseover.proRegister');
    $('.password-status-icon', $dialog).bind('mouseover.proRegister',function(e)
    {
        if ($(this).parents('.strong-password').length == 0)
        {
            $('.password-status-warning', $dialog).removeClass('hidden');
        }

    });
    $('.password-status-icon', $dialog).unbind('mouseout.proRegister');
    $('.password-status-icon', $dialog).bind('mouseout.proRegister',function(e)
    {
        if ($(this).parents('.strong-password').length == 0)
        {
            $('.password-status-warning', $dialog).addClass('hidden');
        }
    });

    $('input', $dialog).unbind('keydown.proRegister');
    $('input', $dialog).bind('keydown.proRegister',function(e)  {
        if (e.keyCode == 13) {
            doProRegister($dialog);
        }
    });


    $('.register-st2-button', $dialog).unbind('click');
    $('.register-st2-button', $dialog).bind('click',function(e) {
        doProRegister($dialog);
        return false;
    });

    $('.new-registration-checkbox a', $dialog)
        .unbind('click.proRegisterDialog')
        .bind('click.proRegisterDialog',function(e) {
            $.termsAgree = function()
            {
                $('.register-check').removeClass('checkboxOff');
                $('.register-check').addClass('checkboxOn');
            };
            termsDialog();
            return false;
        });
};

var doProRegister = function($dialog) {
    megaAnalytics.log("pro", "doRegister");
    loadingDialog.show();

    if (u_type > 0)
    {
        msgDialog('warninga',l[135],l[5843]);
        loadingDialog.show();
        return false;
    }


    var registeraccount = function()
    {
        var ctx =
        {
            callback : function(res)
            {
                loadingDialog.hide();
                if (res == 0)
                {
                    var ops = {a:'up'};

                    ops.terms = 'Mq';
                    ops.firstname = base64urlencode(to8($('#register-firstname', $dialog).val()));
                    ops.lastname = base64urlencode(to8($('#register-lastname', $dialog).val()));
                    ops.name2 = base64urlencode(to8($('#register-firstname', $dialog) + ' ' + $('#register-lastname', $dialog).val()));
                    u_attr.terms=1;

                    api_req(ops);
                    $('.pro-register-dialog').addClass('hidden');
                    $('.fm-dialog.registration-page-success').unbind('click');

<<<<<<< HEAD
=======
                    // If true this means they do not need to confirm their email before continuing to step 2
>>>>>>> bd5cf3de
                    var skipConfirmationStep = true;

                    if (skipConfirmationStep) {
                        closeDialog();
                        pro_next_step();
                    }
                    else {
                        $('.fm-dialog.registration-page-success').removeClass('hidden');
                        $('.fm-dialog-overlay').removeClass('hidden');
                        $('body').addClass('overlayed');
                    }
                }
                else
                {
                    if (res == EACCESS) alert(l[218]);
                    else if (res == EEXIST)
                    {
                        if (m) alert(l[219]);
                        else
                        {
                            $('.login-register-input.email .top-loginp-tooltip-txt', $dialog).html(l[1297] + '<div class="white-txt">' + l[1298] + '</div>');
                            $('.login-register-input.email', $dialog).addClass('incorrect');
                            msgDialog('warninga','Error',l[219]);

                            loadingDialog.hide();
                        }
                    }
                }
            }
        };

        var rv={};

        rv.name = $('#register-firstname', $dialog).val() + ' ' + $('#register-lastname', $dialog).val();
        rv.email = $('#register-email', $dialog).val();
        rv.password = $('#register-password', $dialog).val();

        var sendsignuplink = function(name,email,password,ctx)
        {
            var pw_aes = new sjcl.cipher.aes(prepare_key_pw(password));
            var req = { a : 'uc', c : base64urlencode(a32_to_str(encrypt_key(pw_aes,u_k))+a32_to_str(encrypt_key(pw_aes,[rand(0x100000000),0,0,rand(0x100000000)]))), n : base64urlencode(to8(name)), m : base64urlencode(email) };

            api_req(req,ctx);
        };

        sendsignuplink(rv.name,rv.email,rv.password,ctx);
    };



    var err=false;

    if ($('#register-firstname', $dialog).val() == '' || $('#register-firstname', $dialog).val() == l[1096] || $('#register-lastname', $dialog).val() == '' || $('#register-lastname', $dialog).val() == l[1097])
    {
        $('.login-register-input.name', $dialog).addClass('incorrect');
        err=1;
    }
    if ($('#register-email', $dialog).val() == '' || $('#register-email', $dialog).val() == l[1096] || checkMail($('#register-email', $dialog).val()))
    {
        $('.login-register-input.email', $dialog).addClass('incorrect');
        err=1;
    }

    if ($('#register-email', $dialog).val() == '' || $('#register-email', $dialog).val() == l[1096] || checkMail($('#register-email', $dialog).val()))
    {
        $('.login-register-input.email', $dialog).addClass('incorrect');
        err=1;
    }

    var pw = zxcvbn($('#register-password', $dialog).val());
    if ($('#register-password', $dialog).attr('type') == 'text')
    {
        $('.login-register-input.password.first', $dialog).addClass('incorrect');
        $('.white-txt.password', $dialog).text(l[213]);
        err=1;
    }
    else if (pw.score == 0 || pw.entropy < 16)
    {
        $('.login-register-input.password.first', $dialog).addClass('incorrect');
        $('.white-txt.password', $dialog).text(l[1104]);
        err=1;
    }

    if ($('#register-password', $dialog).val() !== $('#register-password2', $dialog).val())
    {
        $('#register-password', $dialog)[0].type = 'password';
        $('#register-password2', $dialog)[0].type = 'password';
        $('#register-password', $dialog).val('');
        $('#register-password2', $dialog).val('');
        $('.login-register-input.password.confirm', $dialog).addClass('incorrect');
        err=1;
    }

    if (!err && typeof zxcvbn == 'undefined')
    {
        msgDialog('warninga',l[135],l[1115] + '<br>' + l[1116]);
        loadingDialog.hide();
        return false;
    }
    else if (!err)
    {
        if ($('.register-check', $dialog).attr('class').indexOf('checkboxOff') > -1)
        {
            msgDialog('warninga',l[1117],l[1118]);
            loadingDialog.hide();
        }
        else
        {
            if (localStorage.signupcode)
            {
                loadingDialog.show();
                u_storage = init_storage(localStorage);
                var ctx =
                {
                    checkloginresult: function(u_ctx,r)
                    {
                        if (typeof r[0] == 'number' && r[0] < 0) msgDialog('warningb',l[135],l[200]);
                        else
                        {
                            loadingDialog.hide();
                            u_type = r;
                            document.location.hash = 'fm'; //TODO: fixme
                        }
                    }
                }
                var passwordaes = new sjcl.cipher.aes(prepare_key_pw($('#register-password', $dialog).val()));
                var uh = stringhash($('#register-email', $dialog).val().toLowerCase(),passwordaes);
                u_checklogin(ctx,true,prepare_key_pw($('#register-password', $dialog).val()),localStorage.signupcode,$('#register-firstname', $dialog).val() + ' ' + $('#register-lastname', $dialog).val(),uh);
                delete localStorage.signupcode;
            }
            else if (u_type === false)
            {
                loadingDialog.show();
                u_storage = init_storage(localStorage);
                u_checklogin(
                    {
                        checkloginresult: function(u_ctx,r)
                        {
                            u_type = r;
                            registeraccount();
                        }
                    },true);
            }
            else if (u_type == 0) registeraccount();
        }
    }
    if (err) {
        loadingDialog.hide();
    }
};

var paypalTimeout = null;
function showLoadingDialog(url) {

    clearTimeout(paypalTimeout);

    $('.pro-register-dialog')
        .removeClass('active')
        .addClass('hidden');

    $('.fm-dialog-overlay').removeClass('hidden');

    var $dialog = $('.fm-dialog.pro-register-paypal-dialog');

    var reposition = function() {
        $dialog.css({
            'margin-left': -1 * ($dialog.outerWidth() / 2),
            'margin-top': -1 * ($dialog.outerHeight() / 2)
        });
    };
    reposition();


    var fadeOutInLoop = function($elm) {
        $elm
            .animate({
                'opacity': 0.2
            }, 600)
            .animate({'opacity': 1}, 1000, function() {
                fadeOutInLoop($elm);
            });
    };

    fadeOutInLoop($('.pro-register-paypal-dialog .reg-success-icon'));

    $dialog
        .addClass('active')
        .removeClass('hidden');

    if (url) {
        megaAnalytics.log("pro", "proceedingToPaypal");

        paypalTimeout = setTimeout(function () {
            document.location = url;
        }, 3000);
    }

}
function redirectToPaypalHide() {
    $('.fm-dialog.pro-register-paypal-dialog')
        .removeClass('active')
        .addClass('hidden');

    $('.fm-dialog-overlay').addClass('hidden');
}

var proceedToPaypal = function() {

    if (pro_package) {
        var cls = pro_package
            .replace("_month", "")
            .replace("_year", "");

        $('.reg-st3-membership-bl').removeClass('selected')
        $('.reg-st3-membership-bl.' + cls).addClass('selected');

        u_type=1;
    }

    pro_continue();
};


var signupPromptDialog = null;
var showSignupPromptDialog = function() {
    if (!signupPromptDialog) {
        signupPromptDialog = new mega.ui.Dialog({
            'className': 'loginrequired-dialog',
            'closable': true,
            'focusable': false,
            'expandable': false,
            'requiresOverlay': true,
            'title': l[5841],
            'buttons': []
        });
        signupPromptDialog.bind('onBeforeShow', function() {
            $('.fm-dialog-title',this.$dialog)
                .text(
                    this.options.title
                );

            // custom buttons, because of the styling
            $('.fm-notification-info',this.$dialog)
                .html('<p>' + l[5842] + '</p>');

            $('.fm-dialog-button.pro-login', this.$dialog)
                .unbind('click.loginrequired')
                .bind('click.loginrequired', function() {
                    signupPromptDialog.hide();
                    showLoginDialog();
                    return false;
                });

            $('.fm-dialog-button.pro-register', this.$dialog)
                .unbind('click.loginrequired')
                .bind('click.loginrequired', function() {
                    signupPromptDialog.hide();
                    showRegisterDialog();
                    return false;
                }).find('span').text(l[1076]);
        });
    }

    signupPromptDialog.show();

    var $selectedPlan = $('.reg-st3-membership-bl.selected');
    var plan = 1;

    if ($selectedPlan.is(".lite")) { plan = 1; }
    else if ($selectedPlan.is(".pro1")) { plan = 2; }
    else if ($selectedPlan.is(".pro2")) { plan = 3; }
    else if ($selectedPlan.is(".pro3")) { plan = 4; }

    $('.loginrequired-dialog .fm-notification-icon')
        .removeClass('plan1')
        .removeClass('plan2')
        .removeClass('plan3')
        .removeClass('plan4')
        .addClass('plan' + plan);
}<|MERGE_RESOLUTION|>--- conflicted
+++ resolved
@@ -60,14 +60,7 @@
      */
     updateDialogDetails: function() {
 
-<<<<<<< HEAD
-        // Add the provider icon and name into the translated string
-        var displayName = htmlentities(this.selectedProvider.displayName);
-        var iconAndName = '<span class="provider-icon"></span><span class="provider-name">' + displayName + '</span>';
-        var information = l[7991].replace('%1', iconAndName);
-=======
         // Get the gateway name
->>>>>>> bd5cf3de
         var gatewayName = this.selectedProvider.gatewayName;
 
         // Change icon and payment provider name
@@ -78,8 +71,6 @@
         var taxLabel = l[7989].replace('%1', this.selectedProvider.extra.taxIdLabel);
         var taxPlaceholder = l[7990].replace('%1', this.selectedProvider.extra.taxIdLabel);
 
-<<<<<<< HEAD
-=======
         // If they have previously paid before with Astropay
         if ((alarm.planExpired.lastPayment) && (alarm.planExpired.lastPayment.gwd)) {
 
@@ -92,7 +83,6 @@
             this.$dialog.find('.astropay-tax-field').val(taxNum);
         }
 
->>>>>>> bd5cf3de
         // Change the tax labels
         this.$dialog.find('.astropay-label.tax').text(taxLabel);
         this.$dialog.find('.astropay-tax-field').attr('placeholder', taxPlaceholder);
@@ -334,15 +324,8 @@
         // it may quickly switch to the pro_payment_method page if they have preselected a plan
         loadingDialog.show();
 
-<<<<<<< HEAD
-        // Get the membership plans. This call will return an array of arrays. Each array contains this data:
-        // [api_id, account_level, storage, transfer, months, price, currency, description, ios_id, google_id]
-        // More data can be retrieved with 'f : 1'
-        api_req({ a : 'utqa' }, {
-=======
         // Get the membership plans.
         api_req({ a : 'utqa', nf: 1 }, {
->>>>>>> bd5cf3de
             callback: function (result)
             {
                 // The rest of the webclient expects this data in an array format
@@ -452,11 +435,7 @@
     if (proPlanName === undefined) {
         // this came from skipConfirmationStep
         var plan = $('.reg-st3-membership-bl.selected').data('payment');
-<<<<<<< HEAD
-        proPlanName = (plan === 4 ? 'lite' : Array(++plan).join("i"));
-=======
         proPlanName = (plan === 4 ? 'lite' : Array(++plan).join('i'));
->>>>>>> bd5cf3de
     }
     else if (!u_handle) {
         megaAnalytics.log("pro", "loginreq");
@@ -617,15 +596,9 @@
     }
 
     // Data for API request
-<<<<<<< HEAD
-    var apiId = selectedProPackage[0];
-    var price = selectedProPackage[5];
-    var currency = selectedProPackage[6];
-=======
     var apiId = selectedProPackage[UTQA_RESPONSE_INDEX_ID];
     var price = selectedProPackage[UTQA_RESPONSE_INDEX_PRICE];
     var currency = selectedProPackage[UTQA_RESPONSE_INDEX_CURRENCY];
->>>>>>> bd5cf3de
 
     // Convert from boolean to integer for API
     var fromBandwidthDialog = ((Date.now() - parseInt(localStorage.seenOverQuotaDialog)) < 2 * 36e5) ? 1 : 0;
@@ -856,21 +829,12 @@
         for (var i = 0, length = membershipPlans.length; i < length; i++) {
 
             // Get plan details
-<<<<<<< HEAD
-            var accountLevel = parseInt(membershipPlans[i][1]);
-            var planStorageGigabytes = parseInt(membershipPlans[i][2]);
-            var months = parseInt(membershipPlans[i][4]);
-
-            // If their current storage usage is more than the plan's grey it out
-            if ((months === 1) && (currentStorageGigabytes > planStorageGigabytes)) {
-=======
             var accountLevel = parseInt(membershipPlans[i][UTQA_RESPONSE_INDEX_ACCOUNTLEVEL]);
             var planStorageGigabytes = parseInt(membershipPlans[i][UTQA_RESPONSE_INDEX_STORAGE]);
             var months = parseInt(membershipPlans[i][UTQA_RESPONSE_INDEX_MONTHS]);
 
             // If their current storage usage is more than the plan's grey it out
             if ((months !== 12) && (currentStorageGigabytes > planStorageGigabytes)) {
->>>>>>> bd5cf3de
 
                 // Grey out the plan
                 $membershipStepOne.find('.reg-st3-membership-bl.pro' + accountLevel).addClass('sub-optimal-plan');
@@ -1074,11 +1038,7 @@
             // Show the button
             $showMoreButton.removeClass('hidden');
 
-<<<<<<< HEAD
-            // On click show the other payment options and then hide the button
-=======
             // On clicking 'Click here to show more payment options'
->>>>>>> bd5cf3de
             $showMoreButton.click(function() {
                 
                 // Show the other payment options and then hide the button
@@ -1139,36 +1099,6 @@
                 $gateway.attr('title', l[7162]);
             }
 
-<<<<<<< HEAD
-            // If the voucher/pre-paid balance option
-            if (gatewayOption.gatewayName === 'voucher') {
-
-                // Show "Balance (x.xx)" if they have enough to purchase this plan
-                if (balanceFloat >= planPriceFloat) {
-                    gatewayOption.displayName = l[7108] + ' (' + balanceFloat.toFixed(2) + ' &euro;)';
-                }
-                else {
-                    // Otherwise show "Voucher code"
-                    gatewayOption.displayName = l[487];
-                }
-            }
-
-            // If wire transfer option, need to translate that
-            else if (gatewayOption.gatewayName === 'wiretransfer') {
-                gatewayOption.displayName = l[6198];
-            }
-
-            // If a mobile payment provider e.g. Centili or Fortumo change text to: Mobile (Centili)
-            else if (gatewayOption.mobilePaymentProvider) {
-                gatewayOption.displayName = l[7219] + ' (' + htmlentities(gatewayOption.displayName) + ')';
-            }
-
-            // Otherwise get display name from what was sent from API
-            else {
-                gatewayOption.displayName = htmlentities(gatewayOption.displayName);
-            }
-
-=======
             // If the voucher/balance option
             if ((gatewayId === 0) && (balanceFloat >= planPriceFloat)) {
                 
@@ -1176,7 +1106,6 @@
                 displayName = l[7108] + ' (' + balanceFloat.toFixed(2) + ' &euro;)';
             }
 
->>>>>>> bd5cf3de
             // Create a radio button with icon for each payment gateway
             $gateway.removeClass('template');
             $gateway.find('input').attr('name', gatewayName);
@@ -1226,8 +1155,6 @@
             proPage.updateDurationOptionsOnProviderChange();
         });
     },
-<<<<<<< HEAD
-=======
     
     /**
      * Preselect an option they previously paid with if applicable
@@ -1291,7 +1218,6 @@
         $paymentOption.find('.membership-radio').addClass('checked');
         $paymentOption.find('.provider-details').addClass('checked');
     },
->>>>>>> bd5cf3de
 
     /**
      * Updates the text on the page depending on the payment option they've selected and
@@ -1481,13 +1407,6 @@
         }
         var dollars = price[0];
         var cents = price[1];
-<<<<<<< HEAD
-
-        // Change the wording to month or year
-        var numOfMonths = currentPlan[4];
-        var monthOrYearWording = (numOfMonths === 1) ? l[931] : l[932];
-=======
->>>>>>> bd5cf3de
 
         // Update the price of the plan
         $('.membership-step2 .reg-st3-bott-title.price .num').safeHTML(
@@ -1877,11 +1796,7 @@
             selectedProPackage = membershipPlans[selectedProPackageIndex];
 
             // Get the plan price
-<<<<<<< HEAD
-            var selectedPlanPrice = selectedProPackage[5];
-=======
             var selectedPlanPrice = selectedProPackage[UTQA_RESPONSE_INDEX_PRICE];
->>>>>>> bd5cf3de
 
             // Warn them about insufficient funds
             if ((parseFloat(pro_balance) < parseFloat(selectedPlanPrice))) {
@@ -3217,10 +3132,7 @@
                     $('.pro-register-dialog').addClass('hidden');
                     $('.fm-dialog.registration-page-success').unbind('click');
 
-<<<<<<< HEAD
-=======
                     // If true this means they do not need to confirm their email before continuing to step 2
->>>>>>> bd5cf3de
                     var skipConfirmationStep = true;
 
                     if (skipConfirmationStep) {
