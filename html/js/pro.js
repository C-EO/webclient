var pro_package,
    pro_balance = 0,
    pro_paymentmethod = '',
    pro_m,
    account_type_num,
    pro_usebalance = false,
    membershipPlans = [],
    selectedProPackage = [],
    saleId = null,
    pro_do_next = null;

var UTQA_RESPONSE_INDEX_ID = 0;
var UTQA_RESPONSE_INDEX_ACCOUNTLEVEL = 1;
var UTQA_RESPONSE_INDEX_STORAGE = 2;
var UTQA_RESPONSE_INDEX_TRANSFER = 3;
var UTQA_RESPONSE_INDEX_MONTHS = 4;
var UTQA_RESPONSE_INDEX_PRICE = 5;
var UTQA_RESPONSE_INDEX_CURRENCY = 6;
var UTQA_RESPONSE_INDEX_MONTHLYBASEPRICE = 7;


/**
 * Code for the AstroPay dialog on the second step of the Pro page
 */
var astroPayDialog = {

    $dialog: null,
    $backgroundOverlay: null,
    $pendingOverlay: null,

    // Constant for the AstroPay gateway ID
    gatewayId: 11,

    // The provider details
    selectedProvider: null,

    /**
     * Initialise
     * @param {Object} selectedProvider
     */
    init: function(selectedProvider) {

        // Cache DOM reference for lookup in other functions
        this.$dialog = $('.fm-dialog.astropay-dialog');
        this.$backgroundOverlay = $('.fm-dialog-overlay');
        this.$pendingOverlay = $('.payment-result.pending');

        // Store the provider details
        this.selectedProvider = selectedProvider;

        // Initalise the rest of the dialog
        this.initCloseButton();
        this.initConfirmButton();
        this.updateDialogDetails();
        this.showDialog();
    },

    /**
     * Update the dialog details
     */
    updateDialogDetails: function() {

        // Get the gateway name
        var gatewayName = this.selectedProvider.gatewayName;

        // Change icon and payment provider name
        this.$dialog.find('.provider-icon').removeClass().addClass('provider-icon ' + gatewayName);
        this.$dialog.find('.provider-name').text(this.selectedProvider.displayName);

        // Localise the tax label to their country e.g. GST, CPF
        var taxLabel = l[7989].replace('%1', this.selectedProvider.extra.taxIdLabel);
        var taxPlaceholder = l[7990].replace('%1', this.selectedProvider.extra.taxIdLabel);

        // If they have previously paid before with Astropay
        if ((alarm.planExpired.lastPayment) && (alarm.planExpired.lastPayment.gwd)) {

            // Get the extra data from the gateway details
            var firstLastName = alarm.planExpired.lastPayment.gwd.name;
            var taxNum = alarm.planExpired.lastPayment.gwd.cpf;

            // Prefill the user's name and tax details
            this.$dialog.find('.astropay-name-field').val(firstLastName);
            this.$dialog.find('.astropay-tax-field').val(taxNum);
        }

        // Change the tax labels
        this.$dialog.find('.astropay-label.tax').text(taxLabel);
        this.$dialog.find('.astropay-tax-field').attr('placeholder', taxPlaceholder);
    },

    /**
     * Display the dialog
     */
    showDialog: function() {

        this.$dialog.removeClass('hidden');
        this.showBackgroundOverlay();
    },

    /**
     * Hide the overlay and dialog
     */
    hideDialog: function() {

        this.$backgroundOverlay.addClass('hidden').removeClass('payment-dialog-overlay');
        this.$dialog.addClass('hidden');
    },

    /**
     * Shows the background overlay
     */
    showBackgroundOverlay: function() {

        this.$backgroundOverlay.removeClass('hidden').addClass('payment-dialog-overlay');
    },

    /**
     * Functionality for the close button
     */
    initCloseButton: function() {

        // Initialise the close and cancel buttons
        this.$dialog.find('.fm-dialog-close, .fm-dialog-button.cancel').rebind('click', function() {

            // Hide the overlay and dialog
            astroPayDialog.hideDialog();
        });

        // Prevent close of dialog from clicking outside the dialog
        $('.fm-dialog-overlay.payment-dialog-overlay').rebind('click', function(event) {
            event.stopPropagation();
        });
    },

    /**
     * Get the details entered by the user and redirect to AstroPay
     */
    initConfirmButton: function() {

        this.$dialog.find('.fm-dialog-button.accept').rebind('click', function() {

            // Store the full name and tax number entered
            astroPayDialog.fullName = $.trim(astroPayDialog.$dialog.find('#astropay-name-field').val());
            astroPayDialog.taxNumber = $.trim(astroPayDialog.$dialog.find('#astropay-tax-field').val());

            // Make sure they entered something
            if ((astroPayDialog.fullName === '') || (astroPayDialog.fullName === '')) {

                // Show error dialog with Missing payment details
                msgDialog('warninga', l[6958], l[6959], '', function() {
                    astroPayDialog.showBackgroundOverlay();
                });

                return false;
            }

            // Try redirecting to payment provider
            astroPayDialog.hideDialog();
            pro_pay();
        });
    },

    /**
     * Redirect to the site
     * @param {String} utcResult containing the url to redirect to
     */
    redirectToSite: function(utcResult) {

        var url = utcResult.EUR['url'];
        window.location = url;
    },
    
    /**
     * Process the result from the API User Transaction Complete call
     * @param {Object} utcResult The results from the UTC call
     */
    processUtcResult: function(utcResult) {
        
        // If successful AstroPay result, redirect
        if (utcResult.EUR.url) {
            astroPayDialog.redirectToSite(utcResult);
        }
        else {
            // Hide the loading animation and show an error
            proPage.hideLoadingOverlay();
            astroPayDialog.showError(utcResult);
        }
    },
    
    /**
     * Something has gone wrong just talking to AstroPay
     * @param {Object} utcResult The result from the UTC API call with error codes
     */
    showError: function(utcResult) {

        // Generic error: Oops, something went wrong...
        var message = l[47];

        // Transaction could not be initiated due to connection problems...
        if (utcResult.EUR.error === -1) {
            message = l[7233];
        }

        // Possibly invalid tax number etc
        else if (utcResult.EUR.error === -2) {
            message = l[6959];
        }

        // Too many payments within 12 hours
        else if (utcResult.EUR.error === -18) {
            message = l[7982];
        }

        // Show error dialog
        msgDialog('warninga', l[7235], message, '', function() {
            astroPayDialog.showBackgroundOverlay();
            astroPayDialog.showDialog();
        });
    },

    /**
     * Shows a modal dialog that their payment is pending
     */
    showPendingPayment: function() {

        this.$backgroundOverlay = $('.fm-dialog-overlay');
        this.$pendingOverlay = $('.payment-result.pending');

        // Show the success
        this.$backgroundOverlay.removeClass('hidden').addClass('payment-dialog-overlay');
        this.$pendingOverlay.removeClass('hidden');

        // Add click handlers for 'Go to my account' and Close buttons
        this.$pendingOverlay.find('.payment-result-button, .payment-close').rebind('click', function() {

            // Hide the overlay
            astroPayDialog.$backgroundOverlay.addClass('hidden').removeClass('payment-dialog-overlay');
            astroPayDialog.$pendingOverlay.addClass('hidden');

            // Make sure it fetches new account data on reload
            if (M.account) {
                M.account.lastupdate = 0;
            }
            window.location.hash = 'fm/account/history';
        });
    }
};


function init_pro()
{
    // Detect if there exists a verify get parameter
    var verifyUrlParam = proPage.getUrlParam('verify');

    // If it exists we need to do extra things
    if (typeof verifyUrlParam !== 'undefined') {

        // We are required to do paysafecard verification
        if (verifyUrlParam === 'paysafe') {
            paysafecard.verify();
        }

        // Show another dialog
        if (verifyUrlParam === 'astropay') {
            astroPayDialog.showPendingPayment();
        }
        
        // If returning from an Ecomprocessing payment
        if (verifyUrlParam.indexOf('ecp') > -1) {
            addressDialog.showPaymentResult(verifyUrlParam);
        }
    }

    if (localStorage.keycomplete) {
        $('body').addClass('key');
        localStorage.removeItem('keycomplete');
    }
    else {
        $('body').addClass('pro');
    }

    if (u_type == 3) {

        // Flag 'pro: 1' includes pro balance in the response
        // Flag 'strg: 1' includes current account storage in the response
        api_req({ a: 'uq', strg: 1, pro: 1 }, {
            callback : function (result) {

                // Store current account storage usage for checking later
                proPage.currentStorageBytes = result.cstrg;

                // Get account balance
                if (typeof result == 'object' && result.balance && result.balance[0]) {
                    pro_balance = result.balance[0][0];
                }
            }
        });
    }
    if (document.location.hash.indexOf('#pro/') > -1)
    {
        localStorage.affid = document.location.hash.replace('#pro/','');
        localStorage.affts = new Date().getTime();
    }

    if (lang !== 'en') $('.reg-st3-save-txt').addClass(lang);
    if (lang == 'fr') $('.reg-st3-big-txt').each(function(e,o){$(o).html($(o).html().replace('GB','Go').replace('TB','To'));});

    if (!m)
    {
        $('.membership-step1 .membership-button').rebind('click', function() {

            var $planBlocks = $('.reg-st3-membership-bl');
            var $selectedPlan = $(this).closest('.reg-st3-membership-bl');
            var $stageTwoSelectedPlan = $('.membership-selected-block');

            $planBlocks.removeClass('selected');
            $selectedPlan.addClass('selected');

            account_type_num = $selectedPlan.attr('data-payment');

            if (account_type_num === '0') {
                if (page === 'fm') {
                    document.location.hash = '#start';
                } else {
                    document.location.hash = '#fm';
                }
                return false;
            }

            // Clear to prevent extra clicks showing multiple
            $stageTwoSelectedPlan.html($selectedPlan.clone());

            var proPlanName = $selectedPlan.find('.reg-st3-bott-title.title').html();
            $('.membership-step2 .pro span').html(proPlanName);

            // Update header text with plan
            var $selectedPlanHeader = $('.membership-step2 .main-italic-header.pro');
            var selectedPlanText = $selectedPlanHeader.html().replace('%1', proPlanName);
            $selectedPlanHeader.html(selectedPlanText);

            pro_next_step(proPlanName);
            return false;
        });

        // Show loading spinner because some stuff may not be rendered properly yet, or
        // it may quickly switch to the pro_payment_method page if they have preselected a plan
        loadingDialog.show();

        // Get the membership plans.
        api_req({ a : 'utqa', nf: 1 }, {
            callback: function (result)
            {
                // The rest of the webclient expects this data in an array format
                // [api_id, account_level, storage, transfer, months, price, currency, monthlybaseprice]
                var results = [];
                for (var i = 0; i < result.length; i++)
                {
                    results.push([
                        result[i]["id"],
                        result[i]["al"], // account level
                        result[i]["s"], // storage
                        result[i]["t"], // transfer
                        result[i]["m"], // months
                        result[i]["p"], // price
                        result[i]["c"], // currency
                        result[i]["mbp"] // monthly base price
                    ]);
                }

                // Store globally
                membershipPlans = results;

                // Render the plan details
                proPage.populateMembershipPlans();

                // Check which plans are applicable or grey them out if not
                proPage.checkApplicablePlans();

                // Check if they have preselected the plan (e.g. from bandwidth dialog) and go straight to the next step
                proPage.checkForPreselectedPlan();

                if (pro_do_next) {
                    pro_do_next();
                }

                // Close loading spinner
                loadingDialog.hide();
            }
        });

        if (lang !== 'en') $('.reg-st3-save-txt').addClass(lang);
        if (lang == 'fr') $('.reg-st3-big-txt').each(function(e,o){$(o).html($(o).html().replace('GB','Go').replace('TB','To'));});

        $('.membership-step1 .reg-st3-membership-bl').unbind('click');
        $('.membership-step1 .reg-st3-membership-bl').bind('click',function(e)
        {
            $('.reg-st3-membership-bl').removeClass('selected');
            $(this).addClass('selected');
        });

        $('.membership-step1 .reg-st3-membership-bl').unbind('dblclick');
        $('.membership-step1 .reg-st3-membership-bl').bind('dblclick',function(e)
        {
            $('.reg-st3-membership-bl').removeClass('selected');
            $(this).addClass('selected');

            account_type_num = $(this).attr('data-payment');

            if (account_type_num === '0') {
                if (page === 'fm') {
                    document.location.hash = '#start';
                } else {
                    document.location.hash = '#fm';
                }
                return false;
            }

            $(this).clone().appendTo( '.membership-selected-block');

            var proPlanName = $(this).find('.reg-st3-bott-title.title').html();
            $('.membership-step2 .pro span').html(proPlanName);

            // Update header text with plan
            var $selectedPlanHeader = $('.membership-step2 .main-italic-header.pro');
            var selectedPlanText = $selectedPlanHeader.html().replace('%1', proPlanName);
            $selectedPlanHeader.html(selectedPlanText);

            pro_next_step(proPlanName);
        });

        $('.pro-bottom-button').unbind('click');
        $('.pro-bottom-button').bind('click',function(e)
        {
            document.location.hash = 'contact';
        });
    }

    if (page.substr(0, 4) === 'pro_') {
        var plan = page.substr(4);
        window.selectedProPlan = plan === 'lite' ? 4 : plan;
    }

    if (typeof window.selectedProPlan !== "undefined") {
        $('.reg-st3-membership-bl[data-payment=' + window.selectedProPlan + ']')
            .find('.membership-button').trigger('click');
        delete window.selectedProPlan;
    }
}


// Step2
function pro_next_step(proPlanName) {

    // Preload loading/transferring/processing animation
    proPage.preloadAnimation();

    if (proPlanName === undefined) {
        // this came from skipConfirmationStep
        var plan = $('.reg-st3-membership-bl.selected').data('payment');
        proPlanName = (plan === 4 ? 'lite' : Array(++plan).join('i'));
    }
    else if (!u_handle) {
        megaAnalytics.log("pro", "loginreq");
        showSignupPromptDialog();
        return;
    }
    else if (isEphemeral()) {
        showRegisterDialog();
        return;
    }
    
    megaAnalytics.log('pro', 'proc');

    proPlanName = String(proPlanName).replace(/pro/i, '').trim().toLowerCase();
    if (proPlanName !== 'lite') {
        proPlanName = proPlanName.length;
    }
    if (location.hash.split('_').pop() != proPlanName) {
        window.skipHashChange = true;
        location.hash = 'pro_' + proPlanName;
    }

    var currentDate = new Date(),
        monthName = ['Jan', 'Feb', 'Mar', 'Apr', 'May', 'Jun', 'Jul', 'Aug', 'Sep', 'Oct', 'Nov', 'Dec'],
        mon = monthName[currentDate.getMonth()],
        day = currentDate.getDate(),
        price = [];

    // Add hyperlink to mobile payment providers at top of #pro page step 2
    var $otherPaymentProviders = $('.membership-step2 .other-payment-providers');
    var linkHtml = $otherPaymentProviders.html().replace('[A]', '<a href="#mobile">');
    linkHtml = linkHtml.replace('[/A]', '</a>');
    linkHtml = linkHtml.replace('Android', '');
    $otherPaymentProviders.safeHTML(linkHtml);

    // Stylise the "PURCHASE" text in the 3rd instruction
    var $paymentInstructions = $('.membership-step2 .payment-instructions');
    var paymentTextHtml = $paymentInstructions.html();
    paymentTextHtml = paymentTextHtml.replace('[S]', '<span class="purchase">');
    paymentTextHtml = paymentTextHtml.replace('[/S]', '</span>');
    $paymentInstructions.safeHTML(paymentTextHtml);

    // Load payment methods and plan durations
    proPage.loadPaymentGatewayOptions();

    $('.membership-step1').addClass('hidden');
    $('.membership-step2').removeClass('hidden');
    mainScroll();

    $('.membership-date .month').text(mon);
    $('.membership-date .day').text(day);

    $('.membership-dropdown-item').each(function() {
        $(this).find('strong').html(price[$(this).attr('data-months')]);
    });

    $('.membership-st2-select span').rebind('click', function() {
        if ($('.membership-st2-select').hasClass('active') === false) {
            $('.membership-st2-select').addClass('active');
        }
        else {
            $('.membership-st2-select').removeClass('active');
        }
    });

    $('.membership-bott-button').rebind('click', function() {
        pro_continue();
        return false;
    });
}

function pro_continue()
{
    // Selected payment method and package
    var selectedPaymentMethod = $('.payment-options-list input:checked').val();
    var selectedProvider = proPage.allGateways.filter(function(val) {
        return (val.gatewayName === selectedPaymentMethod);
    })[0];
    var selectedProPackageIndex = $('.duration-options-list .membership-radio.checked').parent().attr('data-plan-index');

    // Set the pro package (used in pro_pay function)
    selectedProPackage = membershipPlans[selectedProPackageIndex];

    // Get the months and price
    var selectedPlanMonths = selectedProPackage[UTQA_RESPONSE_INDEX_MONTHS];

    if (selectedPlanMonths < 12) {
        pro_package = 'pro' + account_type_num + '_month';
    }
    else {
        pro_package = 'pro' + account_type_num + '_year';
    }

    if (u_type === false)
    {
        u_storage = init_storage(localStorage);
        loadingDialog.show();

        u_checklogin({ checkloginresult: function(u_ctx,r)
        {
            pro_pay();

        }}, true);
    }
    else {
        pro_paymentmethod = selectedPaymentMethod;

        // For credit card we show the dialog first, then do the uts/utc calls
        if (pro_paymentmethod === 'perfunctio') {
            cardDialog.init();
        }
        else if (pro_paymentmethod === 'ecp') {
            addressDialog.init();
        }
        else if (pro_paymentmethod === 'voucher') {
            voucherDialog.init();
        }
        else if (pro_paymentmethod === 'wiretransfer') {
            wireTransferDialog.init();
        }
        else if (selectedProvider.gatewayId === astroPayDialog.gatewayId) {
            astroPayDialog.init(selectedProvider);
        }
        else {
            // For other methods we do a uts and utc call to get the provider details first
            pro_pay();
        }
    }
}

function pro_pay() {

    var aff = 0;
    if (localStorage.affid && localStorage.affts > new Date().getTime() - 86400000) {
        aff = localStorage.affid;
    }

    // Show different loading animation text depending on the payment methods
    switch (pro_paymentmethod) {
        case 'bitcoin':
            proPage.showLoadingOverlay('loading');
            break;
        case 'pro_prepaid':
        case 'perfunctio':
            proPage.showLoadingOverlay('processing');
            break;
        default:
            proPage.showLoadingOverlay('transferring');
    }
    
    // Data for API request
    var apiId = selectedProPackage[UTQA_RESPONSE_INDEX_ID];
    var price = selectedProPackage[UTQA_RESPONSE_INDEX_PRICE];
    var currency = selectedProPackage[UTQA_RESPONSE_INDEX_CURRENCY];

    // Convert from boolean to integer for API
    var fromBandwidthDialog = ((Date.now() - parseInt(localStorage.seenOverQuotaDialog)) < 2 * 36e5) ? 1 : 0;

    // uts = User Transaction Sale
    var utsRequest = {
        a:  'uts',
        it:  0,
        si:  apiId,
        p:   price,
        c:   currency,
        aff: aff,
        m:   m,
        bq:  fromBandwidthDialog
    };
    if (mega.uaoref) {
        utsRequest.uao = escapeHTML(mega.uaoref);
    }
    
    // Setup the transaction
    api_req(utsRequest, {
        callback: function (utsResult) {

            // Store the sale ID to check with API later
            saleId = utsResult;

            // Extra gateway specific details for UTC call
            var extra = {};

            // Show an error
            if ((typeof saleId === 'number') && (saleId < 0)) {
                
                // Hide the loading overlay and show an error
                proPage.hideLoadingOverlay();
                msgDialog('warninga', l[7235], l[200] + ' ' + l[253]);   // Something went wrong. Try again later...
                return false;
            }
                
            if (pro_paymentmethod === 'voucher' || pro_paymentmethod === 'pro_prepaid') {
                pro_m = 0;
            }
            else if (pro_paymentmethod === 'bitcoin') {
                pro_m = 4;
            }
            else if (pro_paymentmethod === 'perfunctio') {
                pro_m = 8;
            }
            else if (pro_paymentmethod === 'dynamicpay') {
                pro_m = 5;
            }
            else if (pro_paymentmethod === 'fortumo') {
                // pro_m = 6;
                // Fortumo does not do a utc request, we immediately redirect
                fortumo.redirectToSite(saleId);
                return false;
            }
            else if (pro_paymentmethod === 'infobip') {
                // pro_m = 9;
                // Centili does not do a utc request, we immediately redirect
                centili.redirectToSite(saleId);
                return false;
            }
            else if (pro_paymentmethod === 'paysafecard') {
                pro_m = 10;
            }
            else if (pro_paymentmethod === 'tpay') {
                pro_m = tpay.gatewayId; // 14
            }
            else if (pro_paymentmethod === 'directreseller') {
                pro_m = directReseller.gatewayId; // 15
            }

            // If AstroPay, send extra details
            else if (pro_paymentmethod.indexOf('astropay') > -1) {
                pro_m = astroPayDialog.gatewayId;
                extra.bank = astroPayDialog.selectedProvider.extra.code;
                extra.cpf = astroPayDialog.taxNumber;
                extra.name = astroPayDialog.fullName;
            }

            // If Ecomprocessing, send extra details
            else if (pro_paymentmethod === 'ecp') {
                pro_m = addressDialog.gatewayId;
                extra = addressDialog.extraDetails;
            }

            // Update the last payment provider ID for the 'psts' action packet. If the provider e.g. bitcoin
            // needs a redirect after confirmation action packet it will redirect to the account page.
            proPage.lastPaymentProviderId = pro_m;

            // Complete the transaction
            api_req({
                a: 'utc',                   // User Transaction Complete
                s: [saleId],                // Sale ID
                m: pro_m,                   // Gateway number
                bq: fromBandwidthDialog,    // Log for bandwidth quota triggered
                extra: extra                // Extra information for the specific gateway
            }, {
                callback: function(utcResult) {
                    proPage.processUtcResults(utcResult);
                }
            });
        }
    });
}

/**
 * Functions for the pro page in general
 * More code to be refactored into here over time
 */
var proPage = {

    // From bandwidth quota dialog
    fromBandwidthDialog: false,

    // The last payment provider ID used
    lastPaymentProviderId: null,

    // The user's current storage in bytes
    currentStorageBytes: 0,

    // Overlay for loading/processing/redirecting
    $backgroundOverlay: null,
    $loadingOverlay: null,

    /**
    * Update the state when a payment has been received to show their new Pro Level
    * @param {Object} actionPacket The action packet {'a':'psts', 'p':<prolevel>, 'r':<s for success or f for failure>}
    */
    processPaymentReceived: function (actionPacket) {

        // Check success or failure
        var success = (actionPacket.r === 's') ? true : false;

        // Add a notification in the top bar
        notify.notifyFromActionPacket(actionPacket);

        // If their payment was successful, redirect to account page to show new Pro Plan
        if (success) {

            // Make sure it fetches new account data on reload
            if (M.account) {
                M.account.lastupdate = 0;
            }

            // Don't show the plan expiry dialog anymore for this session
            alarm.planExpired.lastPayment = null;

            // If last payment was Bitcoin, we need to redirect to the account page
            if (this.lastPaymentProviderId === 4) {
                window.location.hash = 'fm/account/history';
            }
        }
    },

    /**
     * Check applicable plans for the user based on their current storage usage
     */
    checkApplicablePlans: function() {

        // If their account storage is not available (e.g. not logged in) all plan options will be shown
        if (this.currentStorageBytes === 0) {
            return false;
        }

        var totalNumOfPlans = 4;
        var numOfPlansNotApplicable = 0;
        var currentStorageGigabytes = this.currentStorageBytes / 1024 / 1024 / 1024;
        var $membershipStepOne = $('.membership-step1');

        // Loop through membership plans
        for (var i = 0, length = membershipPlans.length; i < length; i++) {

            // Get plan details
            var accountLevel = parseInt(membershipPlans[i][UTQA_RESPONSE_INDEX_ACCOUNTLEVEL]);
            var planStorageGigabytes = parseInt(membershipPlans[i][UTQA_RESPONSE_INDEX_STORAGE]);
            var months = parseInt(membershipPlans[i][UTQA_RESPONSE_INDEX_MONTHS]);

            // If their current storage usage is more than the plan's grey it out
            if ((months !== 12) && (currentStorageGigabytes > planStorageGigabytes)) {

                // Grey out the plan
                $membershipStepOne.find('.reg-st3-membership-bl.pro' + accountLevel).addClass('sub-optimal-plan');

                // Add count of plans that aren't applicable
                numOfPlansNotApplicable++;
            }
        }

        // Show message to contact support
        if (numOfPlansNotApplicable === totalNumOfPlans) {

            // Get current usage in TB and round to 3 decimal places
            var currentStorageTerabytes = currentStorageGigabytes / 1024;
                currentStorageTerabytes = Math.round(currentStorageTerabytes * 1000) / 1000;
                currentStorageTerabytes = l[5816].replace('[X]', currentStorageTerabytes);

            // Show current storage usage and message
            var $noPlansSuitable = $('.membership-step1 .no-plans-suitable');
            $noPlansSuitable.removeClass('hidden');
            $noPlansSuitable.find('.current-storage .terabytes').text(currentStorageTerabytes);

            // Capitalize first letter
            var currentStorageText = $noPlansSuitable.find('.current-storage .text').text();
                currentStorageText = currentStorageText.charAt(0).toUpperCase() + currentStorageText.slice(1);
            $noPlansSuitable.find('.current-storage .text').text(currentStorageText);

            // Replace text with proper link
            var $linkText = $noPlansSuitable.find('.no-plans-suitable-text');
            var newLinkText = $linkText.html().replace('[A]', '<a href="#contact">').replace('[/A]', '</a>');
            $linkText.html(newLinkText);

            // Redirect to #contact
            $noPlansSuitable.find('.btn-request-plan').rebind('click', function() {
                document.location.hash = 'contact';
            });
        }
    },

    /**
     * Checks if a plan has already been selected e.g. they came from the bandwidth quota dialog
     * If they are from there, then preselect that plan and go to step two.
     */
    checkForPreselectedPlan: function() {

        var planNum = this.getUrlParam('planNum');

        // If the plan number is preselected
        if (planNum) {

            // Set the selected plan
            var $selectedPlan = $('.membership-step1 .reg-st3-membership-bl.pro' + planNum);
            var $stageTwoSelectedPlan = $('.membership-step2 .membership-selected-block');

            account_type_num = $selectedPlan.attr('data-payment');

            // Clear to prevent extra clicks showing multiple
            $stageTwoSelectedPlan.html($selectedPlan.clone());

            var proPlanName = $selectedPlan.find('.reg-st3-bott-title.title').html();
            $('.membership-step2 .pro span').html(proPlanName);

            // Update header text with plan
            var $selectedPlanHeader = $('.membership-step2 .main-italic-header.pro');
            var selectedPlanText = $selectedPlanHeader.html().replace('%1', proPlanName);
            $selectedPlanHeader.html(selectedPlanText);

            // Continue to step 2
            pro_next_step(proPlanName);
        }
    },

    /**
     * Gets a parameter from the URL e.g. https://mega.nz/#pro&planNum=4
     * @param {String} paramToGet Name of the parameter to get e.g. 'planNum'
     * @returns {String|undefined} Returns the string '4' if it exists, or undefined if not
     */
    getUrlParam: function(paramToGet) {

        var hash = location.hash.substr(1);
        var index = hash.indexOf(paramToGet + '=');
        var param = hash.substr(index).split('&')[0].split('=')[1];

        return param;
    },

    /**
     * Preloads the large loading animation so it displays immediately when shown
     */
    preloadAnimation: function() {

        this.$backgroundOverlay = $('.fm-dialog-overlay');
        this.$loadingOverlay = $('.payment-processing');

        // Check if using retina display and preload loading animation
        var retina = (window.devicePixelRatio > 1) ? '@2x' : '';
        this.$loadingOverlay.find('.payment-animation').attr('src', staticpath + '/images/mega/payment-animation' + retina + '.gif');
    },

    /**
     * Generic function to show the bouncing megacoin icon while loading
     * @param {String} messageType Which message to display e.g. 'processing', 'transferring', 'loading'
     */
    showLoadingOverlay: function(messageType) {

        // Show the loading gif
        this.$backgroundOverlay.removeClass('hidden').addClass('payment-dialog-overlay');
        this.$loadingOverlay.removeClass('hidden');

        // Prevent clicking on the background overlay while it's loading, which makes
        // the background disappear and error triangle appear on white background
        $('.fm-dialog-overlay.payment-dialog-overlay').rebind('click', function(event) {
            event.stopPropagation();
        });

        var message = '';

        // Choose which message to display underneath the animation
        if (messageType === 'processing') {
            message = l[6960];                  // Processing your payment...
        }
        else if (messageType === 'transferring') {
            message = l[7203];                  // Transferring to payment provider...
        }
        else if (messageType === 'loading') {
            message = l[7006];                  // Loading...
        }

        // Display message
        this.$loadingOverlay.find('.payment-animation-txt').html(message);
    },

    /**
     * Hides the payment processing/transferring/loading overlay
     */
    hideLoadingOverlay: function() {

        this.$backgroundOverlay.addClass('hidden').removeClass('payment-dialog-overlay');
        this.$loadingOverlay.addClass('hidden');
    },

    /**
     * Loads the payment gateway options into Payment options section
     */
    loadPaymentGatewayOptions: function() {

        // Do API request (User Forms of Payment Query Full) to get the valid list of currently active
        // payment providers. Returns an array of objects e.g.
        // {
        //   "gatewayid":11,"gatewayname":"astropayB","type":"subgateway","displayname":"Bradesco",
        //   "supportsRecurring":0,"supportsMonthlyPayment":1,"supportsAnnualPayment":1,
        //   "supportsExpensivePlans":1,"extra":{"code":"B","taxIdLabel":"CPF"}
        // }
        api_req({ a: 'ufpqfull', t: 0 }, {
            callback: function (gatewayOptions) {

                // If an API error (negative number) exit early
                if ((typeof gatewayOptions === 'number') && (gatewayOptions < 0)) {
                    $('.loading-placeholder-text').text('Error while loading, try reloading the page.');
                    return false;
                }

                // Make a clone of the array so it can be modified
                proPage.allGateways = JSON.parse(JSON.stringify(gatewayOptions));

                // Separate into two groups, the first group has 6 providers, the second has the rest
                var primaryGatewayOptions = gatewayOptions.splice(0, 6);
                var secondaryGatewayOptions = gatewayOptions;

                // Show payment duration (e.g. month or year) and renewal option radio options
                proPage.renderPlanDurationOptions();
                proPage.initPlanDurationClickHandler();
                proPage.initRenewalOptionClickHandler();

                // Render the two groups
                proPage.renderPaymentProviderOptions(primaryGatewayOptions, 'primary');
                proPage.renderPaymentProviderOptions(secondaryGatewayOptions, 'secondary');

                // Change radio button states when clicked
                proPage.initPaymentMethodRadioButtons();
                proPage.preselectPreviousPaymentOption();
                proPage.updateDurationOptionsOnProviderChange();
                proPage.initShowMoreOptionsButton();

                // Update the pricing and whether is a regular payment or subscription
                proPage.updateMainPrice();
                proPage.updateTextDependingOnRecurring();
            }
        });
    },

    /**
     * Initialise the button to show more payment options
     */
    initShowMoreOptionsButton: function() {

        // If there are more than 6 payment options, enable the button to show more
        if (proPage.allGateways.length > 6) {

            var $showMoreButton = $('.membership-step2 .provider-show-more');

            // Show the button
            $showMoreButton.removeClass('hidden');

            // On clicking 'Click here to show more payment options'
            $showMoreButton.click(function() {

                // Show the other payment options and then hide the button
                $('.payment-options-list.secondary').removeClass('hidden');
                $showMoreButton.hide();

                // Trigger resize or you can't scroll to the bottom of the page anymore
                $(window).trigger('resize');
            });
        }
    },

    /**
     * Render the payment providers as radio buttons
     * @param {Object} gatewayOptions The list of gateways from the API
     * @param {String} primaryOrSecondary Which list to render the gateways into i.e. 'primary' or 'secondary'
     */
    renderPaymentProviderOptions: function(gatewayOptions, primaryOrSecondary) {

        // Get their plan price from the currently selected duration radio button
        var selectedPlanIndex = $('.duration-options-list .membership-radio.checked').parent().attr('data-plan-index');
        var selectedPlan = membershipPlans[selectedPlanIndex];
        var selectedPlanNum = selectedPlan[UTQA_RESPONSE_INDEX_ACCOUNTLEVEL];
        var selectedPlanPrice = selectedPlan[UTQA_RESPONSE_INDEX_PRICE];

        // Convert to float for numeric comparisons
        var planPriceFloat = parseFloat(selectedPlanPrice);
        var balanceFloat = parseFloat(pro_balance);
        var gatewayHtml = '';

        // Cache the template selector
        var $template = $('.payment-options-list.primary .payment-method.template');

        // Remove existing providers and so they are re-rendered
        $('.payment-options-list.' + primaryOrSecondary + ' .payment-method:not(.template)').remove();
        $('.loading-placeholder-text').hide();

        // Loop through gateway providers (change to use list from API soon)
        for (var i = 0, length = gatewayOptions.length; i < length; i++) {

            var $gateway = $template.clone();
            var gatewayOpt = gatewayOptions[i];
            var gatewayId = gatewayOpt.gatewayId;

            // Get the gateway name and display name
            var gatewayInfo = getGatewayName(gatewayId, gatewayOpt);
            var gatewayName = gatewayInfo.name;
            var displayName = gatewayInfo.displayName;

            // If it couldn't find the name (e.g. new provider, use the name from the API)
            if (gatewayInfo.name === 'unknown') {
                continue;
            }

            // Add disabled class if this payment method is not supported for this plan
            if ((gatewayOpt.supportsExpensivePlans === 0) && (selectedPlanNum !== 4)) {
                $gateway.addClass('disabled');
                $gateway.attr('title', l[7162]);
            }

            // If the voucher/balance option
            if ((gatewayId === 0) && (balanceFloat >= planPriceFloat)) {

                // Show "Balance (x.xx)" if they have enough to purchase this plan
                displayName = l[7108] + ' (' + balanceFloat.toFixed(2) + ' \u20ac)';
            }

            // Create a radio button with icon for each payment gateway
            $gateway.removeClass('template');
            $gateway.find('input').attr('name', gatewayName);
            $gateway.find('input').attr('id', gatewayName);
            $gateway.find('input').val(gatewayName);
            $gateway.find('.provider-icon').addClass(gatewayName);
            $gateway.find('.provider-name').text(displayName).prop('title', displayName);

            // Build the html
            gatewayHtml += $gateway.prop('outerHTML');
        }

        // Update the page
        $(gatewayHtml).appendTo($('.payment-options-list.' + primaryOrSecondary));
    },

    /**
     * Change payment method radio button states when clicked
     */
    initPaymentMethodRadioButtons: function() {

        // Cache selector
        var $paymentOptionsList = $('.payment-options-list');

        // Add click handler to all payment methods
        $paymentOptionsList.find('.payment-method').rebind('click', function() {

            var $this = $(this);

            // Don't let the user select this option if it's disabled e.g. it is disabled because
            // they must select a cheaper plan to work with this payment provider e.g. Fortumo
            if ($this.hasClass('disabled')) {
                return false;
            }

            // Remove checked state from all radio inputs
            $paymentOptionsList.find('.membership-radio').removeClass('checked');
            $paymentOptionsList.find('.provider-details').removeClass('checked');
            $paymentOptionsList.find('input').prop('checked', false);

            // Add checked state for this radio button
            $this.find('input').prop('checked', true);
            $this.find('.membership-radio').addClass('checked');
            $this.find('.provider-details').addClass('checked');

            proPage.updateTextDependingOnRecurring();
            proPage.updateDurationOptionsOnProviderChange();
        });
    },

    /**
     * Preselect an option they previously paid with if applicable
     */
    preselectPreviousPaymentOption: function() {

        // If they have paid before and their plan has expired, then re-select their last payment method
        if (alarm.planExpired.lastPayment) {

            // Get the last gateway they paid with
            var lastPayment = alarm.planExpired.lastPayment;
            var gatewayId = lastPayment.gw;

            // Get the gateway name, if it's an Astropay subgateway, then it will have it's own name
            var gatewayInfo = getGatewayName(gatewayId);
            var extraData = (typeof lastPayment.gwd !== 'undefined') ? lastPayment.gwd : null;
            var gatewayName = (typeof lastPayment.gwd !== 'undefined') ? extraData.gwname : gatewayInfo.name;

            // Find the gateway
            var $gatewayInput = $('#' + gatewayName);

            // If it is still in the list (e.g. valid provider still)
            if ($gatewayInput.length) {

                // Get the elements which need to be set
                var $membershipRadio = $gatewayInput.parent();
                var $providerDetails = $membershipRadio.next();
                var $secondaryPaymentOptions = $('.payment-options-list.secondary');
                var $showMoreButton = $('.membership-step2 .provider-show-more');

                // Set to checked
                $gatewayInput.prop('checked', true);
                $membershipRadio.addClass('checked');
                $providerDetails.addClass('checked');

                // If the gateway is in the secondary list, then show the secondary list and hide the button
                if ($secondaryPaymentOptions.find('#' + gatewayName).prop('checked')) {
                    $secondaryPaymentOptions.removeClass('hidden');
                    $showMoreButton.hide();
                }
            }
            else {
                // Otherwise select the first available payment option because this provider is no longer available
                proPage.preselectFirstPaymentOption();
            }
        }
        else {
            // Otherwise select the first available payment option
            proPage.preselectFirstPaymentOption();
        }
    },

    /**
     * Preselects the first payment option in the list of payment providers
     */
    preselectFirstPaymentOption: function() {

        // Find and select the first payment option
        var $paymentOption = $('.payment-options-list.primary .payment-method:not(.template)').first();
        $paymentOption.find('input').attr('checked', 'checked');
        $paymentOption.find('.membership-radio').addClass('checked');
        $paymentOption.find('.provider-details').addClass('checked');
    },

    /**
     * Updates the text on the page depending on the payment option they've selected and
     * the duration/period so it is accurate for a recurring subscription or one off payment.
     */
    updateTextDependingOnRecurring: function() {

        var $step2 = $('.membership-step2');
        var $paymentDialog = $('.payment-dialog');
        var $paymentAddressDialog = $('.payment-address-dialog');

        // Update whether this selected option is recurring or one-time
        var $selectDurationOption = $step2.find('.duration-options-list .membership-radio.checked');
        var selectedGatewayName = $step2.find('.payment-options-list input:checked').val();
        var selectedProvider = proPage.allGateways.filter(function(val) {
            return (val.gatewayName === selectedGatewayName);
        })[0];

        // Set text to subscribe or purchase
        var planIndex = $selectDurationOption.parent().attr('data-plan-index');
        var currentPlan = membershipPlans[planIndex];
        var numOfMonths = currentPlan[UTQA_RESPONSE_INDEX_MONTHS];
        var price = currentPlan[UTQA_RESPONSE_INDEX_PRICE] + ' \u20ac';     // 0.00 EUR symbol
        
        // Get the value for whether the user wants the plan to renew automatically
        var recurringEnabled = false;
        var autoRenewCheckedValue = $step2.find('.renewal-options-list input:checked').val();
        
        // If the provider supports recurring payments and the user wants the plan to renew automatically
        if (selectedProvider.supportsRecurring && (autoRenewCheckedValue === 'yes')) {
            recurringEnabled = true;
        }
        
        // Set text
        var subscribeOrPurchase = (recurringEnabled) ? l[6172] : l[6190].toLowerCase();
        var recurringOrNonRecurring = (recurringEnabled) ? '(' + l[6965] + ')' : l[6941];
        var recurringMonthlyOrAnnuallyMessage = (numOfMonths === 1) ? l[10628] : l[10629];
        var autoRenewMonthOrYearQuestion = (numOfMonths === 1) ? l[10638] : l[10639];
        var chargeInfoDuration = l[10642].replace('%1', price);
        
        // Find the pricing period in the pricing box and the plan duration options
        var $sidePanelPeriod = $step2.find('.reg-st3-bott-title.price .period');
        
        // Change the charge information below the recurring yes/no question
        if ((recurringEnabled) && (numOfMonths === 1)) {
            chargeInfoDuration = l[10640].replace('%1', price);     // You will be charged 0.00 monthly.
        }
        else if ((recurringEnabled) && (numOfMonths === 12)) {
            chargeInfoDuration = l[10641].replace('%1', price);     // You will be charged 0.00 annually.
        }
        
        // Set to monthly or annually in the pricing box on the right
        if (recurringEnabled) {
            if (numOfMonths === 1) {
                $sidePanelPeriod.text('/' + l[918]);  // monthly
            }
            else {
                $sidePanelPeriod.text('/' + l[919]);  // annually
            }
        }
        else {
            if (numOfMonths === 1) {
                $sidePanelPeriod.text('/' + l[913]);  // month
            }
            else {
                $sidePanelPeriod.text('/' + l[932]);  // year
            }
        }
        
        // Always show the extra Question 3 recurring option section if the provider supports recurring.
        // The user can then toggle whether they want a recurring plan or not with the radio buttons.
        if (selectedProvider.supportsRecurring) {
            $step2.find('.renewal-option').removeClass('hidden');
        }
        else {
            // Otherwise it's a one off only provider, hide the extra information
            $step2.find('.renewal-option').addClass('hidden');
        }
        
        // Show recurring info box next to Purchase button and update dialog text for recurring
        if (recurringEnabled) {
            $step2.find('.subscription-instructions').removeClass('hidden');
            $paymentAddressDialog.find('.payment-note-first.recurring').removeClass('hidden');
            $paymentAddressDialog.find('.payment-note-first.one-time').addClass('hidden');
        }
        else {
            // Hide recurring info box next to Purchase button and update dialog text for one-time
            $step2.find('.subscription-instructions').addClass('hidden');
            $paymentAddressDialog.find('.payment-note-first.recurring').addClass('hidden');
            $paymentAddressDialog.find('.payment-note-first.one-time').removeClass('hidden');
        }
        
        // Update depending on recurring or one off payment
        $step2.find('.membership-bott-button').text(subscribeOrPurchase);
        $step2.find('.payment-instructions .purchase').text(subscribeOrPurchase);
        $step2.find('.choose-renewal .duration-text').text(autoRenewMonthOrYearQuestion);
        $step2.find('.charge-information').text(chargeInfoDuration);
        $paymentDialog.find('.payment-buy-now').text(subscribeOrPurchase);
        $paymentAddressDialog.find('.payment-buy-now').text(subscribeOrPurchase);
        $paymentAddressDialog.find('.payment-note-first.recurring .duration').text(recurringMonthlyOrAnnuallyMessage);
        $paymentAddressDialog.find('.payment-plan-txt .recurring').text(recurringOrNonRecurring);
        
        // Re-initialise the main page scrolling as extra content could have changed the height
        mainScroll();
    },

    /**
     * Renders the pro plan prices into the Plan Duration dropdown
     */
    renderPlanDurationOptions: function() {
        
        // Sort plan durations by lowest number of months first
        this.sortMembershipPlans();

        // Clear the radio options, in case they revisted the page
        $('.duration-options-list .payment-duration:not(.template)').remove();

        // Loop through the available plan durations for the current membership plan
        for (var i = 0, length = membershipPlans.length; i < length; i++) {

            var currentPlan = membershipPlans[i];

            // If match on the membership plan, display that pricing option in the dropdown
            if (currentPlan[UTQA_RESPONSE_INDEX_ACCOUNTLEVEL] === parseInt(account_type_num)) {

                // Get the price and number of months duration
                var price = currentPlan[UTQA_RESPONSE_INDEX_PRICE];
                var numOfMonths = currentPlan[UTQA_RESPONSE_INDEX_MONTHS];
                var monthsWording = l[922];     // 1 month

                // Change wording depending on number of months
                if (numOfMonths === 12) {
                    monthsWording = l[923];     // 1 year
                }
                else if (numOfMonths > 1) {
                    monthsWording = l[6803].replace('%1', numOfMonths);     // x months
                }

                // Build select option
                var $durationOption = $('.payment-duration.template').clone();

                // Update months and price
                $durationOption.removeClass('template');
                $durationOption.attr('data-plan-index', i);
                $durationOption.attr('data-plan-months', numOfMonths);
                $durationOption.find('.duration').text(monthsWording);
                $durationOption.find('.price').text(price);

                // Show amount they will save
                if (numOfMonths === 12) {

                    // Calculate the discount price (the current yearly price is 10 months worth)
                    var priceOneMonth = (price / 10);
                    var priceTenMonths = (priceOneMonth * 10);
                    var priceTwelveMonths = (priceOneMonth * 12);
                    var discount = (priceTwelveMonths - priceTenMonths).toFixed(2);

                    $durationOption.find('.save-money').removeClass('hidden');
                    $durationOption.find('.save-money .amount').text(discount);
                }

                // Update the list of duration options
                $durationOption.appendTo('.duration-options-list');
            }
        }

        // If there is data about any previous plan they purchased
        if (alarm.planExpired.lastPayment) {

            // Get the number of months for the plan they last paid for
            var lastPaymentMonths = alarm.planExpired.lastPayment.m;

            // Find the radio option with the same number of months
            var $monthOption = $(".payment-duration[data-plan-months='" + lastPaymentMonths + "']");

            // If it can find it then select the radio option. Note: In some
            // cases this may not be available (e.g. with upcoming A/B testing
            if ($monthOption.length) {
                $monthOption.find('input').prop('checked', true);
                $monthOption.find('.membership-radio').addClass('checked');
                $monthOption.find('.membership-radio-label').addClass('checked');
                return true;
            }
        }

        // Otherwise pre-select the first option available
        var $firstOption = $('.duration-options-list .payment-duration:not(.template)').first();
        $firstOption.find('input').prop('checked', true);
        $firstOption.find('.membership-radio').addClass('checked');
        $firstOption.find('.membership-radio-label').addClass('checked');
    },
    
    /**
     * Sorts plan durations by lowest number of months first
     */
    sortMembershipPlans: function() {
        
        membershipPlans.sort(function (planA, planB) {

            var numOfMonthsPlanA = planA[UTQA_RESPONSE_INDEX_MONTHS];
            var numOfMonthsPlanB = planB[UTQA_RESPONSE_INDEX_MONTHS];

            if (numOfMonthsPlanA < numOfMonthsPlanB) {
                return -1;
            }
            if (numOfMonthsPlanA > numOfMonthsPlanB) {
                return 1;
            }

            return 0;
        });
    },

    /**
     * Add click handler for the radio buttons which are used for selecting the plan/subscription duration
     */
    initPlanDurationClickHandler: function() {

        var $durationOptions = $('.duration-options-list .payment-duration');

        // Add click handler
        $durationOptions.rebind('click', function() {

            var $this = $(this);
            var planIndex = $this.attr('data-plan-index');

            // Remove checked state on the other buttons
            $durationOptions.find('.membership-radio').removeClass('checked');
            $durationOptions.find('.membership-radio-label').removeClass('checked');
            $durationOptions.find('input').removeAttr('checked');

            // Add checked state to just to the clicked one
            $this.find('.membership-radio').addClass('checked');
            $this.find('.membership-radio-label').addClass('checked');
            $this.find('input').attr('checked', 'checked');

            // Update the main price and wording for one-time or recurring
            proPage.updateMainPrice(planIndex);
            proPage.updateTextDependingOnRecurring();
        });
    },
    
    /**
     * Add click handler for the radio buttons which are used for selecting the plan/subscription duration
     */
    initRenewalOptionClickHandler: function() {

        var $renewalOptions = $('.renewal-options-list .renewal-option');

        // Add click handler
        $renewalOptions.rebind('click', function() {

            var $this = $(this);

            // Remove checked state on the other buttons
            $renewalOptions.find('.membership-radio').removeClass('checked');
            $renewalOptions.find('.membership-radio-label').removeClass('checked');
            $renewalOptions.find('input').prop('checked', false);

            // Add checked state to just to the clicked one
            $this.find('.membership-radio').addClass('checked');
            $this.find('.membership-radio-label').addClass('checked');
            $this.find('input').prop('checked', true);

            // Update the wording for one-time or recurring
            proPage.updateTextDependingOnRecurring();
        });
    },

    /**
     * Updates the main price
     * @param {Number} planIndex The array index of the plan in membershipPlans
     */
    updateMainPrice: function(planIndex) {

        // If not passed in (e.g. inital load), get it from the currently selected option
        if (typeof planIndex === 'undefined') {
            planIndex = $('.duration-options-list .membership-radio.checked').parent().attr('data-plan-index');
        }

        // Change the wording to month or year
        var currentPlan = membershipPlans[planIndex];
        var numOfMonths = currentPlan[UTQA_RESPONSE_INDEX_MONTHS];
        var monthOrYearWording = (numOfMonths !== 12) ? l[931] : l[932];

        // Get the current plan price
        var price = currentPlan[UTQA_RESPONSE_INDEX_PRICE].split('.');
        
        // If less than 12 months is selected, use the monthly base price instead
        if (numOfMonths !== 12) {
            price = currentPlan[UTQA_RESPONSE_INDEX_MONTHLYBASEPRICE].split('.');
        }
        var dollars = price[0];
        var cents = price[1];
        
        // Get the current plan's bandwidth, then convert the number to 'x GBs' or 'x TBs'
        var bandwidthGigabytes = currentPlan[UTQA_RESPONSE_INDEX_TRANSFER];
        var bandwidthBytes = bandwidthGigabytes * 1024 * 1024 * 1024;
        var bandwidthFormatted = numOfBytes(bandwidthBytes, 0);
        var bandwidthSizeRounded = Math.round(bandwidthFormatted.size);
        
        // Set selectors
        var $step2 = $('.membership-step2');
        var $pricingBox = $step2.find('.membership-pad-bl');
        var $priceNum = $pricingBox.find('.reg-st3-bott-title.price .num');
        var $pricePeriod = $pricingBox.find('.reg-st3-bott-title.price .period');
        var $bandwidthAmount = $pricingBox.find('.bandwidth-amount');
        var $bandwidthUnit = $pricingBox.find('.bandwidth-unit');
        
        // Update the charge information for question 3
        $step2.find('.charge-information .amount').text(dollars + '.' + cents);
        
        // Update the price of the plan and the /month or /year next to the price box
        $priceNum.safeHTML(dollars + '<span class="small">.' + cents + ' &euro;</span>');
        $pricePeriod.text('/' + monthOrYearWording);
        
        // Update bandwidth
        $bandwidthAmount.text(bandwidthSizeRounded);
        $bandwidthUnit.text(bandwidthFormatted.unit);
    },

    /**
     * Updates the duration/renewal period options if they select a payment method. For example
     * for the wire transfer option we only want to accept one year one-off payments
     */
    updateDurationOptionsOnProviderChange: function() {

        var $durationOptionsList = $('.duration-options-list');
        var $durationOptions = $durationOptionsList.find('.payment-duration:not(.template)');
        var selectedGatewayName = $('.payment-options-list input:checked').val();
        var selectedProvider = proPage.allGateways.filter(function(val) {
            return (val.gatewayName === selectedGatewayName);
        })[0];

        // Reset all options, they will be hidden or checked again if necessary below
        $durationOptions.removeClass('hidden');
        $durationOptions.find('.membership-radio').removeClass('checked');
        $durationOptions.find('.membership-radio-label').removeClass('checked');
        $durationOptions.find('input').removeAttr('checked', 'checked');

        // Loop through renewal period options (1 month, 1 year)
        $.each($durationOptions, function(key, durationOption) {

            // Get the plan's number of months
            var planIndex = $(durationOption).attr('data-plan-index');
            var currentPlan = membershipPlans[planIndex];
            var numOfMonths = currentPlan[UTQA_RESPONSE_INDEX_MONTHS];

            // If the currently selected payment option e.g. Wire transfer
            // doesn't support a 1 month payment hide the option
            if (((!selectedProvider.supportsMonthlyPayment) && (numOfMonths === 1)) ||
                    ((!selectedProvider.supportsAnnualPayment) && (numOfMonths === 12))) {
                $(durationOption).addClass('hidden');
            }
            else {
                // Show the option otherwise
                $(durationOption).removeClass('hidden');
            }
        });

        // Select the first remaining option that is not hidden
        var $firstOption = $durationOptionsList.find('.payment-duration:not(.template, .hidden)').first();
        var newPlanIndex = $firstOption.attr('data-plan-index');
        $firstOption.find('.membership-radio').addClass('checked');
        $firstOption.find('.membership-radio-label').addClass('checked');
        $firstOption.find('input').attr('checked', 'checked');

        // Update the text for one-time or recurring
        proPage.updateMainPrice(newPlanIndex);
        proPage.updateTextDependingOnRecurring();
    },

    /**
     * Populate the monthly plans across the main #pro page
     */
    populateMembershipPlans: function() {

        var fromPriceSet = false;

        for (var i = 0, length = membershipPlans.length; i < length; i++) {

            // Get plan details
            var accountLevel = membershipPlans[i][UTQA_RESPONSE_INDEX_ACCOUNTLEVEL];
            var months = membershipPlans[i][UTQA_RESPONSE_INDEX_MONTHS];
            var price = membershipPlans[i][UTQA_RESPONSE_INDEX_PRICE];
            var priceParts = price.split('.');
            var dollars = priceParts[0];
            var cents = priceParts[1];

            var monthlyBasePrice = membershipPlans[i][UTQA_RESPONSE_INDEX_MONTHLYBASEPRICE];
            var monthlyBasePriceParts = monthlyBasePrice.split('.');
            var monthlyBasePriceDollars = monthlyBasePriceParts[0];
            var monthlyBasePriceCents = monthlyBasePriceParts[1];

            // Show only monthly prices in the boxes
            if (months !== 12) {
                $('.reg-st3-membership-bl.pro' + accountLevel + ' .price .num').html(
                    monthlyBasePriceDollars + '<span class="small">.' + monthlyBasePriceCents + ' &euro;</span>'
                );
            }

            // Get the first plan with yearly price
            if ((months === 12) && (fromPriceSet === false)) {

                // Divide the yearly price by 12 to get the lowest from price
                var fromPrice = (price / 12).toFixed(2);
                var fromPriceParts = fromPrice.split('.');
                var fromPriceDollars = fromPriceParts[0];
                var fromPriceCents = fromPriceParts[1];

                // Update the price inside the red star
                var $redStar = $('.pro-icons-block.star .pro-price-txt');
                $redStar.find('.dollars').text(fromPriceDollars);
                $redStar.find('.cents').text(fromPriceCents);

                // Don't set it for other plans with 12 months
                fromPriceSet = true;
            }
        }
    },

    /**
     * Gets the wording for the plan subscription duration in months or years
     * @param {Number} numOfMonths The number of months
     * @returns {String} Returns the number of months e.g. '1 month', '1 year'
     */
    getNumOfMonthsWording: function(numOfMonths) {

        var monthsWording = l[922];     // 1 month

        // Change wording depending on number of months
        if (numOfMonths === 12) {
            monthsWording = l[923];     // 1 year
        }
        else if (numOfMonths > 1) {
            monthsWording = l[6803].replace('%1', numOfMonths);     // x months
        }

        return monthsWording;
    },
    
    /**
     * Process results from the API User Transaction Complete call
     * @param {Object|Number} utcResult The results from the UTC call or a negative number on failure
     */
    processUtcResults: function(utcResult) {
        
        // Check for insufficient balance error, other errors will fall through
        if ((typeof utcResult === 'number') && (utcResult === EOVERQUOTA) && (pro_m === voucherDialog.gatewayId)) {
            
            // Hide the loading animation and show an error
            proPage.hideLoadingOverlay();
            msgDialog('warninga', l[6804], l[514], '');             // Insufficient balance, try again...
            return false;
        }
        
        // If other negative number response from the API
        else if ((typeof utcResult === 'number') && (utcResult < 0)) {
            
            // Hide the loading animation and show an error
            proPage.hideLoadingOverlay();
            msgDialog('warninga', l[7235], l[200] + ' ' + l[253]);   // Something went wrong. Try later...
            return false;
        }
        
        // Handle results for different payment providers
        switch (pro_m) {
            
            // If using prepaid balance
            case voucherDialog.gatewayId:
                voucherDialog.showSuccessfulPayment();
                break;
            
            // If Bitcoin provider then show the Bitcoin invoice dialog
            case bitcoinDialog.gatewayId:
                bitcoinDialog.processUtcResult(utcResult);
                break;
                
            // If Dynamic/Union Pay provider then redirect to their site
            case unionPay.gatewayId:
                unionPay.redirectToSite(utcResult);
                break;
                
            // If credit card provider
            case cardDialog.gatewayId:
                cardDialog.processUtcResult(utcResult);
                break;
            
            // If paysafecard provider then redirect to their site
            case paysafecard.gatewayId:
                paysafecard.redirectToSite(utcResult);
                break;
            
            // If AstroPay result, redirect
            case astroPayDialog.gatewayId:
                astroPayDialog.processUtcResult(utcResult);
                break;
                
            // If Ecomprocessing result, redirect
            case addressDialog.gatewayId:
                addressDialog.processUtcResult(utcResult);
                break;
            
            // If tpay, redirect over there
            case tpay.gatewayId:
                tpay.redirectToSite(utcResult);
                break;
        
            // If 6media, redirect to the site
            case directReseller.gatewayId:
                directReseller.redirectToSite(utcResult);
                break;
        }
    }
};


/**
 * Code for the voucher dialog on the second step of the Pro page
 */
var voucherDialog = {

    $dialog: null,
    $backgroundOverlay: null,
    $successOverlay: null,

    /** The gateway ID for using prepaid balance */
    gatewayId: 0,

    /**
     * Initialisation of the dialog
     */
    init: function() {
        this.showVoucherDialog();
        this.initCloseButton();
        this.setDialogDetails();
        this.initPurchaseButton();
        this.initRedeemVoucherButton();
        this.initRedeemVoucherNow();
    },

    /**
     * Display the dialog
     */
    showVoucherDialog: function() {

        // Cache DOM reference for lookup in other functions
        this.$dialog = $('.fm-dialog.voucher-dialog');
        this.$backgroundOverlay = $('.fm-dialog-overlay');
        this.$successOverlay = $('.payment-result.success');

        // Add the styling for the overlay
        this.$dialog.removeClass('hidden');
        this.showBackgroundOverlay();
    },

    /**
     * Set voucher dialog details on load
     */
    setDialogDetails: function() {

        // Get the selected Pro plan details
        var proNum = selectedProPackage[1];
        var proPlan = getProPlan(proNum);
        var proPrice = selectedProPackage[5];
        var numOfMonths = selectedProPackage[4];
        var monthsWording = proPage.getNumOfMonthsWording(numOfMonths);
        var balance = parseFloat(pro_balance).toFixed(2);

        // Update template
        this.$dialog.find('.plan-icon').removeClass('pro1 pro2 pro3 pro4').addClass('pro' + proNum);
        this.$dialog.find('.voucher-plan-title').text(proPlan);
        this.$dialog.find('.voucher-plan-txt .duration').text(monthsWording);
        this.$dialog.find('.voucher-plan-price .price').text(proPrice);
        this.$dialog.find('.voucher-account-balance .balance-amount').text(balance);
        this.$dialog.find('#voucher-code-input input').val('');
        this.changeColourIfSufficientBalance();

        // Translate text
        var html = this.$dialog.find('.voucher-information-help').html();
            html = html.replace('[A]', '<a href="#resellers" class="voucher-reseller-link">');
            html = html.replace('[/A]', '</a>');
        this.$dialog.find('.voucher-information-help').html(html);

        // Reset state to hide voucher input
        voucherDialog.$dialog.find('.voucher-input-container').fadeOut('fast', function() {
            voucherDialog.$dialog.find('.voucher-redeem-container, .purchase-now-container').fadeIn('fast');
        });
    },

    /**
     * Show green price if they have sufficient funds, or red if they need to top up
     */
    changeColourIfSufficientBalance: function() {

        var price = selectedProPackage[5];

        // If they have enough balance to purchase the plan, make it green
        if (parseFloat(pro_balance) >= parseFloat(price)) {
            this.$dialog.find('.voucher-account-balance').addClass('sufficient-funds');
            this.$dialog.find('.voucher-buy-now').addClass('sufficient-funds');
            this.$dialog.find('.voucher-information-help').hide();
            this.$dialog.find('.voucher-redeem').hide();
        }
        else {
            // Otherwise leave it as red
            this.$dialog.find('.voucher-account-balance').removeClass('sufficient-funds');
            this.$dialog.find('.voucher-buy-now').removeClass('sufficient-funds');
            this.$dialog.find('.voucher-information-help').show();
            this.$dialog.find('.voucher-redeem').show();
        }
    },

    /**
     * Functionality for the close button
     */
    initCloseButton: function() {

         // Initialise the close button
        this.$dialog.find('.btn-close-dialog').rebind('click', function() {

            // Hide the overlay and dialog
            voucherDialog.hideDialog();
        });

        // Prevent close of dialog from clicking outside the dialog
        $('.fm-dialog-overlay.payment-dialog-overlay').rebind('click', function(event) {
            event.stopPropagation();
        });
    },

    /**
     * Shows the background overlay
     */
    showBackgroundOverlay: function() {

        voucherDialog.$backgroundOverlay.removeClass('hidden').addClass('payment-dialog-overlay');
    },

    /**
     * Hide the overlay and dialog
     */
    hideDialog: function() {

        voucherDialog.$backgroundOverlay.addClass('hidden').removeClass('payment-dialog-overlay');
        voucherDialog.$dialog.addClass('hidden');
    },

    /**
     * Functionality for the initial redeem voucher button which shows
     * a text box to enter the voucher code and another Redeem Voucher button
     */
    initRedeemVoucherButton: function() {

        // On redeem button click
        this.$dialog.find('.voucher-redeem').rebind('click', function() {

            // Show voucher input
            voucherDialog.$dialog.find('.voucher-redeem-container, .purchase-now-container').fadeOut('fast', function() {
                voucherDialog.$dialog.find('.voucher-input-container').fadeIn();
            });
        });
    },

    /**
     * Redeems the voucher
     */
    initRedeemVoucherNow: function() {

        // On redeem button click
        this.$dialog.find('.voucher-redeem-now').rebind('click', function() {

            // Get the voucher code from the input
            var voucherCode = voucherDialog.$dialog.find('#voucher-code-input input').val();

            // If empty voucher show message Error - Please enter your voucher code
            if (voucherCode == '') {
                msgDialog('warninga', l[135], l[1015], '', function() {
                    voucherDialog.showBackgroundOverlay();
                });
            }
            else {
                // Clear text box
                voucherDialog.$dialog.find('#voucher-code-input input').val('');

                // Add the voucher
                loadingDialog.show();
                voucherDialog.addVoucher(voucherCode);
            }
        });
    },

    /**
     * Redeems the voucher code
     * @param {String} voucherCode The voucher code
     */
    addVoucher: function(voucherCode) {

        // Make API call to add voucher
        api_req({ a: 'uavr', v: voucherCode },
        {
            callback: function(result, ctx)
            {
                if (typeof result === 'number')
                {
                    // This voucher has already been redeemed
                    if (result == -11) {
                        loadingDialog.hide();
                        msgDialog('warninga', l[135], l[714], '', function() {
                            voucherDialog.showBackgroundOverlay();
                        });
                    }

                    // Not a valid voucher code
                    else if (result < 0) {
                        loadingDialog.hide();
                        msgDialog('warninga', l[135], l[473], '', function() {
                            voucherDialog.showBackgroundOverlay();
                        });
                    }
                    else {
                        // Get the latest account balance and update the price in the dialog
                        voucherDialog.getLatestBalance();
                    }
                }
            }
        });
    },

    /**
     * Gets the latest Pro balance from the API
     */
    getLatestBalance: function() {

        // Flag 'pro: 1' includes pro balance in the response
        api_req({ a: 'uq', pro: 1 }, {
            callback : function (result) {

                // Hide loading dialog
                loadingDialog.hide();

                // If successful result
                if (typeof result == 'object' && result.balance && result.balance[0]) {

                    // Update the balance
                    var balance = parseFloat(result.balance[0][0]);
                    var balanceString = balance.toFixed(2);

                    // Update for pro_pay
                    pro_balance = balance;

                    // Update dialog details
                    voucherDialog.$dialog.find('.voucher-account-balance .balance-amount').text(balanceString);
                    voucherDialog.changeColourIfSufficientBalance();

                    // Hide voucher input
                    voucherDialog.$dialog.find('.voucher-redeem-container').show();
                    voucherDialog.$dialog.find('.purchase-now-container').show();
                    voucherDialog.$dialog.find('.voucher-input-container').hide();
                }
            }
        });
    },

    /**
     * Purchase using account balance when the button is clicked inside the Voucher dialog
     */
    initPurchaseButton: function() {

        // On Purchase button click run the purchase process
        this.$dialog.find('.voucher-buy-now').rebind('click', function() {

            // Get which plan is selected
            var selectedProPackageIndex = $('.duration-options-list .membership-radio.checked').parent().attr('data-plan-index');

            // Set the pro package (used in pro_pay function)
            selectedProPackage = membershipPlans[selectedProPackageIndex];

            // Get the plan price
            var selectedPlanPrice = selectedProPackage[UTQA_RESPONSE_INDEX_PRICE];

            // Warn them about insufficient funds
            if ((parseFloat(pro_balance) < parseFloat(selectedPlanPrice))) {

                // Show warning and re-apply the background because the msgDialog function removes it on close
                msgDialog('warninga', l[6804], l[6805], '', function() {
                    voucherDialog.showBackgroundOverlay();
                });
            }
            else {
                // Hide the overlay and dialog
                voucherDialog.hideDialog();

                // Proceed with payment via account balance
                pro_paymentmethod = 'pro_prepaid';
                pro_pay();
            }
        });
    },

    /**
     * Shows a successful payment modal dialog
     */
    showSuccessfulPayment: function() {

        // Get the selected Pro plan details
        var proNum = selectedProPackage[1];
        var proPlan = getProPlan(proNum);
        var successMessage = l[6962].replace('%1', '<span>' + proPlan + '</span>');

        // Hide the loading animation
        proPage.hideLoadingOverlay();

        // Show the success
        voucherDialog.$backgroundOverlay.removeClass('hidden').addClass('payment-dialog-overlay');
        voucherDialog.$successOverlay.removeClass('hidden');
        voucherDialog.$successOverlay.find('.payment-result-txt').html(successMessage);

        // Add click handlers for 'Go to my account' and Close buttons
        voucherDialog.$successOverlay.find('.payment-result-button, .payment-close').rebind('click', function() {

            // Hide the overlay
            voucherDialog.$backgroundOverlay.addClass('hidden').removeClass('payment-dialog-overlay');
            voucherDialog.$successOverlay.addClass('hidden');

            // Make sure it fetches new account data on reload
            // and redirect to account page to show purchase
            if (M.account) {
                M.account.lastupdate = 0;
            }
            window.location.hash = 'fm/account/history';
        });
    }
};

/**
 * Display the wire transfer dialog
 */
var wireTransferDialog = {

    $dialog: null,
    $backgroundOverlay: null,

    /**
     * Open and setup the dialog
     */
    init: function() {

        // Close the pro register dialog if it's already open
        $('.pro-register-dialog').removeClass('active').addClass('hidden');

        // Cache DOM reference for faster lookup
        this.$dialog = $('.fm-dialog.wire-transfer-dialog');
        this.$backgroundOverlay = $('.fm-dialog-overlay');

        // Add the styling for the overlay
        this.$backgroundOverlay.removeClass('hidden').addClass('payment-dialog-overlay');

        // Position the dialog and open it
        this.$dialog.css({
            'margin-left': -1 * (this.$dialog.outerWidth() / 2),
            'margin-top': -1 * (this.$dialog.outerHeight() / 2)
        });
        this.$dialog.addClass('active').removeClass('hidden');

        // Initialise the close button
        this.$dialog.find('.btn-close-dialog').rebind('click', function() {
            wireTransferDialog.$backgroundOverlay.addClass('hidden').removeClass('payment-dialog-overlay');
            wireTransferDialog.$dialog.removeClass('active').addClass('hidden');
        });

        // If logged in, pre-populate email address into wire transfer details
        if (typeof u_attr !== 'undefined' && u_attr.email) {

            // Replace the @ with -at- so the bank will accept it on the form
            var email = String(u_attr.email).replace('@', '-at-');

            wireTransferDialog.$dialog.find('.email-address').text(email);
        }

        // Update plan price in the dialog
        var proPrice = selectedProPackage[5];
        this.$dialog.find('.amount').text(proPrice);
    }
};

/**
 * Code for Dynamic/Union Pay
 */
var unionPay = {

    /** The gateway ID for using Union Pay */
    gatewayId: 5,

    /**
     * Redirect to the site
     * @param {Object} utcResult
     */
    redirectToSite: function(utcResult) {

        // DynamicPay
        // We need to redirect to their site via a post, so we are building a form :\
        var form = $("<form id='pay_form' name='pay_form' action='" + utcResult.EUR['url'] + "' method='post'></form>");

        for (var key in utcResult.EUR['postdata'])
        {
            var input = $("<input type='hidden' name='" + key + "' value='" + utcResult.EUR['postdata'][key] + "' />");
            form.append(input);
            $('body').append(form);
            form.submit();
        }
    }
};

/**
 * Code for Fortumo mobile payments
 */
var fortumo = {

    /**
     * Redirect to the site
     * @param {String} utsResult (a saleid)
     */
    redirectToSite: function(utsResult) {

        window.location = 'https://megapay.nz/?saleid=' + utsResult;
    }
};

/**
 * Code for tpay mobile payments
 */
var tpay = {

    gatewayId: 14,

    /**
     * Redirect to the site
     * @param {String} utcResult (a saleid)
     */
    redirectToSite: function(utcResult) {

        window.location = 'https://megapay.nz/gwtp.html?provider=tpay&saleid=' + utcResult['EUR']['saleids'] + "&params=" + utcResult['EUR']['params'];
    }
};

/**
 * Code for directReseller payments such as Gary's 6media
 */
/* jshint -W003 */
var directReseller = {

    gatewayId: 15,

    /**
     * Redirect to the site
     * @param {String} utcResult A sale ID
     */
    redirectToSite: function(utcResult) {
        var provider = utcResult['EUR']['provider'];
        var params = utcResult['EUR']['params'];
        params = atob(params);

        // Gary at 6media
        if (provider === 1) {
<<<<<<< HEAD
            // Must perform a country test, as Gary has a different url for Japan
            var country = utcResult['EUR']['cc'];
            var baseurl = 'https://mega.and1.tw/zh_tw/order_mega.php?';

            // Check that country is defined, as originally the API did not provide it
            if (typeof country !== 'undefined') {
                if (country.toLowerCase() === 'jp') {
                    baseurl = 'https://mega.and1.tw/jp/order_mega.php?';
                }
=======
            // Gary has a different urls for different countries, we modify the url based on
            // where the API thinks we should go
            var urlmod = utcResult['EUR']['urlmod'];
            var baseurl = 'https://mega.and1.tw/';

            // Check that country is defined, as originally the API did not provide it
            if (typeof urlmod !== 'undefined') {
                baseurl += urlmod;
>>>>>>> 9a2f9558
            }
            window.location =  baseurl + params;
        }
        // BWM Mediasoft
        else if (provider === 2) {
            window.location = 'https://mega.bwm-mediasoft.com/mega.php5?' + params;
        }
    }
};

/**
 * Code for paysafecard
 */
var paysafecard = {

    /** The gateway ID for using paysafecard */
    gatewayId: 10,

    /**
     * Redirect to the site
     * @param {String} utcResult containing the url to redirect to
     */
    redirectToSite: function(utcResult) {
        var url = utcResult.EUR['url'];
        window.location = url;
    },

    /**
     * Something has gone wrong just talking to paysafecard
     */
    showConnectionError: function() {
        msgDialog('warninga', l[7235], l[7233], '', function() {
            proPage.hideLoadingOverlay();
            document.location.hash = "pro"; // redirect to remove any query parameters from the url
        });
    },

    /**
     * Something has gone wrong with the card association or debiting of the card
     */
    showPaymentError: function() {
        msgDialog('warninga', l[7235], l[7234], '', function() {
            document.location.hash = "pro"; // redirect to remove any query parameters from the url
        });
    },

    /**
     * We have been redirected back to mega with the 'okUrl'. We need to ask the API to verify the payment succeeded as per
     * paysafecard's requirements, which they enforce with integration tests we must pass... so yeap, gotta do this.
     */
    verify: function() {
        var saleidstring = proPage.getUrlParam('saleidstring');
        if (typeof saleidstring !== 'undefined') {

            // Make the vpay API request to follow up on this sale
            var requestData = {
                'a': 'vpay',                            // Credit Card Store
                't': this.gatewayId,                    // The paysafecard gateway
                'saleidstring': saleidstring            // Required by the API to know what to investigate
            };

            var parent = this;

            api_req(requestData, {
                callback: function (result) {

                    // If negative API number
                    if ((typeof result === 'number') && (result < 0)) {
                        // Something went wrong with the payment, either card association or actually debitting it.
                        parent.showPaymentError();
                    }
                    else {
                        // Continue to account screen
                        document.location.hash = "account";
                    }
                }
            });
        }
        return false;
    }
};

/**
 * Code for Centili mobile payments
 */
var centili = {

    /**
     * Redirect to the site
     * @param {String} utsResult (a saleid)
     */
    redirectToSite: function(utsResult) {

        window.location = 'https://megapay.nz/?saleid=' + utsResult + '&provider=centili';
    }
};

/**
 * A dialog to capture the billing name and address before redirecting off-site
 */
var addressDialog = {
    
    /** Cached jQuery selectors */
    $dialog: null,
    $backgroundOverlay: null,
    $pendingOverlay: null,
    
    /** The gateway ID for Ecomprocessing */
    gatewayId: 16,
    
    /** Extra details for the API 'utc' call */
    extraDetails: {},
    
    /**
     * Open and setup the dialog
     */
    init: function() {
        this.showDialog();
        this.initStateDropDown();
        this.initCountryDropDown();
        this.initCountryDropdownChangeHandler();
        this.initBuyNowButton();
        this.initCloseButton();
    },

    /**
     * Display the dialog
     */
    showDialog: function() {
        
        // Cache DOM reference for lookup in other functions
        this.$dialog = $('.fm-dialog.payment-address-dialog');
        this.$backgroundOverlay = $('.fm-dialog-overlay');

        // Get the selected package
        var selectedPlanIndex = $('.duration-options-list .membership-radio.checked').parent().attr('data-plan-index');
        var selectedPackage = membershipPlans[selectedPlanIndex];

        // Get the selected Pro plan details
        var proNum = selectedPackage[UTQA_RESPONSE_INDEX_ACCOUNTLEVEL];
        var proPlan = getProPlan(proNum);
        var proPrice = selectedPackage[UTQA_RESPONSE_INDEX_PRICE];
        var numOfMonths = selectedPackage[UTQA_RESPONSE_INDEX_MONTHS];
        var monthsWording = proPage.getNumOfMonthsWording(numOfMonths);

        // Update template
        this.$dialog.find('.plan-icon').removeClass('pro1 pro2 pro3 pro4').addClass('pro' + proNum);
        this.$dialog.find('.payment-plan-title').text(proPlan);
        this.$dialog.find('.payment-plan-txt .duration').text(monthsWording);
        this.$dialog.find('.payment-plan-price .price').text(proPrice);
        
        // Show the black background overlay and the dialog
        this.$backgroundOverlay.removeClass('hidden').addClass('payment-dialog-overlay');
        this.$dialog.removeClass('hidden');
    },
    
    /**
     * Creates a list of state names with the ISO 3166-1-alpha-2 code as the option value
     */
    initStateDropDown: function() {

        var stateOptions = '';
        var $statesSelect = this.$dialog.find('.states');

        // Build options
        $.each(isoStates, function(isoCode, stateName) {
            
            // Create the option and set the ISO code and state name
            var $stateOption = $('<option>').val(isoCode).text(stateName);
            
            // Append the HTML to the list of options
            stateOptions += $stateOption.prop('outerHTML');
        });

        // Render the states and update the text when a state is selected
        $statesSelect.append(stateOptions);

        // Initialise the jQueryUI selectmenu
        $statesSelect.selectmenu();
    },
    
    /**
     * Creates a list of country names with the ISO 3166-1-alpha-2 code as the option value
     */
    initCountryDropDown: function() {

        var countryOptions = '';
        var $countriesSelect = this.$dialog.find('.countries');
        
        // Build options
        $.each(isoCountries, function(isoCode, countryName) {
            
            // Create the option and set the ISO code and country name
            var $countryOption = $('<option>').val(isoCode).text(countryName);
            
            // Append the HTML to the list of options
            countryOptions += $countryOption.prop('outerHTML');
        });

        // Render the countries and update the text when a country is selected
        $countriesSelect.append(countryOptions);
        
        // Initialise the jQueryUI selectmenu
        $countriesSelect.selectmenu();
    },
    
    /**
     * Initialises a change handler for the country dropdown. When the country changes to US or
     * Canada it should enable the State dropdown. Otherwise it should disable the dropdown.
     * Only states from the selected country should be shown.
     */
    initCountryDropdownChangeHandler: function() {
        
        var $countriesSelect = this.$dialog.find('.countries');
        var $statesSelect = this.$dialog.find('.states');
        var $stateSelectmenuButton = this.$dialog.find('#address-dialog-states-button');
        
        // On dropdown option change
        $countriesSelect.selectmenu({
            change: function(event, ui) {
                
                // Get the selected country ISO code e.g. CA
                var selectedCountryCode = ui.item.value;
                
                // Reset states dropdown to default and select first option
                $statesSelect.find('option:first-child').prop('disabled', false).prop('selected', true);
            
                // If Canada or United States is selected
                if ((selectedCountryCode === 'CA') || (selectedCountryCode === 'US')) {
                    
                    // Loop through all the states
                    $statesSelect.find('option').each(function() {
                        
                        // Get just the country code from the state code e.g. CA-QC
                        var $stateOption = $(this);
                        var stateCode = $stateOption.val();
                        var countryCode = stateCode.substr(0, 2);
                        
                        // If it's a match, show it
                        if (countryCode === selectedCountryCode) {
                            $stateOption.prop('disabled', false);
                        }
                        else {
                            // Otherwise hide it
                            $stateOption.prop('disabled', true);
                        }
                    });
                    
                    // Refresh the selectmenu to show/hide disabled options and enable the dropdown so it works
                    $statesSelect.selectmenu('refresh');
                    $statesSelect.selectmenu('enable');
                }
                else {
                    // Refresh the selectmenu to show the selected first option (State) then disable the dropdown
                    $statesSelect.selectmenu('refresh');
                    $statesSelect.selectmenu('disable');
                }
                
                // Remove any previous validation error
                $stateSelectmenuButton.removeClass('error');
            }
        });
    },
    
    /**
     * Initialise the button for buy now
     */
    initBuyNowButton: function() {
        
        // Add the click handler to redirect off site
        this.$dialog.find('.payment-buy-now').rebind('click', function() {
            
            addressDialog.validateAndPay();
        });
    },
    
    /**
     * Initialise the X (close) button in the top right corner of the dialog
     */
    initCloseButton: function() {
        
        // Add the click handler to hide the dialog and the black overlay
        this.$dialog.find('.btn-close-dialog').rebind('click', function() {
            
            addressDialog.closeDialog();
        });
    },
    
    /**
     * Closes the dialog
     */
    closeDialog: function() {
        
        this.$backgroundOverlay.addClass('hidden').removeClass('payment-dialog-overlay');
        this.$dialog.removeClass('active').addClass('hidden');
    },
    
    /**
     * Collects the form details and validates the form
     */
    validateAndPay: function() {
        
        // Selectors for form text fields
        var fields = ['first-name', 'last-name', 'address1', 'address2', 'city', 'postcode'];
        var fieldValues = {};
        
        // Get the values from the inputs
        for (var i = 0; i < fields.length; i++) {
            
            // Get the form field value
            var fieldName = fields[i];
            var fieldValue = this.$dialog.find('.' + fieldName).val();
            
            // Trim the text
            fieldValues[fieldName] = $.trim(fieldValue);
        }
        
        // Get the values from the dropdowns
        var $stateSelect = this.$dialog.find('.states');
        var $countrySelect = this.$dialog.find('.countries');
        var $stateSelectmenuButton = this.$dialog.find('#address-dialog-states-button');
        var $countrySelectmenuButton = this.$dialog.find('#address-dialog-countries-button');
        var state = $stateSelect.val();
        var country = $countrySelect.val();
        
        // Selectors for error handling
        var $errorMessage = this.$dialog.find('.error-message');
        var $allInputs = this.$dialog.find('.fm-account-input, .ui-selectmenu-button');
                
        // Reset state of past error messages
        var stateNotSet = false;
        $errorMessage.addClass('hidden');
        $allInputs.removeClass('error');
        
        // Add red border around the missing fields
        $.each(fieldValues, function(fieldName, value) {
            
            // Make sure the value is set, if not add the class (ignoring address2 field which is not compulsory)
            if ((!value) && (fieldName !== 'address2')) {
                addressDialog.$dialog.find('.' + fieldName).parent().addClass('error');
            }
        });
        
        // Add red border around the missing country selectmenu
        if (!country) {
            $countrySelectmenuButton.addClass('error');
        }
        
        // If the country is US or Canada then the State is also required field
        if (((country === 'US') || (country === 'CA')) && !state) {
            $stateSelectmenuButton.addClass('error');
            stateNotSet = true;
        }
        
        // Check all required fields
        if (!fieldValues['first-name'] || !fieldValues['last-name'] || !fieldValues['address1'] ||
                !fieldValues['city'] || !fieldValues['postcode'] || !country || stateNotSet) {
            
            // Show a general error and exit early if they are not complete
            $errorMessage.removeClass('hidden');
            return false;
        }
        
        // Send to the API
        this.proceedToPay(fieldValues, state, country);
    },
    
    /**
     * Setup the payment details to send to the API
     * @param {Object} fieldValues The form field names and their values
     * @param {type} state The value of the state dropdown
     * @param {type} country The value of the country dropdown
     */
    proceedToPay: function(fieldValues, state, country) {
        
        // Set details for the UTC call
        this.extraDetails.first_name = fieldValues['first-name'];
        this.extraDetails.last_name = fieldValues['last-name'];
        this.extraDetails.address1 = fieldValues['address1'];
        this.extraDetails.address2 = fieldValues['address2'];
        this.extraDetails.city = fieldValues['city'];
        this.extraDetails.zip_code = fieldValues['postcode'];
        this.extraDetails.country = country;
        this.extraDetails.recurring = false;
        
        // If the country is US or Canada, add the state by stripping the country code off e.g. to get QC from CA-QC
        if ((country === 'US') || (country === 'CA')) {
            this.extraDetails.state = state.substr(3);
        }
        
        // Get the value for whether the user wants the plan to renew automatically
        var autoRenewCheckedValue = $('.membership-step2 .renewal-options-list input:checked').val();
        
        // If the provider supports recurring payments and the user wants the plan to renew automatically
        if (autoRenewCheckedValue === 'yes') {
            this.extraDetails.recurring = true;
        }
        
        // Hide the dialog so the loading one will show, then proceed to pay
        this.$dialog.addClass('hidden');
        pro_pay();
    },
    
    /**
     * Redirect to the site
     * @param {String} utcResult containing the url to redirect to
     */
    redirectToSite: function(utcResult) {

        var url = utcResult.EUR['url'];
        window.location = url + '?lang=' + lang;
    },
    
    /**
     * Process the result from the API User Transaction Complete call
     * @param {Object} utcResult The results from the UTC call
     */
    processUtcResult: function(utcResult) {
        if (utcResult.EUR.url) {
            this.redirectToSite(utcResult);
        }
        else {
            // Hide the loading animation and show the error
            proPage.hideLoadingOverlay();
            this.showError(utcResult);
        }
    },
    
    /**
     * Something has gone wrong with the API and Ecomprocessing setup
     * @param {Object} utcResult The result from the UTC API call with error codes
     */
    showError: function(utcResult) {

        // Generic error: Oops, something went wrong. Please try again later.
        var message = l[200] + ' ' + l[253];

        // Transaction could not be initiated due to connection problems...
        if (utcResult.EUR.error === EINTERNAL) {
            message = l[7233];
        }

        // Please complete the payment details correctly.
        else if (utcResult.EUR.error === EARGS) {
            message = l[6959];
        }

        // You have too many incomplete payments in the last 12 hours...
        else if (utcResult.EUR.error === ETEMPUNAVAIL) {
            message = l[7982];
        }

        // Show error dialog
        msgDialog('warninga', l[7235], message, '', function() {
            addressDialog.showDialog();
        });
    },
    
    /**
     * Show the payment result of success or failure after coming back from Ecomprocessing
     * @param {String} verifyUrlParam The URL parameter e.g. 'ecp-success' or 'ecp-failure'
     */
    showPaymentResult: function(verifyUrlParam) {
        
        var $backgroundOverlay = $('.fm-dialog-overlay');
        var $pendingOverlay = $('.payment-result.pending.alternate');
        var $failureOverlay = $('.payment-result.failed');
        
        // Show the overlay
        $backgroundOverlay.removeClass('hidden').addClass('payment-dialog-overlay');
        
        // On successful payment
        if (verifyUrlParam === 'ecp-success') {
            
            // Show the success
            $pendingOverlay.removeClass('hidden');

            // Add click handlers for 'Go to my account' and Close buttons
            $pendingOverlay.find('.payment-result-button, .payment-close').rebind('click', function() {

                // Hide the overlay
                $backgroundOverlay.addClass('hidden').removeClass('payment-dialog-overlay');
                $pendingOverlay.addClass('hidden');

                // Make sure it fetches new account data on reload
                if (M.account) {
                    M.account.lastupdate = 0;
                }
                window.location.hash = 'fm/account/history';
            });
        }
        else {
            // Show the failure overlay
            $failureOverlay.removeClass('hidden');

            // On click of the 'Try again' or Close buttons, hide the overlay
            $failureOverlay.find('.payment-result-button, .payment-close').rebind('click', function() {

                // Hide the overlay
                $backgroundOverlay.addClass('hidden').removeClass('payment-dialog-overlay');
                $failureOverlay.addClass('hidden');
            });
        }
    }
};

/**
 * Credit card payment dialog
 */
var cardDialog = {

    $dialog: null,
    $backgroundOverlay: null,
    $successOverlay: null,
    $failureOverlay: null,
    $loadingOverlay: null,

    /** Flag to prevent accidental double payments */
    paymentInProcess: false,

    /** The RSA public key to encrypt data to be stored on the Secure Processing Unit (SPU) */
    publicKey: [
        atob(
            "wfvbeFkjArOsHvAjXAJqve/2z/nl2vaZ+0sBj8V6U7knIow6y3/6KJ" +
            "3gkJ50QQ7xDDakyt1C49UN27e+e0kCg2dLJ428JVNvw/q5AQW41" +
            "grPkutUdFZYPACOauqIsx9KY6Q3joabL9g1JbwmuB44Mv20aV/L" +
            "/Xyb2yiNm09xlyVhO7bvJ5Sh4M/EOzRN2HI+V7lHwlhoDrzxgQv" +
            "vKjzsoPfFZaMud742tpgY8OMnKHcfmRQrfIvG/WfCqJ4ETETpr6" +
            "AeI2PIHsptZgOYkkrDK6Bi8qb/T7njk32ZRt1E6Q/N7+hd8PLhh" +
            "2PaYRWfpNiWwnf/rPu4MnwRE6T77s/qGQ=="
        ),
        "\u0001\u0000\u0001",   // Exponent 65537
        2048                    // Key size in bits
    ],
    
    /** The gateway ID for using Credit cards */
    gatewayId: 8,

    /**
     * Open and setup the dialog
     */
    init: function() {
        this.showCreditCardDialog();
        this.initCountryDropDown();
        this.initExpiryMonthDropDown();
        this.initExpiryYearDropDown();
        this.initInputsFocus();
        this.initPurchaseButton();
    },

    /**
     * Display the dialog
     */
    showCreditCardDialog: function() {

        // Close the pro register dialog if it's already open
        $('.pro-register-dialog').removeClass('active').addClass('hidden');

        // Cache DOM reference for lookup in other functions
        this.$dialog = $('.fm-dialog.payment-dialog');
        this.$backgroundOverlay = $('.fm-dialog-overlay');
        this.$successOverlay = $('.payment-result.success');
        this.$failureOverlay = $('.payment-result.failed');
        this.$loadingOverlay = $('.payment-processing');

        // Add the styling for the overlay
        this.$backgroundOverlay.removeClass('hidden').addClass('payment-dialog-overlay');

        // Position the dialog and open it
        this.$dialog.css({
            'margin-left': -1 * (this.$dialog.outerWidth() / 2),
            'margin-top': -1 * (this.$dialog.outerHeight() / 2)
        });
        this.$dialog.addClass('active').removeClass('hidden');

        // Get the selected Pro plan details
        var proNum = selectedProPackage[1];
        var proPlan = getProPlan(proNum);
        var proPrice = selectedProPackage[5];
        var numOfMonths = selectedProPackage[4];
        var monthsWording = proPage.getNumOfMonthsWording(numOfMonths);

        // Update the Pro plan details
        this.$dialog.find('.plan-icon').removeClass('pro1 pro2 pro3 pro4').addClass('pro' + proNum);
        this.$dialog.find('.payment-plan-title').html(proPlan);
        this.$dialog.find('.payment-plan-price').html(proPrice + '&euro;');
        this.$dialog.find('.payment-plan-txt').html(monthsWording + ' ' + l[6965] + ' ');

        // Remove rogue colon in translation text
        var statePlaceholder = this.$dialog.find('.state-province').attr('placeholder').replace(':', '');
        this.$dialog.find('.state-province').attr('placeholder', statePlaceholder);

        // Reset form if they made a previous payment
        this.clearPreviouslyEnteredCardData();

        // Initialise the close button
        this.$dialog.find('.btn-close-dialog').rebind('click', function() {
            cardDialog.$backgroundOverlay.addClass('hidden').removeClass('payment-dialog-overlay');
            cardDialog.$dialog.removeClass('active').addClass('hidden');

            // Reset flag so they can try paying again
            cardDialog.paymentInProcess = false;
        });

        // Check if using retina display and preload loading animation
        var retina = (window.devicePixelRatio > 1) ? '@2x' : '';
        $('.payment-animation').attr('src', staticpath + '/images/mega/payment-animation' + retina + '.gif');
    },

    /**
     * Clears card data and billing details previously entered
     */
    clearPreviouslyEnteredCardData: function() {

        this.$dialog.find('.first-name').val('');
        this.$dialog.find('.last-name').val('');
        this.$dialog.find('.credit-card-number').val('');
        this.$dialog.find('.cvv-code').val('');
        this.$dialog.find('.address1').val('');
        this.$dialog.find('.address2').val('');
        this.$dialog.find('.city').val('');
        this.$dialog.find('.state-province').val('');
        this.$dialog.find('.post-code').val('');
        this.$dialog.find('.expiry-date-month span').text(l[913]);
        this.$dialog.find('.expiry-date-year span').text(l[932]);
        this.$dialog.find('.countries span').text(l[481]);
    },

    /**
     * Initialise functionality for the purchase button
     */
    initPurchaseButton: function() {

        this.$dialog.find('.payment-buy-now').rebind('click', function() {

            // Prevent accidental double click if they've already initiated a payment
            if (cardDialog.paymentInProcess === false) {

                // Set flag to prevent double click getting here too
                cardDialog.paymentInProcess = true;

                // Validate the form and normalise the billing details
                var billingDetails = cardDialog.getBillingDetails();

                // If no errors, proceed with payment
                if (billingDetails !== false) {
                    cardDialog.encryptBillingData(billingDetails);
                }
                else {
                    // Reset flag so they can try paying again
                    cardDialog.paymentInProcess = false;
                }
            }
        });
    },

    /**
     * Creates a list of country names with the ISO 3166-1-alpha-2 code as the option value
     */
    initCountryDropDown: function() {

        var countryOptions = '';
        var $countriesSelect = this.$dialog.find('.default-select.countries');
        var $countriesDropDown = $countriesSelect.find('.default-select-scroll');

        // Build options
        $.each(isoCountries, function(isoCode, countryName) {
            countryOptions += '<div class="default-dropdown-item " data-value="' + isoCode + '">' + countryName + '</div>';
        });

        // Render the countries and update the text when a country is selected
        $countriesDropDown.html(countryOptions);

        // Bind custom dropdowns events
        bindDropdownEvents($countriesSelect);
    },

    /**
     * Creates the expiry month dropdown
     */
    initExpiryMonthDropDown: function() {

        var twoDigitMonth = '';
        var monthOptions = '';
        var $expiryMonthSelect = this.$dialog.find('.default-select.expiry-date-month');
        var $expiryMonthDropDown = $expiryMonthSelect.find('.default-select-scroll');

        // Build options
        for (var month = 1; month <= 12; month++) {
            twoDigitMonth = (month < 10) ? '0' + month : month;
            monthOptions += '<div class="default-dropdown-item " data-value="' + twoDigitMonth + '">' + twoDigitMonth + '</div>';
        }

        // Render the months and update the text when a country is selected
        $expiryMonthDropDown.html(monthOptions);

        // Bind custom dropdowns events
        bindDropdownEvents($expiryMonthSelect);
    },

    /**
     * Creates the expiry year dropdown
     */
    initExpiryYearDropDown: function() {

        var yearOptions = '';
        var currentYear = new Date().getFullYear();
        var endYear = currentYear + 20;                                     // http://stackoverflow.com/q/2500588
        var $expiryYearSelect = this.$dialog.find('.default-select.expiry-date-year');
        var $expiryYearDropDown = $expiryYearSelect.find('.default-select-scroll');

        // Build options
        for (var year = currentYear; year <= endYear; year++) {
            yearOptions += '<div class="default-dropdown-item " data-value="' + year + '">' + year + '</div>';
        }

        // Render the months and update the text when a country is selected
        $expiryYearDropDown.html(yearOptions);

        // Bind custom dropdowns events
        bindDropdownEvents($expiryYearSelect);
    },

    /**
     * Inputs focused states
     */
    initInputsFocus: function() {

        this.$dialog.find('.fm-account-input input').bind('focus', function() {
            $(this).parent().addClass('focused');
        });

        this.$dialog.find('.fm-account-input input').bind('blur', function() {
            $(this).parent().removeClass('focused');
        });
    },

    /**
     * Checks if the billing details are valid before proceeding
     * Also normalise the data to remove inconsistencies
     * @returns {Boolean}
     */
    getBillingDetails: function() {

        // All payment data
        var billingData =    {
            first_name: this.$dialog.find('.first-name').val(),
            last_name: this.$dialog.find('.last-name').val(),
            card_number: this.$dialog.find('.credit-card-number').val(),
            expiry_date_month: this.$dialog.find('.expiry-date-month .active').attr('data-value'),
            expiry_date_year: this.$dialog.find('.expiry-date-year .active').attr('data-value'),
            cv2: this.$dialog.find('.cvv-code').val(),
            address1: this.$dialog.find('.address1').val(),
            address2: this.$dialog.find('.address2').val(),
            city: this.$dialog.find('.city').val(),
            province: this.$dialog.find('.state-province').val(),
            postal_code: this.$dialog.find('.post-code').val(),
            country_code: this.$dialog.find('.countries .active').attr('data-value'),
            email_address: u_attr.email
        };

        // Trim whitespace from beginning and end of all form fields
        $.each(billingData, function(key, value) {
            billingData[key] = $.trim(value);
        });

        // Remove all spaces and hyphens from credit card number
        billingData.card_number = billingData.card_number.replace(/-|\s/g, '');

        // Check the credit card number
        if (!cardDialog.isValidCreditCard(billingData.card_number)) {

            // Show error popup and on close re-add the overlay
            msgDialog('warninga', l[6954], l[6955], '', function() {
                cardDialog.$backgroundOverlay.removeClass('hidden').addClass('payment-dialog-overlay');
            });
            return false;
        }

        // Check the required billing details are completed
        if (!billingData.address1 || !billingData.city || !billingData.province || !billingData.country_code || !billingData.postal_code) {

            // Show error popup and on close re-add the overlay
            msgDialog('warninga', l[6956], l[6957], '', function() {
                cardDialog.$backgroundOverlay.removeClass('hidden').addClass('payment-dialog-overlay');
            });
            return false;
        }

        // Check all the card details are completed
        else if (!billingData.first_name || !billingData.last_name || !billingData.card_number || !billingData.expiry_date_month || !billingData.expiry_date_year || !billingData.cv2) {

            msgDialog('warninga', l[6958], l[6959], '', function() {
                cardDialog.$backgroundOverlay.removeClass('hidden').addClass('payment-dialog-overlay');
            });
            return false;
        }

        return billingData;
    },

    /**
     * Encrypts the billing data before sending to the API server
     * @param {Object} billingData The data to be encrypted and sent
     */
    encryptBillingData: function(billingData) {

        // Get last 4 digits of card number
        var cardNumberLength = billingData.card_number.length;
        var lastFourCardDigits = billingData.card_number.substr(cardNumberLength - 4);

        // Hash the card data so users can identify their cards later in our system if they
        // get locked out or something. It must be unique and able to be derived again.
        var cardData = JSON.stringify({
            'card_number': billingData.card_number,
            'expiry_date_month': billingData.expiry_date_month,
            'expiry_date_year': billingData.expiry_date_year,
            'cv2': billingData.cv2
        });
        var htmlEncodedCardData = cardDialog.htmlEncodeString(cardData);
        var cardDataHash = sjcl.hash.sha256.hash(htmlEncodedCardData);
        var cardDataHashHex = sjcl.codec.hex.fromBits(cardDataHash);

        // Comes back as byte string, so encode first.
        var jsonEncodedBillingData = JSON.stringify(billingData);
        var htmlAndJsonEncodedBillingData = cardDialog.htmlEncodeString(jsonEncodedBillingData);
        var encryptedBillingData = btoa(paycrypt.hybridEncrypt(htmlAndJsonEncodedBillingData, this.publicKey));

        // Add credit card, the most recently added card is used by default
        var requestData = {
            'a': 'ccs',                          // Credit Card Store
            'cc': encryptedBillingData,
            'last4': lastFourCardDigits,
            'expm': billingData.expiry_date_month,
            'expy': billingData.expiry_date_year,
            'hash': cardDataHashHex
        };

        // Close the dialog
        cardDialog.$dialog.removeClass('active').addClass('hidden');

        // Proceed with payment
        api_req(requestData, {
            callback: function (result) {

                // If negative API number
                if ((typeof result === 'number') && (result < 0)) {
                    cardDialog.showFailureOverlay();
                }
                else {
                    // Otherwise continue to charge card
                    pro_pay();
                }
            }
        });
    },

    /**
     * Encode Unicode characters in the string so people with strange addresses can still pay
     * @param {String} input The string to encode
     * @returns {String} Returns the encoded string
     */
    htmlEncodeString: function(input) {

        return input.replace(/[\u00A0-\uFFFF<>\&]/gim, function(i) {
            return '&#' + i.charCodeAt(0) + ';';
        });
    },
    
    /**
     * Process the result from the API User Transaction Complete call
     * @param {Object} utcResult The results from the UTC call
     */
    processUtcResult: function(utcResult) {
        
        // Hide the loading animation
        proPage.hideLoadingOverlay();
        
        // Show credit card success
        if (utcResult.EUR.res === 'S') {
            cardDialog.showSuccessfulPayment(utcResult);
        }

        // Show credit card failure
        else if ((utcResult.EUR.res === 'FP') || (utcResult.EUR.res === 'FI')) {
            cardDialog.showFailureOverlay(utcResult);
        }
    },

    /**
     * Shows a successful payment modal dialog
     */
    showSuccessfulPayment: function() {

        // Close the card dialog and loading overlay
        cardDialog.$failureOverlay.addClass('hidden');
        cardDialog.$loadingOverlay.addClass('hidden');
        cardDialog.$dialog.removeClass('active').addClass('hidden');

        // Get the selected Pro plan details
        var proNum = selectedProPackage[1];
        var proPlan = getProPlan(proNum);
        var successMessage = l[6962].replace('%1', '<span>' + proPlan + '</span>');

        // Show the success
        cardDialog.$backgroundOverlay.removeClass('hidden').addClass('payment-dialog-overlay');
        cardDialog.$successOverlay.removeClass('hidden');
        cardDialog.$successOverlay.find('.payment-result-txt').html(successMessage);

        // Add click handlers for 'Go to my account' and Close buttons
        cardDialog.$successOverlay.find('.payment-result-button, .payment-close').rebind('click', function() {

            // Hide the overlay
            cardDialog.$backgroundOverlay.addClass('hidden').removeClass('payment-dialog-overlay');
            cardDialog.$successOverlay.addClass('hidden');

            // Remove credit card details from the form
            cardDialog.clearPreviouslyEnteredCardData();

            // Reset flag so they can try paying again
            cardDialog.paymentInProcess = false;

            // Make sure it fetches new account data on reload
            if (M.account) {
                M.account.lastupdate = 0;
            }
            window.location.hash = 'fm/account/history';
        });
    },

    /**
     * Shows the failure overlay
     * @param {Object} utcResult
     */
    showFailureOverlay: function(utcResult) {

        // Show the failure overlay
        cardDialog.$backgroundOverlay.removeClass('hidden').addClass('payment-dialog-overlay');
        cardDialog.$failureOverlay.removeClass('hidden');
        cardDialog.$loadingOverlay.addClass('hidden');
        cardDialog.$successOverlay.addClass('hidden');

        // If error is 'Fail Provider', get the exact error or show a default 'Something went wrong' type message
        var errorMessage = ((typeof utcResult !== 'undefined') && (utcResult.EUR.res === 'FP')) ? this.getProviderError(utcResult.EUR.code) : l[6950];
        cardDialog.$failureOverlay.find('.payment-result-txt').html(errorMessage);

        // On click of the 'Try again' or Close buttons, hide the overlay and the user can fix their payment details
        cardDialog.$failureOverlay.find('.payment-result-button, .payment-close').rebind('click', function() {

            // Reset flag so they can try paying again
            cardDialog.paymentInProcess = false;

            // Hide failure and re-open the dialog
            cardDialog.$failureOverlay.addClass('hidden');

            // Re-open the card dialog
            cardDialog.$dialog.addClass('active').removeClass('hidden');
        });
    },

    /**
     * Gets an error message based on the error code from the payment provider
     * @param {Number} errorCode The error code
     * @returns {String} The error message
     */
    getProviderError: function(errorCode) {

        switch (errorCode) {
            case -1:
                // There is an error with your credit card details.
                return l[6966];
            case -2:
                // There is an error with your billing details.
                return l[6967];
            case -3:
                // Your transaction was detected as being fraudulent.
                return l[6968];
            case -4:
                // You have tried to pay too many times with this credit card recently.
                return l[6969];
            case -5:
                // You have insufficient funds to make this payment.
                return l[6970];
            default:
                // An unknown error occurred. Please try again later.
                return l[7140];
        }
    },

    /**
     * Validates the credit card number is the correct format
     * Written by Jorn Zaefferer
     * From http://jqueryvalidation.org/creditcard-method/ (MIT Licence)
     * Based on http://en.wikipedia.org/wiki/Luhn_algorithm
     * @param {String} cardNum The credit card number
     * @returns {Boolean}
     */
    isValidCreditCard: function(cardNum) {

        // Accept only spaces, digits and dashes
        if (/[^0-9 \-]+/.test(cardNum)) {
            return false;
        }
        var numCheck = 0,
            numDigit = 0,
            even = false,
            num,
            charDigit;

        cardNum = cardNum.replace(/\D/g, '');

        // Basing min and max length on
        // http://developer.ean.com/general_info/Valid_Credit_Card_Types
        if (cardNum.length < 13 || cardNum.length > 19) {
            return false;
        }

        for (num = cardNum.length - 1; num >= 0; num--) {
            charDigit = cardNum.charAt(num);
            numDigit = parseInt(charDigit, 10);

            if (even) {
                if ((numDigit *= 2) > 9) {
                    numDigit -= 9;
                }
            }
            numCheck += numDigit;
            even = !even;
        }

        return (numCheck % 10) === 0;
    }
};

/**
 * Bitcoin invoice dialog
 */
var bitcoinDialog = {

    /** Timer for counting down the time till when the price expires */
    countdownIntervalId: 0,

    /** Original HTML of the Bitcoin dialog before modifications */
    dialogOriginalHtml: '',

    /** The gateway ID for using Bitcoin */
    gatewayId: 4,

    /**
     * Step 3 in plan purchase with Bitcoin
     * @param {Object} apiResponse API result
     */
    showInvoice: function(apiResponse) {

        /* Testing data to watch the invoice expire in 5 secs
        apiResponse['expiry'] = Math.round(Date.now() / 1000) + 5;
        //*/

        // Set details
        var bitcoinAddress = apiResponse.address;
        var bitcoinUrl = 'bitcoin:' + apiResponse.address + '?amount=' + apiResponse.amount;
        var invoiceDateTime = new Date(apiResponse.created * 1000);
        var proPlanNum = selectedProPackage[1];
        var planName = getProPlan(proPlanNum);
        var planMonths = l[6806].replace('%1', selectedProPackage[4]);  // x month purchase
        var priceEuros = selectedProPackage[5];
        var priceBitcoins = apiResponse.amount;
        var expiryTime = new Date(apiResponse.expiry);

        // Cache selectors
        var $dialogBackgroundOverlay = $('.fm-dialog-overlay');
        var $bitcoinDialog = $('.bitcoin-invoice-dialog');
                
        // If this is the first open
        if (bitcoinDialog.dialogOriginalHtml === '') {
            
            // Clone the HTML for the original dialog so it can be reset upon re-opening
            bitcoinDialog.dialogOriginalHtml = $bitcoinDialog.html();
        }
        else {
            // Replace the modified HTML with the original HTML
            $bitcoinDialog.safeHTML(bitcoinDialog.dialogOriginalHtml);
        }

        // Render QR code
        bitcoinDialog.generateBitcoinQrCode($bitcoinDialog, bitcoinAddress, priceBitcoins);

        // Update details inside dialog
        $bitcoinDialog.find('.btn-open-wallet').attr('href', bitcoinUrl);
        $bitcoinDialog.find('.bitcoin-address').text(bitcoinAddress);
        $bitcoinDialog.find('.invoice-date-time').text(invoiceDateTime);
        $bitcoinDialog.find('.plan-icon').addClass('pro' + proPlanNum);
        $bitcoinDialog.find('.plan-name').text(planName);
        $bitcoinDialog.find('.plan-duration').text(planMonths);
        $bitcoinDialog.find('.plan-price-euros .value').text(priceEuros);
        $bitcoinDialog.find('.plan-price-bitcoins').text(priceBitcoins);

        // Set countdown to price expiry
        bitcoinDialog.setCoundownTimer($bitcoinDialog, expiryTime);

        // Close dialog and reset to original dialog
        $bitcoinDialog.find('.btn-close-dialog').rebind('click.bitcoin-dialog-close', function() {

            $dialogBackgroundOverlay.removeClass('bitcoin-invoice-dialog-overlay').addClass('hidden');
            $bitcoinDialog.addClass('hidden');

            // End countdown timer
            clearInterval(bitcoinDialog.countdownIntervalId);
        });
        
        // Make background overlay darker and show the dialog
        $dialogBackgroundOverlay.addClass('bitcoin-invoice-dialog-overlay').removeClass('hidden');
        $bitcoinDialog.removeClass('hidden');
    },

    /**
     * Renders the bitcoin QR code with highest error correction so that MEGA logo can be overlayed
     * http://www.qrstuff.com/blog/2011/12/14/qr-code-error-correction
     * @param {Object} dialog jQuery object of the dialog
     * @param {String} bitcoinAddress The bitcoin address
     * @param {String|Number} priceInBitcoins The price in bitcoins
     */
    generateBitcoinQrCode: function(dialog, bitcoinAddress, priceInBitcoins) {

        var options = {
            width: 256,
            height: 256,
            correctLevel: QRErrorCorrectLevel.H,    // High
            background: '#ffffff',
            foreground: '#000',
            text: 'bitcoin:' + bitcoinAddress + '?amount=' + priceInBitcoins
        };

        // Render the QR code
        dialog.find('.bitcoin-qr-code').text('').qrcode(options);
    },

    /**
     * Sets a countdown timer on the bitcoin invoice dialog to count down from 15~ minutes
     * until the bitcoin price expires and they need to restart the process
     * @param {Object} dialog The bitcoin invoice dialog
     * @param {Date} expiryTime The date/time the invoice will expire
     * @returns {Number} Returns the interval id
     */
    setCoundownTimer: function(dialog, expiryTime) {
        
        // Clear old countdown timer if they have re-opened the page
        clearInterval(bitcoinDialog.countdownIntervalId);
        
        // Count down the time to price expiration
        bitcoinDialog.countdownIntervalId = setInterval(function() {

            // Show number of minutes and seconds counting down
            var currentTimestamp = Math.round(Date.now() / 1000);
            var difference = expiryTime - currentTimestamp;
            var minutes = Math.floor(difference / 60);
            var minutesPadded = (minutes < 10) ? '0' + minutes : minutes;
            var seconds = difference - (minutes * 60);
            var secondsPadded = (seconds < 10) ? '0' + seconds : seconds;

            // If there is still time remaining
            if (difference > 0) {

                // Show full opacity when 1 minute countdown mark hit
                if (difference <= 60) {
                    dialog.find('.clock-icon').css('opacity', 1);
                    dialog.find('.expiry-instruction').css('opacity', 1);
                    dialog.find('.time-to-expire').css('opacity', 1);
                }

                // Show time remaining
                dialog.find('.time-to-expire').text(minutesPadded + ':' + secondsPadded);
            }
            else {
                // Grey out and hide details as the price has expired
                dialog.find('.scan-code-instruction').css('opacity', '0.25');
                dialog.find('.btn-open-wallet').css('visibility', 'hidden');
                dialog.find('.bitcoin-address').css('visibility', 'hidden');
                dialog.find('.bitcoin-qr-code').css('opacity', '0.15');
                dialog.find('.qr-code-mega-icon').hide();
                dialog.find('.plan-icon').css('opacity', '0.25');
                dialog.find('.plan-name').css('opacity', '0.25');
                dialog.find('.plan-duration').css('opacity', '0.25');
                dialog.find('.plan-price-euros').css('opacity', '0.25');
                dialog.find('.plan-price-bitcoins').css('opacity', '0.25');
                dialog.find('.plan-price-bitcoins-btc').css('opacity', '0.25');
                dialog.find('.expiry-instruction').text(l[8845]).css('opacity', '1');
                dialog.find('.time-to-expire').text('00:00').css('opacity', '1');
                dialog.find('.price-expired-instruction').show();

                // End countdown timer
                clearInterval(bitcoinDialog.countdownIntervalId);
            }
        }, 1000);
    },

    /**
     * Process the result from the API User Transaction Complete call
     * @param {Object} utcResult The results from the UTC call
     */
    processUtcResult: function(utcResult) {
        
        // Hide the loading animation
        proPage.hideLoadingOverlay();
        
        // Show the Bitcoin invoice dialog
        if (typeof utcResult.EUR === 'object') {
            bitcoinDialog.showInvoice(utcResult.EUR);
        }
        else {
            bitcoinDialog.showBitcoinProviderFailureDialog();
        }
    },

    /**
     * Show a failure dialog if the provider can't be contacted
     */
    showBitcoinProviderFailureDialog: function() {

        var $dialogBackgroundOverlay = $('.fm-dialog-overlay');
        var $bitcoinFailureDialog = $('.bitcoin-provider-failure-dialog');
        
        // Add styles for the dialog
        $bitcoinFailureDialog.removeClass('hidden');
        $dialogBackgroundOverlay.addClass('bitcoin-invoice-dialog-overlay').removeClass('hidden');

        // End countdown timer
        clearInterval(bitcoinDialog.countdownIntervalId);

        // Close dialog and reset to original dialog
        $bitcoinFailureDialog.find('.btn-close-dialog').rebind('click', function() {
            $dialogBackgroundOverlay.removeClass('bitcoin-invoice-dialog-overlay').addClass('hidden');
            $bitcoinFailureDialog.addClass('hidden');
        });
    }
};


function showLoginDialog(email) {
    megaAnalytics.log("pro", "loginDialog");
    $.dialog = 'pro-login-dialog';

    var $dialog = $('.pro-login-dialog');
    $dialog
        .removeClass('hidden')
        .addClass('active');

    $('.fm-dialog-overlay').removeClass("hidden");

    $dialog.css({
        'margin-left': -1 * ($dialog.outerWidth()/2),
        'margin-top': -1 * ($dialog.outerHeight()/2)
    });

    $('.top-login-input-block').removeClass('incorrect');


    // controls
    $('.fm-dialog-close', $dialog)
        .unbind('click.proDialog')
        .bind('click.proDialog', function() {
            closeDialog();
        });

    $('.input-email', $dialog)
        .data('placeholder', l[195])
        .val(email || l[195]);

    $('.input-password', $dialog)
        .data('placeholder', l[909])
        .val(l[909]);

    uiPlaceholders($dialog);
    uiCheckboxes($dialog);


    $('#login-password, #login-name', $dialog).unbind('keydown');
    $('#login-password, #login-name', $dialog).bind('keydown',function(e)
    {
        $('.top-login-pad', $dialog).removeClass('both-incorrect-inputs');
        $('.top-login-input-tooltip.both-incorrect', $dialog).removeClass('active');
        $('.top-login-input-block.password', $dialog).removeClass('incorrect');
        $('.top-login-input-block.e-mail', $dialog).removeClass('incorrect');
        if (e.keyCode == 13) doProLogin($dialog);
    });


    $('.top-login-forgot-pass', $dialog).unbind('click');
    $('.top-login-forgot-pass', $dialog).bind('click',function(e)
    {
        document.location.hash = 'recovery';
    });

    $('.top-dialog-login-button', $dialog).unbind('click');
    $('.top-dialog-login-button', $dialog).bind('click',function(e) {
        doProLogin($dialog);
    });
};

var doProLogin = function($dialog) {
    megaAnalytics.log("pro", "doLogin");

    loadingDialog.show();

    var button = $('.selected .membership-button').parents('.reg-st3-membership-bl').attr('class').match(/pro\d/)[0]
    pro_do_next = function() {
        $('.' + button + ' .membership-button').trigger('click');
        pro_do_next = null;
    };

    var ctx =
    {
        checkloginresult: function(ctx,r)
        {
            loadingDialog.hide();

            if (r == EBLOCKED)
            {
                alert(l[730]);
            }
            else if (r)
            {
                $('#login-password', $dialog).val('');
                $('#login-email', $dialog).val('');
                u_type = r;
                init_page();
                if (pro_package) {
                    var cls = pro_package
                        .replace("_month", "")
                        .replace("_year", "");

                    $('.reg-st3-membership-bl').removeClass('selected')
                    $('.reg-st3-membership-bl.' + cls).addClass('selected');
                }
            }
            else
            {
                $('#login-password', $dialog).val('');
                alert(l[201]);
            }
        }
    };


    var passwordaes = new sjcl.cipher.aes(prepare_key_pw($('#login-password', $dialog).val()));
    var uh = stringhash($('#login-name', $dialog).val().toLowerCase(),passwordaes);
    u_login(
        ctx,
        $('#login-name', $dialog).val(),
        $('#login-password', $dialog).val(),
        uh,
        $('#login-checkbox').is('.checkboxOn')
    );
};

function showRegisterDialog() {
    megaAnalytics.log("pro", "regDialog");

    mega.ui.showRegisterDialog({
        title: l[5840],

        onCreatingAccount: function() {
            megaAnalytics.log("pro", "doRegister");
        },

        onLoginAttemptFailed: function(registerData) {
            msgDialog('warninga:' + l[171], l[1578], l[218], null, function(e) {
                if (e) {
                    $('.pro-register-dialog').addClass('hidden');
                    if (signupPromptDialog) {
                        signupPromptDialog.hide();
                    }
                    showLoginDialog(registerData.email);
                }
            });
        },

        onAccountCreated: function(gotLoggedIn, registerData) {
            // If true this means they do not need to confirm their email before continuing to step 2
            var skipConfirmationStep = true;

            if (skipConfirmationStep) {
                closeDialog();
                if (!gotLoggedIn) {
                    localStorage.awaitingConfirmationAccount = JSON.stringify(registerData);
                }
                pro_next_step();
            }
            else {
                $('.fm-dialog.registration-page-success').removeClass('hidden');
                fm_showoverlay();
            }
        }
    });
};

var signupPromptDialog = null;
var showSignupPromptDialog = function() {
    if (!signupPromptDialog) {
        signupPromptDialog = new mega.ui.Dialog({
            'className': 'loginrequired-dialog',
            'closable': true,
            'focusable': false,
            'expandable': false,
            'requiresOverlay': true,
            'title': l[5841],
            'buttons': []
        });
        signupPromptDialog.bind('onBeforeShow', function() {
            $('.fm-dialog-title',this.$dialog)
                .text(
                    this.options.title
                );

            // custom buttons, because of the styling
            $('.fm-notification-info',this.$dialog)
                .html('<p>' + l[5842] + '</p>');

            $('.fm-dialog-button.pro-login', this.$dialog)
                .rebind('click.loginrequired', function() {
                    signupPromptDialog.hide();
                    showLoginDialog();
                    return false;
                });

            $('.fm-dialog-button.pro-register', this.$dialog)
                .rebind('click.loginrequired', function() {
                    signupPromptDialog.hide();

                    if (!u_wasloggedin()) {
                        showRegisterDialog();
                    }
                    else {
                        var msg = l[8743];
                        msgDialog('confirmation', l[1193], msg, null, function(res) {
                            if (res) {
                                showRegisterDialog();
                            }
                            else {
                                showLoginDialog();
                            }
                        });
                    }
                    return false;
                }).find('span').text(l[1076]);
        });
    }

    signupPromptDialog.show();

    var $selectedPlan = $('.reg-st3-membership-bl.selected');
    var plan = 1;

    if ($selectedPlan.is(".lite")) { plan = 1; }
    else if ($selectedPlan.is(".pro1")) { plan = 2; }
    else if ($selectedPlan.is(".pro2")) { plan = 3; }
    else if ($selectedPlan.is(".pro3")) { plan = 4; }

    $('.loginrequired-dialog .fm-notification-icon')
        .removeClass('plan1')
        .removeClass('plan2')
        .removeClass('plan3')
        .removeClass('plan4')
        .addClass('plan' + plan);
};<|MERGE_RESOLUTION|>--- conflicted
+++ resolved
@@ -2141,17 +2141,6 @@
 
         // Gary at 6media
         if (provider === 1) {
-<<<<<<< HEAD
-            // Must perform a country test, as Gary has a different url for Japan
-            var country = utcResult['EUR']['cc'];
-            var baseurl = 'https://mega.and1.tw/zh_tw/order_mega.php?';
-
-            // Check that country is defined, as originally the API did not provide it
-            if (typeof country !== 'undefined') {
-                if (country.toLowerCase() === 'jp') {
-                    baseurl = 'https://mega.and1.tw/jp/order_mega.php?';
-                }
-=======
             // Gary has a different urls for different countries, we modify the url based on
             // where the API thinks we should go
             var urlmod = utcResult['EUR']['urlmod'];
@@ -2160,7 +2149,6 @@
             // Check that country is defined, as originally the API did not provide it
             if (typeof urlmod !== 'undefined') {
                 baseurl += urlmod;
->>>>>>> 9a2f9558
             }
             window.location =  baseurl + params;
         }
