<div class="dark-overlay" style="display:none;"></div>
<div class="slideshow-overlay hidden"></div>

<div class="loading-spinner" style="display:none;">
    <div class="main-loader">
        <div class="wBall" id="wBall_1">
            <div class="wInnerBall"> </div>
        </div>
        <div class="wBall" id="wBall_2">
            <div class="wInnerBall"> </div>
        </div>
        <div class="wBall" id="wBall_3">
            <div class="wInnerBall"> </div>
        </div>
        <div class="wBall" id="wBall_4">
            <div class="wInnerBall"> </div>
        </div>
        <div class="wBall" id="wBall_5">
            <div class="wInnerBall"> </div>
        </div>
    </div>
</div>

<div class="fm-dialog-overlay hidden"></div>




<div class="fm-dialog reset-success hidden">
    <div class="nw-fm-dialog-title">[$1585]</div>
    <div class="reg-success-icon"></div>
    <div class="reg-success-txt"> [$6214]  <strong>[$6215]</strong>. </div>
    <div class="reset-description-txt">[$6216] <a href="mailto:support@mega.nz">support@mega.nz</a></div>
</div>

<div class="fm-dialog reset-success-st2 hidden">
    <div class="fm-dialog-header">
        <div class="fm-dialog-title">[$1585]</div>
    </div>
    <div class="fm-dialog-body">
        <div class="fm-dialog-top-text">
          [$6217] <strong>[$6218]</strong>,  [$6219]
        </div>
        <div class="reset-small-txt">[$6220]</div>

        <div class="fm-account-input">
            <div class="reset-pass-error">
              <div class="multiple-input-warning">
                <div class="arrow"></div>
                <span>[$6001]</span>
              </div>
            </div>
            <input id="reset_success_st2_pass" type="password" type="text" value="" />
        </div>

        <div class="default-dialog-bottom">
            <div class="fm-dialog-button red close-account"><span>[$6221]</span></div>
            <div class="fm-dialog-button cancel"><span>[$82]</span></div>
            <div class="clear"></div>
        </div>

    </div>
</div>

<div class="fm-dialog reset-success-st3 hidden">
    <div class="fm-dialog-header">
        <div class="fm-dialog-title">[$6841]</div>
    </div>
    <div class="fm-dialog-body">
        <div class="fm-dialog-top-text">
          <strong>[$6842]</strong>, [$6843]
        </div>
        <div class="reset-small-txt">[$6844]</div>

        <form>
           <div class="radioOn" id="res1_div"><input type="radio" name="feedback-radio" id="res1" value="1"></div>
           <label for="res1" class="radio-txt">[$6845]</label>

           <div class="radioOff" id="res2_div"><input type="radio" name="feedback-radio" id="res2" value="2"></div>
           <label for="res2" class="radio-txt">[$6226]</label>

           <div class="radioOff" id="res3_div"><input type="radio" name="feedback-radio" id="res3" value="3"></div>
           <label for="res3" class="radio-txt">[$6227]</label>

           <div class="radioOff" id="res4_div"><input type="radio" name="feedback-radio" id="res4" value="4"></div>
           <label for="res4" class="radio-txt">[$6846]</label>

           <div class="radioOff" id="res5_div"><input type="radio" name="feedback-radio" id="res5" value="5"></div>
           <label for="res5" class="radio-txt">[$6229]</label>

           <div class="radioOff" id="res6_div"><input type="radio" name="feedback-radio" id="res6" value="6"></div>
           <label for="res6" class="radio-txt">[$6847]</label>

           <div class="reset-txt">[$6848]</div>

           <div class="feedback-textarea-bl">
             <div class="feedback-textarea-scroll">
               <div class="feedback-textarea">
                 <textarea></textarea>
                 <div class="feedback-hidden"></div>
               </div>
             </div>
           </div>
        </form>

        <div class="default-dialog-bottom">
            <div class="fm-dialog-button feedback-submit"><span>[$1694]</span></div>
            <div class="fm-dialog-button cancel"><span>[$148]</span></div>
            <div class="clear"></div>
        </div>

    </div>
</div>



<div class="fm-dialog create-folder-dialog filled-input hidden">
    <div class="fm-dialog-close"></div>
    <div class="nw-fm-dialog-title">[$68]</div>
    <div class="create-folder-pad">
        <div class="create-folder-size-icon short-size"></div>
        <div class="create-folder-input-bl">
            <input name="dialog-new-folder" type="text" value="[$157]" placeholder="[$157]" autofocus="autofocus"/>
        </div>
        <div class="create-folder-bottom">
            <div class="fm-dialog-new-folder-button"><span>[$455]</span></div>
            <div class="create-folder-button-cancel dialog"><span>[$82]</span></div>
            <div class="clear"></div>
        </div>
    </div>
</div>

<div class="fm-dialog dlkey-dialog hidden">
    <div class="fm-dialog-header">
        <div class="fm-dialog-title">[$1026]</div>
        <div class="fm-dialog-close"></div>
        <div class="clear"></div>
    </div>
    <div class="fm-dialog-body">
        <div class="fm-dialog-new-folder-input">
            <div class="fm-dialog-input-clear"></div>
            <div class="fm-dialog-new-folder-pad"><input name="dialog-new-folder" type="text" value="[$1028]" /></div>
        </div>
        <div class="default-dialog-bottom">
            <div class="fm-dialog-new-folder-button"><span>[$1027]</span></div>
        </div>
    </div>
</div>



<div class="fm-dialog registration-success registration-page-success hidden">
     <div class="reg-success-icon"></div>
     <div class="reg-success-header">[$216]!</div>
     <div class="reg-success-txt"> [$217]</div>
  </div>

<div class="fm-dialog rename-dialog hidden">
    <div class="fm-dialog-header">
        <div class="fm-dialog-title">[$425]</div>
        <div class="fm-dialog-close"></div>
        <div class="clear"></div>
    </div>
    <div class="fm-dialog-body">
        <div class="rename-input-bl">
            <div class="transfer-filtype-icon"></div>
            <input name="dialog-rename" type="text" value="[$157]" />
        </div>
        <div class="default-dialog-bottom">
            <div class="rename-dialog-button rename"><span>[$61]</span></div>
            <div class="rename-dialog-button cancel"><span>[$82]</span></div>
            <div class="clear"></div>
        </div>

    </div>
</div>

<!--ToDo: Change strings with appropriated lang.json-->
<div class="fm-dialog copy-dialog hidden">
    <!--Header-->
    <div class="fm-dialog-header">
        <!-- Please add "active" classname to necessary "copy-dialog-txt" block !-->
        <div class="fm-dialog-title">[$63]
            <span class="copy-dialog-txt cloud-drive">([$1687])</span>
            <span class="copy-dialog-txt shared-with-me">(Shared with me)</span>
            <span class="copy-dialog-txt conversations">(Send to Conversations)</span>
        </div>
        <div class="fm-dialog-close"></div>
        <div class="clear"></div>
    </div><!--END Header-->
    <div class="fm-dialog-body">
        <div class="copy-dialog-button cloud-drive"></div>
        <div class="copy-dialog-button shared-with-me"></div>
        <div class="copy-dialog-button conversations"></div>
        <div class="clear"></div>
        <div class="dialog-sorting-menu hidden">
            <div class="context-menu-section">
                <div class="sorting-menu-arrow"></div>
                <div data-by="name" class="sorting-menu-item active">[$86]</div>
                <div data-by="status" class="sorting-menu-item">[$89]</div>
                <div data-by="last-interaction" class="sorting-menu-item">[$5904]</div>
                <div class="sorting-item-divider"></div>
            </div>
            <div class="context-menu-section">
                <div data-dir="1" class="sorting-menu-item active">[$6773]</div>
                <div data-dir="-1" class="sorting-menu-item">[$6774]</div>
            </div>
        </div>

        <!-- Please add "active" classname to necessary "copy-dialog-tree-panel" block !-->
        <div class="copy-dialog-tree-panel cloud-drive">
            <div class="copy-dialog-panel-header">
                <span>[$5916]</span>
                <div class="copy-dialog-panel-arrows"></div>
            </div>
            <div class="dialog-tree-panel-scroll">
              <div class="dialog-content-block">
              </div>
            </div>
        </div>
        <!--Shared with me-->
        <div class="copy-dialog-tree-panel shared-with-me">
            <div class="copy-dialog-panel-header">
                <span>[$5873]</span>
                <div class="copy-dialog-panel-arrows"></div>
            </div>
            <div class="dialog-tree-panel-scroll">
              <div class="dialog-content-block">
              </div>
            </div>
        </div>
        <!--Conversations-->
        <div class="copy-dialog-tree-panel conversations">
            <div class="copy-dialog-panel-header">
                <span>MEGA [$165]</span>
                <div class="copy-dialog-panel-arrows"></div>
            </div>
            <div class="dialog-tree-panel-scroll">
              <div class="dialog-content-block">
              </div>
            </div>
        </div>
        <!-- Please add "active" classname to necessary "copy-dialog-empty" block !-->
        <div class="copy-dialog-empty cloud-drive">
            <div class="copy-dialog-empty-icon"></div>
            <div class="copy-dialog-empty-header">
                [$783]
            </div>
            <div class="copy-dialog-empty-txt">
                Worry not! You can easily create a new folder  below. Right there, on the left hand side.
            </div>
        </div>
        <div class="copy-dialog-empty shared-with-me">
            <div class="copy-dialog-empty-icon"></div>
            <div class="copy-dialog-empty-header">
                [$79] [$1348]
            </div>
            <div class="copy-dialog-empty-txt">
                [$1018] [$1348]
            </div>
        </div>
        <div class="copy-dialog-empty conversations">
            <div class="copy-dialog-empty-icon"></div>
            <div class="copy-dialog-empty-header">
                [$784]
            </div>
            <div class="copy-dialog-empty-txt">
                [$981]
            </div>
        </div>

    </div>
    <!--Buttons-->
    <div class="fm-notifications-bottom">
        <div class="fm-dialog-button dialog-newfolder-button">
            <span>[$68]</span>
        </div>
        <div class="fm-dialog-button dialog-copy-button">
            <span>[$1990]</span>
        </div>
        <div class="fm-dialog-button dialog-cancel-button">
            <span>[$82]</span>
        </div>
        <div class="clear"></div>
    </div>
</div><!--END copy-dialog-->

<!--ToDo: Change strings with appropriated lang.json-->
<div class="fm-dialog move-dialog hidden">
    <!--Header-->
    <div class="fm-dialog-header">
        <!-- Please add "active" classname to necessary "move-dialog-txt" block !-->
        <div class="fm-dialog-title">[$62]
            <span class="move-dialog-txt cloud-drive">([$1687])</span>
            <span class="move-dialog-txt shared-with-me">(Shared with me)</span>
            <span class="move-dialog-txt rubbish-bin">(Rubbish Bin)</span>
        </div>
        <div class="fm-dialog-close"></div>
        <div class="clear"></div>
    </div><!--END Header-->
    <div class="fm-dialog-body">
        <div class="move-dialog-button cloud-drive"></div>
        <div class="move-dialog-button shared-with-me"></div>
        <div class="move-dialog-button rubbish-bin"></div>
        <div class="clear"></div>
        <div class="dialog-sorting-menu hidden">
            <div class="context-menu-section">
                <div class="sorting-menu-arrow"></div>
                <div data-by="name" class="sorting-menu-item active">[$86]</div>
                <div data-by="status" class="sorting-menu-item">[$89]</div>
                <div data-by="last-interaction" class="sorting-menu-item">[$5904]</div>
                <div class="sorting-item-divider"></div>
            </div>
            <div class="context-menu-section">
                <div data-dir="1" class="sorting-menu-item active">[$6773]</div>
                <div data-dir="-1" class="sorting-menu-item">[$6774]</div>
            </div>
        </div>

        <!-- Please add "active" classname to necessary "move-dialog-tree-panel" block !-->
        <div class="move-dialog-tree-panel cloud-drive">
            <div class="move-dialog-panel-header">
                <span>[$5916]</span>
                <div class="move-dialog-panel-arrows"></div>
            </div>
            <div class="dialog-tree-panel-scroll">
              <div class="dialog-content-block">
              </div>
            </div>
        </div>
        <!--Shared with me-->
        <div class="move-dialog-tree-panel shared-with-me">
            <div class="move-dialog-panel-header">
                <span>[$5873]</span>
                <div class="move-dialog-panel-arrows"></div>
            </div>
            <div class="dialog-tree-panel-scroll">
              <div class="dialog-content-block">
              </div>
            </div>
        </div>
        <!--Rubbish Bin-->
        <div class="move-dialog-tree-panel rubbish-bin">
            <div class="move-dialog-panel-header">
                <span>[$6771]</span>
                <div class="move-dialog-panel-arrows"></div>
            </div>
            <div class="dialog-tree-panel-scroll">
              <div class="dialog-content-block">
              </div>
            </div>
        </div>
        <!-- Please add "active" classname to necessary "move-dialog-empty" block !-->
        <div class="move-dialog-empty cloud-drive">
            <div class="move-dialog-empty-icon"></div>
            <div class="move-dialog-empty-header">
                [$783]
            </div>
            <div class="move-dialog-empty-txt">
                Worry not! You can easily create a new folder  below. Right there, on the left hand side.
            </div>
        </div>
        <div class="move-dialog-empty shared-with-me">
            <div class="move-dialog-empty-icon"></div>
            <div class="move-dialog-empty-header">
                [$79] [$1348]
            </div>
            <div class="move-dialog-empty-txt">
                [$1018] [$1348]
            </div>
        </div>
        <div class="move-dialog-empty rubbish-bin">
            <div class="move-dialog-empty-icon"></div>
            <div class="move-dialog-empty-header">
                [$1018]
            </div>
            <div class="move-dialog-empty-txt">
                [$979]
            </div>
        </div>

    </div>
    <!--Buttons-->
    <div class="fm-notifications-bottom">
        <div class="fm-dialog-button dialog-newfolder-button">
            <span>[$68]</span>
        </div>
        <div class="fm-dialog-button dialog-move-button">
            <span>[$62]</span>
        </div>
        <div class="fm-dialog-button dialog-cancel-button">
            <span>[$82]</span>
        </div>
        <div class="clear"></div>
    </div>
</div><!--END move-dialog-->

<div class="fm-dialog hidden" id="msgDialog">
    <div class="fm-dialog-header">
        <div class="fm-dialog-title"><span>[$14]</span></div>
        <div class="fm-dialog-close"></div>
        <div class="clear"></div>
    </div>
    <div class="fm-notification-body">
        <div class="fm-notification-icon">
          <div class="fm-del-contact-avatar">
            <span></span>
            <div class="fm-del-contacts-number">1</div>
          </div>
        </div>
        <div class="fm-notification-info">
            <p>[$15]</p>
            <div class="fm-notification-warning">[$1007]</div>
        </div>

        <div class="clear"></div>
    </div>
    <div class="fm-notifications-bottom">
        <div class="left">
            <div class="checkdiv checkboxOff"> <input type="checkbox" name="confirmation-checkbox" id="confirmation-checkbox" class="checkboxOff"> </div>
            <label for="export-checkbox" class="radio-txt">[$229]</label>
        </div>
        <div class="fm-dialog-button notification-button"><span>[$1018]</span></div>
        <div class="fm-dialog-button notification-button"><span>[$82]</span></div>
        <div class="clear"></div>
    </div>
</div>


<div class="fm-dialog export-links-dialog hidden">
    <div class="fm-dialog-header">
        <div class="fm-dialog-title">[$1031]</div>
        <div class="fm-dialog-chrome-clipboard hidden"><textarea id="chromeclipboard" style="width:10px; height:20px;"></textarea></div>
        <div class="fm-dialog-close"></div>
        <div class="clear"></div>
    </div>
    <div class="export-content-block">
        <div class="export-gradient top"></div>
        <div class="export-gradient bottom"></div>
        <div class="export-link-body">
        </div>
    </div>
    <div class="fm-notifications-bottom">
        <!--<div class="checkboxOff"> <input type="checkbox" name="export-checkbox" id="export-checkbox" class="checkboxOff"> </div>
        <label for="export-checkbox" class="radio-txt">[$1032]</label> !-->
        <div class="on_off export-checkbox">
            <input type="checkbox" name="export-checkbox" id="export-checkbox" checked="checked"  />
        </div>
        <div class="export-checkbox-label">
            Include key
        </div>
        <div class="fm-dialog-button links-button copy-to-clipboard" id="clipboardbtn1">
          <span></span>
        </div>

        <div class="fm-dialog-button links-button copy-keys-button" id="clipboardbtn2">
          <span></span>
        </div>
        <div class="clear"></div>

    </div>
</div>


<div class="export-links-warning hidden">
    <div class="export-links-warning-close"></div>
    <div class="export-warning-content">
        <p>
            <span class="orange">[$368]</span> [$369]
        </p>
        <p>
            <span class="red">[$366]</span> [$367]
        </p>
    </div>
</div>

<div class="fm-dialog browsers-dialog hidden">
    <div class="fm-dialog-header">
        <div class="fm-dialog-title">[$891]</div>
        <div class="fm-dialog-close"></div>
        <div class="clear"></div>
    </div>
    <div>
        <div class="browsers-top-icon safari"></div>
        <div class="browsers-info-block">
            <div class="browsers-info-header">
            </div>
            <p>
            </p>
        </div>
        <div class="clear"></div>
        <div class="browsers-gray-notification">
            [$890]
        </div>
        <div class="browsers-logos-block">
            <div class="browsers-logo opera-next hidden">
                <a href="http://www.opera.com" class="browsers-logo-lnk" target="_blank" rel="noreferrer">
                    <span class="browsers-compatibility">
                        <span class="fm-pause-notification hidden"><span class="fm-pause-info"></span></span>
                    </span>
                    <span class="browsers-title">
                        Opera
                    </span>
                </a>
            </div>
            <div class="browsers-logo firefox">
                <a href="http://www.mozilla.org/firefox/" class="browsers-logo-lnk" target="_blank" rel="noreferrer">
                    <span class="browsers-compatibility">
                        <span class="fm-pause-notification hidden"><span class="fm-pause-info">[$888]</span></span>
                    </span>
                    <span class="browsers-title">
                        Firefox
                    </span>
                </a>
            </div>
            <div class="browsers-logo chrome">
                <a href="http://www.google.com/chrome" class="browsers-logo-lnk" target="_blank" rel="noreferrer">
                    <span class="browsers-compatibility">
                        <span class="fm-pause-notification hidden"><span class="fm-pause-info">[$888]</span></span>
                    </span>
                    <span class="browsers-title">
                        Chrome
                    </span>
                </a>
            </div>
            <div class="browsers-logo opera">
                <a href="http://www.opera.com/" target="_blank" rel="noreferrer" class="browsers-logo-lnk">
                    <span class="browsers-compatibility">
                        <span class="fm-pause-notification hidden"><span class="fm-pause-info">[$889]</span></span>
                    </span>
                    <span class="browsers-title">
                        Opera
                    </span>
                </a>
            </div>
            <div class="clear"></div>
        </div>
    </div>
    <div class="fm-notifications-bottom">
        <div class="checkboxOff"> <input type="checkbox" name="browsers-checkbox" id="browsers-checkbox" class="checkboxOff"> </div>
        <label for="browsers-checkbox" class="radio-txt">[$229]</label>
        <div class="fm-dialog-button browsers-button"><span>[$148]</span></div>
        <div class="clear"></div>
    </div>
</div>


<div class="fm-dialog chrome-dialog hidden">
    <div class="fm-dialog-header">
        <div class="fm-dialog-title">[$1034]</div>
        <div class="fm-dialog-close"></div>
        <div class="clear"></div>
    </div>
    <div class="chrome-dialog-body">
        <div class="chrome-dialog-logo"></div>
        <div class="chrome-dialog-notification">
            <div class="chrome-dialog-arrow"></div>
            [$1035]
        </div>
    </div>
    <div class="fm-notifications-bottom">
        <div class="checkboxOff"> <input type="checkbox" name="chrome-checkbox" id="chrome-checkbox" class="checkboxOff"> </div>
        <label for="chrome-checkbox" class="radio-txt">[$229]</label>
        <div class="fm-dialog-button browsers-button"><span>[$148]</span></div>
        <div class="clear"></div>
    </div>
</div>


<div class="fm-dialog avatar-dialog hidden">
    <div class="fm-dialog-header">
        <div class="fm-dialog-title">[$993]</div>
        <div class="fm-dialog-close"></div>
        <div class="clear"></div>
    </div>
    <div class="avatar-body">
    </div>
</div>

<div class="fm-dialog properties-dialog multiple shared hidden">
    <div class="fm-dialog-header">
        <div class="fm-dialog-title">[$892]</div>
        <div class="fm-dialog-close"></div>
        <div class="clear"></div>
    </div>
    <div class="properties-body">
        <div class="properties-context-menu hidden">
           <div class="properties-context-arrow"></div>
           <div class="properties-context-item away">
              <div class="properties-contact-status"></div>
              <span>Alex Brunskill</span>
           </div>
           <div class="properties-context-item online">
              <div class="properties-contact-status"></div>
              <span>Wiremu tane</span>
           </div>
           <div class="properties-context-item show-more">
              <span>...and 5 more</span>
           </div>

           <div class="context-menu-divider"></div>
           <div class="properties-context-item properties-share-options">
              <div class="properties-share-icon"></div>
              <span>[$6849]</span>
           </div>
        </div>
        <span class="file-status-icon"></span>
        <div class="properties-elements-counter"><span></span></div>
        <div class="properties-file-icon">
        </div>
        <div class="properties-txt-pad">
            <div class="properties-small-gray">[$86]</div>
            <div class="priperties-name-block">
              <div class="propreties-dark-txt">Filename.ext</div>
              <span class="file-settings-icon"><span></span></span>
            </div>
            <div class="properties-float-bl">
                <span class="properties-small-gray">[$87]:</span>
                <span class="propreties-dark-txt">100kb</span>
            </div>
            <div class="properties-float-bl second">
                <span class="properties-small-gray">[$87]</span>
                <span class="propreties-dark-txt">100kb</span>
            </div>
            <div class="properties-small-gray">[$86]</div>
            <div class="propreties-dark-txt">Filename.ext</div>
        </div>
        <div class="clear"></div>
    </div>
</div>

<div class="fm-dialog terms-dialog hidden">
    <div class="fm-dialog-header">
        <div class="fm-dialog-title">[$385]</div>
        <div class="fm-dialog-close"></div>
        <div class="clear"></div>
    </div>
    <div class="terms-body">
        <div class="terms-main">
        </div>
    </div>
    <div class="fm-notifications-bottom">
        <div class="fm-dialog-button fm-terms-agree"><span>[$1037]</span></div>
        <div class="fm-dialog-button fm-terms-cancel"><span>[$82]</span></div>
        <div class="clear"></div>
    </div>
</div>

<div class="fm-dialog slingshot-dialog hidden">
    <div class="fm-dialog-header">
        <div class="fm-dialog-title">Welcome, Slingshot Customer!</div>
        <div class="fm-dialog-close"></div>
        <div class="clear"></div>
    </div>
    <div class="slingshot-body">
        <div class="slingshot-main">
            [$6885]
            <br><br>
            Questions or comments? Please contact our <a href="mailto:support@mega.nz" class="red">customer support department</a> for assistance. </br>
            <div style="width:100%; text-align:center; margin-top:15px;">
                <img src="{staticpath}images/mega/slingshot.png"> <img src="{staticpath}images/mega/m-logo.png">
            </div>
        </div>
    </div>
    <div class="fm-notifications-bottom">
        <div class="fm-dialog-button fm-terms-agree"><span>[$507]</span></div>
        <div class="clear"></div>
    </div>
</div>

<div class="fm-dialog languages-dialog hidden">
    <div class="fm-dialog-header">
        <div class="fm-dialog-title">[$1038]</div>
        <div class="fm-dialog-close"></div>
        <div class="clear"></div>
    </div>
    <div id="language_menu_options" class="languages-dialog-body">
    </div>
    <div class="fm-notifications-bottom">
        <div class="fm-dialog-button fm-languages-save"><span>[$776]</span></div>
        <div class="nlanguage-bottom"> [$671] <a href="mailto:translate@mega.nz">[$672]</a> </div>
        <div class="clear"></div>
    </div>
</div>

<div class="fm-dialog paypal-dialog hidden">
    <div class="fm-dialog-header">
        <div class="fm-dialog-title">[$1039]</div>
        <div class="fm-dialog-close"></div>
        <div class="clear"></div>
    </div>
    <div class="paypal-body">
        <a href="" target="_blank" rel="noreferrer"><img src="{staticpath}images/mega/paypal-checkout.png"></a><br>
        <a href="" target="_blank" rel="noreferrer"><img src="{staticpath}images/mega/paypal-cards.png"></a>
    </div>
</div>

<div class="fm-dialog download-dialog hidden">
    <div class="fm-dialog-header">
        <div class="fm-dialog-title">[$239]</div>
        <div class="fm-dialog-close"></div>
        <div class="clear"></div>
    </div>
    <div class="fm-dialog-body">
        <div class="download-dialog-icon"></div>
        <div class="download-dialog-txt-bl">
            [$240]
            <a href="https://www.google.com/chrome" class="download-chrome-lnk" target="_blank" rel="noreferrer">
                [$242]
            </a>
        </div>
    </div>
    <div class="fm-notifications-bottom">
        <div class="fm-dialog-button notification-button">
            <div class="download-save-your-file">
            </div>
            <span>[$241]</span>
        </div>
        <div class="clear"></div>
    </div>
</div>

<div class="fm-dialog firefox-dialog hidden">
    <div class="fm-dialog-header">
        <div class="fm-dialog-title">[$752]</div>
        <div class="fm-dialog-close"></div>
        <div class="clear"></div>
    </div>
    <div>
        <div class="ff-extension-icon"></div>
        <div class="ff-extension-content">
            <div class="ff-extension-head">[$752]</div>
            <div class="ff-extension-txt">
                Please install our extension for improved download performance and added security. Unfortunately, there is a <a href="https://bugzilla.mozilla.org/show_bug.cgi?id=939510" class="red" target="_blank" rel="noreferrer">bug</a> in the current version of Firefox that will cause excessive memory consumption during and after large downloads.
            </div>
            <a href="#firefox" class="ff-extension-button">
                [$1178]
            </a>
            <div class="clear"></div>
        </div>
        <div class="clear"></div>
    </div>
    <div class="fm-notifications-bottom">
        <div class="checkboxOff"> <input type="checkbox" name="firefox-checkbox" id="firefox-checkbox" class="checkboxOff"> </div>
        <label for="firefox-checkbox" class="radio-txt">[$229]</label>
        <div class="fm-dialog-button close-button">
            <span>[$148]</span>
        </div>
        <div class="clear"></div>
    </div>
</div>

<div class="fm-dialog download-megasync-dialog hidden">
    <div class="fm-dialog-header">
        <div class="fm-dialog-title">[$1626]</div>
        <div class="fm-dialog-close"></div>
        <div class="clear"></div>
    </div>
    <div class="content">
        <div class="txt">[$7236]</div>
        <a class="button" href="#sync">
            <span class="icon"></span>
            <span class="button-txt">[$5565] [$1626]</span>
        </a>
    </div>
    <div class="fm-notifications-bottom">
        <div class="checkboxOff">
            <input type="checkbox" name="megasync-checkbox" id="megasync-checkbox" class="checkboxOff">
        </div>
        <label for="megasync-checkbox" class="radio-txt">[$229]</label>
        <div class="fm-dialog-button close-button">
            <span>[$148]</span>
        </div>
        <div class="clear"></div>
    </div>
</div>

<div class="slideshow-dialog hidden" style="width:700px; height:500px;">
    <div class="slideshow-top-bar">
        <div class="slideshow-filename">filename.jpg</div>
        <div class="slideshow-icon close-slideshow"></div>
        <div class="slideshow-image-buttons">
            <div class="slideshow-icon slideshow-line"></div>
            <div class="slideshow-icon slideshow-getlink">
                [$59]
            </div>
            <div class="slideshow-icon slideshow-line"></div>
            <div class="slideshow-icon slideshow-download">
                <span>[$58]</span>
            </div>
            <div class="clear"></div>
        </div>
        <div class="clear"></div>
    </div>
    <div class="slideshow-prev-button">
        <div class="slideshow-prev-icon"></div>
    </div>
    <div class="slideshow-next-button active">
        <div class="slideshow-next-icon"></div>
    </div>
    <div class="slideshow-image-bl">
        <img alt="" src="" class="slideshow-image" />
    </div>

    <div class="slideshow-pending hidden"></div>

    <div class="slideshow-error hidden">
        <div class="slideshow-error-icon"></div>
        <div class="slideshow-error-header">
            [$135]
        </div>
        <div class="slideshow-error-txt">
        </div>
        <div class="slideshow-error-buttons">
            <div class="slideshow-error-button slideshow-refresh">
                [$85]
            </div>
            <div class="slideshow-error-button slideshow-error-close">
                [$1898]
            </div>
        </div>
    </div>
    <div class="slideshow-progress percents-78 hidden">
        <div class="slideshow-progress-icon"></div>
    </div>

</div>

<div class="add-user-popup dialog hidden">
    <div class="fm-dialog-close"></div>
    <div class="nw-fm-dialog-title">[$71]</div>
    <div class="add-user-popup-pad">
        <div class="add-user-size-icon full-size"></div>
        <div class="add-user-icon">
            <div class="multiple-input-warning">
                <div class="arrow"></div>
                <span>[$6850]</span>
            </div>
        </div>
        <div class="multiple-input">
            <input type="text" class="add-contact-multiple-input" name="" />
            <div class="clear"></div>
        </div>

        <div class="add-user-notification">
          <div class="add-user-nt-scrolling">
            <div class="add-user-textarea">
                <textarea>[$5878]</textarea>
                <div class="add-contact-hidden">[$5878]</div>
            </div>
          </div>

        </div>
        <div class="default-dialog-bottom">
            <div class="import-contacts-link"><span></span>[$236] [$950]...</div>
            <div class="import-contacts-dialog hidden">
              <div class="import-contacts-header">
                <div class="import-contacts-info">
                  <div class="import-contacts-info-txt">
[$6888]
                    <div class="import-arrow"></div>
                  </div>
                </div>
                <div class="import-contacts-link active"><span></span>[$236] [$950]...</div>
              </div>
              <!--Please add "imported" classname if contact are already imported !-->
              <div class="import-contacts-service gmail">
                <span>
                  Gmail
                </span>
              </div>
            </div>
            <div class="add-user-popup-button add"><span>[$155]</span></div>
            <div class="add-user-popup-button cancel"><span>[$82]</span></div>
        </div>
    </div>
</div>

<div class="imported-contacts-notification hidden">
  <div class="imported-notification-close"></div>
  <span>[$6851]</span>
</div>

<div class="video-full-container full-mode hidden">
    <!--<div class="video-row">-->
    <!--<div class="video-full-demo-ticket"></div>-->
    <!--<div class="video-full-logo"></div>-->
    <!--<div class="video-size-button">-->
    <!--<div class="video-call-button size-icon"><div class="video-call-border"></div></div>-->
    <!--</div>-->
    <!--</div>-->
    <!--<div class="video-main-container">-->
    <!--&lt;!&ndash; Please add "video-off" classname if user disabled camera !&ndash;&gt;-->
    <!--<div class="video-full-canvas other-user">-->
    <!--<div class="video-relative-block">-->
    <!--<div class="video-transparent-border"></div>-->
    <!--&lt;!&ndash; Please use canvas instead of demo img. width should be 100%, Width : Height = 4:3 !&ndash;&gt;-->
    <!--<div class="video-canvas-flip-side front">-->
    <!--&lt;!&ndash;<img src="images/temp/video-temp-img.jpg" />&ndash;&gt;-->
    <!--</div>-->
    <!--<div class="video-full-disabled-block back">-->
    <!--<div class="video-full-disabled-icon"></div>-->
    <!--<div class="video-full-disabled-txt">Camera disabled</div>-->
    <!--</div>-->
    <!--</div>-->
    <!--</div>-->
    <!--&lt;!&ndash; Please add "video-off" classname if user disabled camera !&ndash;&gt;-->
    <!--<div class="video-full-canvas current-user">-->
    <!--<div class="video-relative-block">-->
    <!--<div class="video-transparent-border"></div>-->
    <!--&lt;!&ndash; Please use canvas instead of demo img. width should be 100%, Width : Height = 4:3 !&ndash;&gt;-->
    <!--<div class="video-canvas-flip-side front">-->
    <!--&lt;!&ndash;<img src="images/temp/video-temp-img.jpg" />&ndash;&gt;-->
    <!--</div>-->
    <!--<div class="video-full-disabled-block back">-->
    <!--<div class="video-full-disabled-icon"></div>-->
    <!--<div class="video-full-disabled-txt">Camera disabled</div>-->
    <!--</div>-->
    <!--</div>-->
    <!--</div>-->
    <!--<div class="clear"></div>-->
    <!--</div>-->
    <!--<div class="video-row">-->
    <!--<div class="video-full-buttons">-->
    <!--<div class="video-call-button audio-icon"><div class="video-call-border"></div></div>-->
    <!--<div class="video-call-button video-icon"><div class="video-call-border"></div></div>-->
    <!--<div class="video-call-button hang-up-icon"><div class="video-call-border"></div></div>-->
    <!--</div>-->
    <!--</div>-->

    <div class="video-full-demo-ticket"></div>
    <div class="video-full-logo"></div>
    <div class="video-full-canvas-block another-user other-user">
        <!--<img alt="" src="images/temp/video-temp-img2.jpg" />-->
        <div class="front"></div>
    </div>
    <div class="video-full-canvas-block current-user">
        <div class="video-minimize-button"></div>

        <!--<img alt="" src="images/temp/video-temp-img3.jpg" />-->
        <div class="front"></div>
        <div class="video-full-disabled-block">
            <div class="video-full-disabled-icon"></div>
        </div>
    </div>
    <div class="video-controls">
        <div class="video-full-buttons">
            <div class="video-call-button audio-icon"><span></span><div class="video-call-border"></div></div>
            <div class="video-call-button video-icon"><span></span><div class="video-call-border"></div></div>
            <div class="video-call-button hang-up-icon"><span></span><div class="video-call-border"></div></div>
        </div>
        <div class="video-size-button">
            <div class="video-call-button size-icon"><span></span><div class="video-call-border"></div>
            </div>
        </div>
    </div>
</div>

<!--Share Dialog-->
<div class="fm-dialog share-dialog hidden">
    <div class="fm-dialog-header">
        <div class="fm-dialog-title">[$5631]</div>
        <div class="fm-dialog-close"></div>
        <div class="clear"></div>
    </div>
    <div class="fm-dialog-body">
        <div class="permissions-menu hidden">
            <div class="permissions-menu-arrow"></div>
            <div class="permissions-menu-item read-only"><div class="context-menu-icon"></div>[$55]</div>
            <div class="permissions-menu-item read-and-write"><div class="context-menu-icon"></div>[$56]</div>
            <div class="permissions-menu-item full-access"><div class="context-menu-icon"></div>[$57]</div>
        </div>
        <!-- Please hide "share-dialog-img" if contacts list is not empty !-->
        <div class="share-dialog-img hidden"></div>
        <!-- Please unhide "share-dialog-contacts" if contacts list is not empty !-->
        <div class="share-dialog-contacts">
        <!--Content goes here-->
        </div>
        <div class="share-dialog-icon">
            <div class="multiple-input-warning">
                <div class="arrow"></div>
                <span>[$6852]</span>
            </div>
        </div>
        <div class="multiple-input">
            <input type="text" class="share-multiple-input" name=""/>
            <div class="clear"></div>
        </div>
        <div class="share-message">
         <div class="share-message-scrolling">
          <div class="share-message-textarea">
            <textarea>[$6853]</textarea>
            <div class="share-message-hidden"></div>
          </div>
         </div>
        </div>
    </div>
    <div class="fm-notifications-bottom">
        <div class="share-dialog-icon permissions-icon">
           <span></span>
           l[7534]
        </div>
        <div class="fm-dialog-button dialog-share-button">
            <span>[$726]</span>
        </div>
        <div class="fm-dialog-button dialog-cancel-button">
            <span>[$148]</span>
        </div>
        <div class="clear"></div>
    </div>
</div><!--End Share Dialog-->


<!--Contact Fingerprint Dialog-->
<div class="fm-dialog fingerprint-dialog hidden">
    <div class="fm-dialog-header">
        <div class="fm-dialog-title">[$6783]</div>
        <div class="fm-dialog-close"></div>
        <div class="clear"></div>
    </div>
    <div class="fm-dialog-body">
       <div class="fingerprint-top-text">
            [$6779]
       </div>

       <div class="fingerprint-mid-info">
          <div class="fingerprint-avatar color1">UU</div>
          <div class="fingerprint-code">
                <div class="contact-fingerprint-title">
                [$6780]

                 </div>
                <div class="fingerprint-txt"><span>121E</span><span>888D</span><span>D500</span><span>583D</span><span>715E</span></div>
                <div class="fingerprint-txt"><span>121E</span><span>888D</span><span>D500</span><span>583D</span><span>715E</span></div>
          </div>
          <div class="fingerprint-contact-info">
             <div class="contact-details-user-name">Alex Brunskill</div>
             <div class="contact-details-email">ab@mega.nz</div>
          </div>
          <div class="clear"></div>
       </div>
       <div class="fingerprint-mid-txt">
            [$6781]
       </div>
       <div class="fingerprint-bott-txt">
          <div class="fingerprint-bott-header">
            [$6782]
          </div>
          <div class="fingerprint-txt">
            <span>121E</span><span>888D</span><span>D500</span><span>583D</span><span>715E</span><span>121E</span><span>888D</span><span>D500</span><span>583D</span><span>715E</span>
          </div>
       </div>

    </div>
    <div class="default-dialog-bottom">
        <div class="fm-dialog-button dialog-approve-button">
            <span>[$6777]</span>
        </div>
        <div class="fm-dialog-button dialog-skip-button">
            <span>[$1379]</span>
        </div>
        <div class="clear"></div>
    </div>
</div><!--End Contact Fingerprint Dialog-->

<!-- Share with contact dialog -->
<div class="fm-dialog share-with-contact-dialog hidden">
  <div class="fm-dialog-header">
    <div class="fm-dialog-title">[$6854]</div>
    <div class="fm-dialog-close"></div>
    <div class="clear"></div>
  </div>
  <div class="fm-dialog-body">
    <div class="permissions-menu hidden">
      <div class="permissions-menu-arrow"></div>
      <div class="permissions-menu-item read-only">
        <div class="context-menu-icon"></div>
        [$55]</div>
      <div class="permissions-menu-item read-and-write">
        <div class="context-menu-icon"></div>
        [$56]</div>
      <div class="permissions-menu-item full-access">
        <div class="context-menu-icon"></div>
        [$57]</div>
    </div>
    <div class="dialog-sorting-menu hiddendiv">
      <div class="context-menu-section hidden">
        <div class="sorting-menu-arrow"></div>
        <div data-by="name" class="sorting-menu-item active">[$86]</div>
        <div data-by="status" class="sorting-menu-item">[$89]</div>
        <div data-by="last-interaction" class="sorting-menu-item">[$5904]</div>
        <div class="sorting-item-divider"></div>
      </div>
      <div class="context-menu-section">
        <div data-dir="1" class="sorting-menu-item active">[$6773]</div>
        <div data-dir="-1" class="sorting-menu-item">[$6774]</div>
      </div>
    </div>
    <div class="share-dialog-contacts"> </div>
    <div class="share-dialog-tree-panel">
      <div class="share-dialog-panel-header"> <span>[$6855]</span>
        <div class="share-dialog-panel-arrows"></div>
      </div>
      <div class="dialog-tree-panel-scroll">
        <div class="dialog-content-block"> </div>
      </div>
    </div>
  </div>
  <div class="fm-notifications-bottom">
    <div class="fm-dialog-button dialog-newfolder-button"> <span>[$68]</span> </div>
    <div class="fm-dialog-button dialog-share-button"> <span>[$726]</span> </div>
    <div class="fm-dialog-button dialog-cancel-button"> <span>[$148]</span> </div>
    <div class="clear"></div>
  </div>
</div><!-- END. Share with contact dialog -->




<div class="top-login-popup fm-dialog pro-login-dialog">

    <div class="fm-dialog-header">
        <div class="fm-dialog-title">[$190]</div>
        <div class="fm-dialog-close"></div>
        <div class="clear"></div>
    </div>

    <div class="top-login-pad">

        <div class="top-login-input-tooltip both-incorrect">
            <div class="top-login-tooltip-arrow">
                <div class="top-loginp-tooltip-txt">
                    [$1130]
                    <div class="white-txt">[$969]</div>
                </div>
            </div>
        </div>
        <div class="top-login-input-block e-mail incorrect">
            <div class="top-login-input-tooltip">
                <div class="top-login-tooltip-arrow">
                    <div class="top-loginp-tooltip-txt">
                        [$141]
                    </div>
                </div>
            </div>
            <input type="text" name="login-name" id="login-name" value="Your Email" class="input-email have-placeholder">
        </div>
        <div class="top-login-input-block password">
            <div class="top-login-input-tooltip">
                <div class="top-login-tooltip-arrow">
                    <div class="top-loginp-tooltip-txt">
                        [$970]
                    </div>
                </div>
            </div>
            <input type="text" name="login-password" id="login-password" value="Password" class="input-password have-placeholder">
            <div class="login-notification-icon"></div>
        </div>

        <div class="top-login-forgot-pass-bl">
              <a class="top-login-forgot-pass" href="#recovery">[$739]</a>
              <div class="clear"></div>
        </div>
        <div class="top-login-bott-gray-block">
          <div class="checkboxOn login-checkbox"></div>
          <label class="radio-txt">[$192]</label>

          <div class="top-dialog-login-button"><span>[$171] <img alt="" src="{staticpath}images/mega/ajax-loader.gif"></span></div>
          <div class="clear"></div>
        </div>
    </div>
    <div class="top-login-warning hidden">
        <div class="top-login-warning-arrow"></div>
        <div class="top-login-warning-close"></div>
        <div class="top-login-warning-pad">
            <div class="top-login-warning-icon"></div>
            <div class="top-login-warning-txt">
                [$1093]<br>
            </div>
            <div class="clear"></div>
            [$1094]
            <div class="top-login-warning-bott">
                <div class="loginwarning-checkbox checkboxOff"></div>
                <label class="radio-txt">[$229]</label>
                <div class="clear"></div>
            </div>
        </div>
    </div>
</div>


<div class="top-login-popup fm-dialog pro-register-dialog">
    <div class="fm-dialog-header">
        <div class="fm-dialog-title">[$5840]</div>
        <div class="fm-dialog-close"></div>
        <div class="clear"></div>
    </div>

    <div class="top-login-pad">

        <div class="login-register-input name">
            <div class="top-login-input-tooltip">
                <div class="top-login-tooltip-arrow">
                    <div class="top-loginp-tooltip-txt">
                        [$1098]
                        <div class="white-txt">[$1099]</div>
                    </div>
                </div>
            </div>
            <div class="register-name-input-block">
                <input type="text" name="login-name" id="register-firstname" value="[$1096]" class="have-placeholder" />
            </div>
            <div class="register-family-input-block ">
                <input type="text" name="login-familyname" id="register-lastname" value="[$1097]"  class="have-placeholder" />
            </div>
        </div>
        <div class="login-register-input email">
            <div class="top-login-input-tooltip">
                <div class="top-login-tooltip-arrow">
                    <div class="top-loginp-tooltip-txt">
                        [$1100]
                        <div class="white-txt">[$1101]</div>
                    </div>
                </div>
            </div>
            <input type="text" name="login-email" id="register-email" value="[$95]" class="have-placeholder" />
        </div>
        <div class="login-register-input password first">
            <div class="top-login-input-tooltip">
                <div class="top-login-tooltip-arrow">
                    <div class="top-loginp-tooltip-txt password">
                        [$1102]
                        <div class="white-txt password">[$1104]</div>
                    </div>
                </div>
            </div>
            <div class="password-status-icon">
                <div class="password-status-warning hidden">
                </div>
            </div>
            <div class="register-loading-icon"><img alt="" src="{staticpath}images/mega/ajax-loader-gray.gif" /></div>
            <input type="text" name="login-password" id="register-password" value="[$909]"   class="have-placeholder" />
        </div>
        <div class="new-registration">
            <div class="register-pass-status-line1"></div>
            <div class="register-pass-status-line2"></div>
            <div class="register-pass-status-line3"></div>
            <div class="register-pass-status-line4"></div>
            <div class="register-pass-status-line5"></div>
            <div class="clear"></div>
            <div class="password-stutus-txt hidden">
                <div class="new-reg-status-pad">
                    <strong>[$1105]</strong>
                    [$1106]
                </div>
                <div class="new-reg-status-description">
                </div>
            </div>
        </div>
        <div class="login-register-input password confirm">
            <div class="top-login-input-tooltip">
                <div class="top-login-tooltip-arrow">
                    <div class="top-loginp-tooltip-txt">
                        [$1107]
                        <div class="white-txt">[$969]</div>
                    </div>
                </div>
            </div>
            <input type="text" name="login-password2" id="register-password2" value="[$1114]"   class="have-placeholder" />
        </div>
        <div class="new-registration-checkbox">
            <div class="register-check checkboxOff"></div>
            <label class="radio-txt">[$208]</label>
            <div class="clear"></div>
        </div>
        <div class="register-st2-button active">
            <div class="register-st2-button-arrow">
                [$1108]
            </div>
        </div>
        <div class="clear"></div>
    </div>
</div>

<div class="fm-dialog registration-success pro-register-paypal-dialog hidden">
    <div class="reg-success-icon"></div>
    <div class="reg-success-txt">
        [$6889]
    </div>
</div>

<div class="fm-dialog loginrequired-dialog hidden">
    <div class="fm-dialog-header">
        <div class="fm-dialog-title"><span>[$14]</span></div>
        <div class="fm-dialog-close"></div>
        <div class="clear"></div>
    </div>
    <div class="fm-notification-body">
        <div class="fm-notification-icon"></div>
        <div class="fm-notification-info">
            [$15]
        </div>
        <div class="clear"></div>
    </div>
    <div class="fm-notifications-bottom">
        <div class="fm-dialog-button notification-button"><span>[$1018]</span></div>
        <div class="fm-dialog-button notification-button"><span>[$82]</span></div>
        <div class="fm-dialog-button pro-login"><span>[$171]</span></div>
        <div class="fm-dialog-button pro-register"><span>[$1076]</span></div>
        <div class="clear"></div>
    </div>
</div>


<div class="fm-dialog fm-mega-dialog feedback-dialog hidden">
    <div class="overlay-close">
        <div class="fm-dialog-close overlay-close-icon"></div>
        <span>[$6951]</span>
    </div>
    <div class="feedback-dialog-body">
        <div class="feedback-dialog-header">How do you rate your experience with MEGA?</div>
        <div class="fm-mega-dialog-pad">
                <div class="rating">
                    <a class="unhappy"></a>
                    <a class="sad"></a>
                    <a class="neutral"></a>
                    <a class="happy"></a>
                    <a class="awesome"></a>
                    <div class="clear"></div>
                </div>
                <div class="feedback-dialog-textarea">
                    <div class="feedback-dialog-scr">
                        <textarea name="feedback" placeholder="Your message here... (optional)"></textarea>
                        <div class="feedback-dialog-hidden"></div>
                    </div>
                </div>
                <div class="reply">
                    <div class="feedback-label-txt">
                        <div class="checkdiv checkboxOff">
                            <input type="checkbox" name="contact_me" id="contact_me" />
                        </div>

<<<<<<< HEAD
                    	<label for="contact_me" class="radio-txt">I'm happy to share my email for future communication related to my feedback</label>
=======
                        <label for="contact_me" class="radio-txt">I'm happy to share my email for future communication related to my feedback</label>
>>>>>>> 4c75a881
                    </div>
                    <div class="clear"></div>
                </div>
                <div class="feedback-dialog-input hidden">
                    <input name="feedback-email" type="text" placeholder="email@domain.com" />
                </div>
                <div class="stats">
                    <div class="feedback-label-txt">
                        <div class="checkdiv checkboxOff">
                            <input type="checkbox" name="send_stats" id="send_stats" />
                        </div>

                        <label for="send_stats" class="radio-txt">
                            [$6945]
                        </label>
                        <span class="membership-question stats-button">
                            <span class="membership-notification">
                                <span>Click here to see <strong>exactly the same</strong> information that will be sent to our servers.</span>
                                <span class="membership-arrow"></span>
                            </span>
                        </span>
                    </div>
                    <div class="clear"></div>
                </div>
        </div>
    </div>
    <div class="feedback-result-pad hidden">
        <div class="payment-rusult-header">Thank you for your feedback!</div>
        <div class="payment-result-icon"></div>
        <div class="feedback-result-button">[$148]</div>
    </div>
</div>


<div class="fm-dialog fm-mega-dialog collected-data-review-dialog hidden">
    <div class="fm-dialog-close"></div>
    <div class="nw-fm-dialog-title"></div>
    <div class="fm-mega-dialog-pad">
        <div class="fm-dialog-contents">
            <div class="content">
                <div class="collected-data-textarea">
                    <ul class="collected-data">

                    </ul>
                </div>
            </div>
        </div>
    </div>
</div>

<<<<<<< HEAD
<div class="fm-dialog fm-mega-dialog generic-dialog hidden">
    <div class="fm-dialog-close"></div>
    <div class="nw-fm-dialog-title"></div>
    <div class="fm-mega-dialog-pad">
        <div class="fm-dialog-contents">
            <div class="content">
                <!-- dynamically generated content goes here -->
            </div>
        </div>
    </div>
</div>


<!-- Dialog is shown when user's Ed25519 public key fingerprint mismatches. -->
=======
<!-- Dialog is shown when user is being MITM'd -->
>>>>>>> 4c75a881
<div class="fm-dialog fm-mega-dialog credentials-warning-dialog filled-input hidden">
    <div class="fm-dialog-close"></div>
    <div class="nw-fm-dialog-title"></div>
    <div class="fm-mega-dialog-pad">
        <div class="fm-dialog-contents">
            <div class="content">
                <div class="avatarAndWarningMessage">
                    <div class="userAvatar">
                        <img alt="avatar" src="" />
                    </div>
                    <div class="information">
                        <span class="firstLine">
                            [$6881]
                        </span>
                        [$6880]
                    </div>
                </div>

                <div class="previousCredentials">
                    <div class="title">[$6883]:</div>
                    <div class="fingerprint"></div>
                </div>
                <div class="newCredentials">
                    <div class="title">[$6858]</div>
                    <div class="fingerprint"></div>
                </div>
            </div>
        </div>
    </div>
</div>

<!-- Dialog is shown when user's public key signature fails validation. -->
<div class="fm-dialog fm-mega-dialog key-signature-warning-dialog filled-input hidden">
    <div class="fm-dialog-close"></div>
    <div class="nw-fm-dialog-title"></div>
    <div class="fm-mega-dialog-pad">
        <div class="fm-dialog-contents">
            <div class="content">
                <div class="avatarAndWarningMessage">
                    <div class="userAvatar">
                        <img alt="avatar" src="" />
                    </div>
                    <div class="information">
                        <span class="firstLine">
                            [$7585]
                        </span>
                        <span class="description">
                            [$7586]
                        </span>
                    </div>
                </div>
            </div>
        </div>
    </div>
</div>

<div class="fm-dialog payment-dialog hidden">
    <div class="btn-close-dialog"></div>
    <div class="payment-dialog-body">

        <div class="plan-icon pro1" >
            <div class="reg-st3-membership-icon"></div>
        </div>
        <div class="payment-plan-info">
            <div class="payment-plan-title">PRO I</div>
            <div class="payment-plan-txt">1 month <span>([$6965])</span></div>
        </div>

        <div class="payment-plan-price">9.99&euro</div>
        <div class="clear"></div>

        <div class="payment-half-block first">
            <div class="payment-form-title"> [$6964]: </div>
            <div class="fm-account-input">
                <input class="address1" type="text" value="" placeholder="[$561] 1">
            </div>
            <div class="fm-account-input">
                <input class="address2" type="text" value="" placeholder="[$561] 2 ([$2028])">
            </div>
            <div class="fm-account-input">
                <input class="city" type="text" value="" placeholder="[$565]">
            </div>
            <div class="fm-account-input">
                <input class="state-province" type="text" value="" placeholder="[$653]">
            </div>
            <div class="fm-account-select">
                <span class="account-select-txt">[$481]</span>
                <select class="countries">
                </select>
            </div>
            <div class="fm-account-input code">
                <input class="post-code" type="text" value="" placeholder="Postal Code">
            </div>
            <div class="clear"></div>
        </div>

        <div class="payment-half-block second">
            <div class="payment-form-title"> [$6963]: </div>
            <div class="payment-cc">
                <div class="radioOn hidden" id="rad1_div">
                    <input type="radio" id="rad1" class="radioOn" value="1" checked="checked">
                </div>
                <div class="payment-cc-icon visa"></div>
                <div class="payment-cc-icon mastercard"></div>
            </div>
            <div class="payment-short-bl first">
                <div class="fm-account-input">
                    <input class="first-name" type="text" value="" placeholder="[$1096]" >
                </div>
            </div>
            <div class="payment-short-bl second">
                <div class="fm-account-input">
                    <input class="last-name" type="text" value="" placeholder="[$1097]" >
                </div>
            </div>
            <div class="clear"></div>
            <div class="fm-account-input">
                <input class="credit-card-number" type="text" value="" placeholder="Credit Card Number" >
            </div>
            <div class="payment-short-bl triplex first">
                <div class="fm-account-select"> <span class="account-select-txt">[$913]</span>
                    <select class="expiry-date-month">
                    </select>
                </div>
            </div>
            <div class="payment-short-bl triplex second">
                <div class="fm-account-select"> <span class="account-select-txt">[$932]</span>
                    <select class="expiry-date-year">
                    </select>
                </div>
            </div>
            <div class="payment-short-bl triplex third">
                <div class="fm-account-input">
                    <input class="cvv-code" type="text" value="" placeholder="CVV" >
                </div>
            </div>
            <div class="clear"></div>
            <div class="payment-buy-now"> [$6190] </div>
        </div>

        <div class="clear"></div>
    </div>
</div>

<div class="payment-processing hidden">
    <div class="payment-animation-pad">
        <img class="payment-animation" alt="" />
        <div class="payment-animation-txt">[$6960]</div>
    </div>
</div>

<div class="payment-result success hidden">
    <div class="payment-close">
        <div class="payment-close-icon"></div>
        <span></span>
    </div>
    <div class="payment-result-pad">
        <div class="payment-rusult-header">[$6961]!</div>
        <div class="payment-result-txt">[$6962]</div>
        <div class="payment-result-icon"></div>
        <div class="payment-result-button">[$6690]</div>
    </div>
</div>

<div class="payment-result failed hidden">
    <div class="payment-close">
        <div class="payment-close-icon"></div>
        <span></span>
    </div>
    <div class="payment-result-pad">
        <div class="payment-rusult-header">[$6949]</div>
        <div class="payment-result-txt">[$6950]</div>
        <div class="payment-result-icon"></div>
        <div class="payment-result-button">[$1472]</div>
    </div>
</div>

<div class="fm-dialog wire-transfer-dialog hidden">
    <div class="btn-close-dialog"></div>
    <div class="payment-dialog-body">
        <div class="wire-transfer">
            <h1>[$6198]</h1>
            <div class="resellers-top-txt">
                [$6199]<br>
                <br>
                <table class="wire-transfer-details">
                    <tr>
                        <!-- Bank name -->
                        <th>[$939]:</th><td>Standard Chartered Bank (Singapore) Limited</td>
                    </tr>
                    <tr>
                        <!-- Bank address -->
                        <th>[$6222]:</th><td>Battery Road Branch</td>
                    </tr>
                    <tr>
                        <!-- Company name -->
                        <th>[$926]:</th><td>Reseller Services Singapore Pte Ltd</td>
                    </tr>
                    <tr>
                        <!-- Account name -->
                        <th>[$6197]:</th><td>RESELLER SRVS SG P L</td>
                    </tr>
                    <tr>
                        <!-- Branch code -->
                        <th>[$6202]:</th><td>001</td>
                    </tr>
                    <tr>
                        <!-- Account number -->
                        <th>[$6200]:</th><td>0170810143</td>
                    </tr>
                    <tr>
                        <!-- Bank/BIC code -->
                        <th>[$6204]:</th><td>SCBLSG22XXX</td>
                    </tr>
                    <tr>
                        <!-- SWIFT code -->
                        <th>[$6203]:</th><td>SCBLSGSG</td>
                    </tr>
                    <tr>
                        <!-- Reference -->
                        <th>[$6205]:</th><td><span class="email-address">[$6206]</span></td>
                    </tr>
                    <tr>
                        <!-- Amount -->
                        <th>[$477]:</th><td><span class="amount"></span> &euro;</td>
                    </tr>
                </table>

                <!-- Instructions for the user -->
                [$6223]<br>
                [$6207]
            </div>
        </div>
    </div>
</div>

<div class="fm-dialog cancel-subscription-st1 hidden">
    <div class="fm-dialog-close"></div>
    <div class="fm-dialog-header">
        <div class="fm-dialog-title">[$6822]</div>
    </div>
    <div class="fm-dialog-body">
        <div class="fm-dialog-top-text">
            [$6996]
        </div>
        <div class="reset-small-txt">[$7005]:</div>
        <form>
           <div class="cancel-textarea-bl">
             <div class="cancel-textarea-scroll">
               <div class="cancel-textarea">
                 <textarea></textarea>
                 <div class="cancel-hidden"></div>
               </div>
             </div>
           </div>
        </form>
        <div class="cancel-subscription-txt">
            [$6998]
        </div>
        <div class="default-dialog-bottom">
            <div class="fm-dialog-button continue-cancel-subscription disabled"><span>[$507]</span></div>
            <div class="fm-dialog-button cancel"><span>[$822]</span></div>
            <div class="clear"></div>
        </div>
    </div>
</div>

<div class="fm-dialog cancel-subscription-st2 hidden">
    <div class="fm-dialog-close"></div>
    <div class="fm-dialog-header">
        <div class="fm-dialog-title">[$6999]</div>
    </div>
    <div class="fm-dialog-body">
        <div class="blue-success-icon"></div>
        <div class="cancel-bott-txt">
            [$7004]
        </div>
    </div>
</div>

<div class="nw-dark-overlay megasync-overlay hidden">
    <div class="megasync-close"></div>
    <div class="megasync-close-txt">[$6951]</div>
    <div class="megasync-content">
        <div class="megasync-logo"></div>
        <div class="megasync-info">
            [$7138]<br/>
            [$7139]
        </div>
        <div class="megasync-dropdown">
            <span>[$7086]</span>
        </div>
        <div class="megasync-dropdown-list hidden">
            <div class="megasync-dropdown-pad">
                <div class="megasync-dropdown-scroll">
                    <div class="megasync-scr-pad">
                        <div class="megasync-dropdown-link centos">CentOS 7.0</div>
                    </div>
                </div>
                <div class="megasync-list-arrow hidden"></div>
            </div>
        </div>
        <div class="megasync-table">
            <table border="0" cellspacing="0" cellpadding="0">
                <tr>
                    <th>
                    </th>
                    <th>
                        <span class="globe">[$7087]</span>
                    </th>
                    <th>
                        <span class="sync">MEGAsync</span>
                    </th>
                </tr>
                <tr>
                    <td>
                        <span>[$7088]</span>
                    </td>
                    <td>
                        <span class="dots">[$1165]</span>
                    </td>
                    <td>
                        <span class="tick">[$7089]</span>
                    </td>
                </tr>
                <tr>
                    <td>
                        <span>[$7090]</span>
                    </td>
                    <td>
                        <span class="dots">[$7152]</span>
                    </td>
                    <td>
                        <span class="tick">[$7153]</span>
                    </td>
                </tr>
                <tr>
                    <td>
                        <span>[$7093]</span>
                    </td>
                    <td>
                        <span class="dots">[$1149]</span>
                    </td>
                    <td>
                        <span class="tick">[$7094]</span>
                    </td>
                </tr>
            </table>
        </div>
    </div>
</div>

<div class="nw-dark-overlay upload-overlay hidden">
    <div class="upload-overlay-body">
        <div class="upload-overlay-icon"></div>
        <div class="upload-overlay-txt">[$7403]</div>
    </div>
</div>

<div class="nw-dark-overlay megasync-upload-overlay hidden">
    <div class="overlay-close">
        <div class="fm-dialog-close overlay-close-icon"></div>
        <span>[$6951]</span>
    </div>
    <div class="megasync-content">
        <div class="megasync-logo"></div>
        <div class="megasync-info">
            [$7400]
        </div>
        <div class="fm-mega-dialog-pad">
            <div class="feedback-label-txt">
                <div class="checkdiv checkboxOff">
                    <input type="checkbox" name="megasync_upload" id="megasync_upload" checked="checked" />
                </div>
                <label for="megasync_upload" class="radio-txt">[$229]</label>
            </div>
            <div class="clear"></div>

            <div class="feedback-dialog-bottom">
                <div class="megasync-overlay-continue"><span>[$7401]</span></div>
                <div class="megasync-overlay-download"><span>[$7402]</span></div>
                <div class="clear"></div>
            </div>

        </div>
    </div>

</div>

<div class="nw-dark-overlay camera-access hidden">
    <div class="camera-top-block">
        <div class="camera-top-icon"></div>
        <div class="camera-top-txt">
            Before you start, you need to allow your browser to<br /> access your microphone and camera
        </div>
    </div>
    <div class="camera-bottom-block">
        <div class="camera-bottom-pad">
            <div class="camera-bottom-txt">
                [$7417]
            </div>
            <div class="camera-bottom-icon headset">
                [$7418]
            </div>

            <div class="camera-bottom-icon pause">
                Pause any transfers
            </div>
        </div>
    </div>
</div>

<div class="fm-dialog bandwidth-quota hidden">
     <div class="fm-dialog-header">
       <div class="fm-dialog-title">[$17]</div>
       <div class="fm-dialog-close"></div>
       <div class="clear"></div>
     </div>
     <div class="fm-bandwidth-body">
        <div class="fm-bandwidth-icon"></div>
        <div class="fm-bandwidth-icon-text">
            [$120] [$121]
        </div>
        <div class="clear"></div>
        <div class="fm-bandwidth-dashed middle">
           <div class="fm-short-blocks" style="width:50%">
              <div class="fm-bandwidth-gray-bl">
                    <div class="fm-bandwidth-number-txt used">532 <span class="small">MB</span></div>
                    <div class="fm-bandwidth-small-txt">[$5845] <span class="red">*</span></div>
              </div>
           </div>
           <div class="fm-short-blocks" style="width:50%">
              <div class="fm-bandwidth-gray-bl">
                    <div class="fm-bandwidth-number-txt green available">532 <span class="small">MB</span></div>
                    <div class="fm-bandwidth-small-txt">[$5839] <span class="green bwminutes"> *</span></div>
              </div>
           </div>

           <div class="clear"></div>
           <p>
              <span class="red">*</span> [$122]
           </p>
           <p>
              <span class="green">*</span> [$127]
           </p>
        </div>
        <div class="fm-bandwidth-dashed quota-bottom-block">
             <div class="fm-bandwidth-icon pro-icon"></div>

             <div class="fm-bandwidth-icon-text">
                [$128]
             </div>
             <div class="clear"></div>
        </div>
     </div>
     <div class="fm-notifications-bottom">
        <div class="fm-dialog-button quota-upgrade-button"><span>[$230]</span></div>
        <div class="fm-dialog-button quota-later-button"><span>[$231]</span></div>
        <div class="clear"></div>
     </div>
</div>

<div class="fm-dialog bandwidth-dialog hidden">
    <div class="fm-dialog-close"></div>
    <div class="bandwidth-back-button">
        back
    </div>
    <div class="nw-fm-dialog-title">[$6989]<span></span></div>

    <div class="step1-block">
        <div class="bandwidth-header">[$7100]</div>
        <div class="bandwidth-gradient">
            <div class="reg-st3-membership-bl pro4 selected" data-payment="4">
                <div class="membership-pad-bl">
                    <div class="membership-gray-block">
                        <div class="membership-new-offer"> <svg width="98px" height="98px" viewBox="0 0 98 98" version="1.1" xmlns="http://www.w3.org/2000/svg" xmlns:xlink="http://www.w3.org/1999/xlink" xmlns:sketch="http://www.bohemiancoding.com/sketch/ns">
                            <title>new-offer</title>
                            <desc>[$6192]</desc>
                            <defs></defs>
                            <g id="Page-1" stroke="none" stroke-width="1" fill="none" fill-rule="evenodd" sketch:type="MSPage">
                            <path d="M58,0 L98,0 L0,98 L0,58 L58,0 Z" id="Rectangle-34" opacity="0.799999952" fill="#61D2FF" sketch:type="MSShapeGroup"></path>
                            <text id="NEW-OFFER" sketch:type="MSTextLayer" transform="translate(37.500000, 39.000000) rotate(-45.000000) translate(-37.500000, -39.000000) " font-family="Source Sans Pro" font-size="14" font-weight="526" fill="#FFFFFF">
                            <tspan x="2" y="44">[$6192]</tspan>
                            </text>
                            </g>
                            </svg>
                        </div>
                        <div class="reg-st3-membership-icon"></div>
                        <div class="reg-st3-bott-title title">[$6234]</div>
                        <div class="reg-st3-bott-title price"><span class="num">4<span class="small">.99 &euro;</span></span><span class="period">/[$913]</span></div>
                    </div>
                    <div class="reg-st3-storage">
                        <div class="reg-st3-big-txt">200 <span>GB</span></div>
                        <div class="reg-st3-mid-txt">[$495]</div>
                        <div class="clear"></div>
                    </div>
                    <div class="reg-st3-bandwidth">
                        <div class="reg-st3-big-txt">1 <span>TB</span></div>
                        <div class="reg-st3-mid-txt">[$496]</div>
                        <div class="clear"></div>
                    </div>
                    <div class="membership-button"><span>[$1523]</span></div>
                </div>
            </div>
            <div class="reg-st3-membership-bl pro1" data-payment="1">
                <div class="membership-pad-bl">
                    <div class="membership-gray-block">
                        <div class="reg-st3-membership-icon"></div>
                        <div class="reg-st3-bott-title title">[$5819]</div>
                        <div class="reg-st3-bott-title price"><span class="num">9<span class="small">.99 &euro;</span></span><span class="period">/[$913]</span></div>
                    </div>
                    <div class="reg-st3-storage">
                        <div class="reg-st3-big-txt">500 <span>GB</span></div>
                        <div class="reg-st3-mid-txt">[$495]</div>
                        <div class="clear"></div>
                    </div>
                    <div class="reg-st3-bandwidth">
                        <div class="reg-st3-big-txt">2 <span>TB</span></div>
                        <div class="reg-st3-mid-txt">[$496]</div>
                        <div class="clear"></div>
                    </div>
                    <div class="membership-button"><span>[$1523]</span></div>
                </div>
            </div>
            <div class="reg-st3-membership-bl pro2" data-payment="2">
                <div class="membership-pad-bl">
                    <div class="membership-gray-block">
                        <div class="reg-st3-membership-icon"></div>
                        <div class="reg-st3-bott-title title">[$6125]</div>
                        <div class="reg-st3-bott-title price"><span class="num">19<span class="small">.99 &euro;</span></span><span class="period">/[$913]</span></div>
                    </div>
                    <div class="reg-st3-storage">
                        <div class="reg-st3-big-txt">2 <span>TB</span></div>
                        <div class="reg-st3-mid-txt">[$495]</div>
                        <div class="clear"></div>
                    </div>
                    <div class="reg-st3-bandwidth">
                        <div class="reg-st3-big-txt">4 <span>TB</span></div>
                        <div class="reg-st3-mid-txt">[$496]</div>
                        <div class="clear"></div>
                    </div>
                    <div class="membership-button"><span>[$1523]</span></div>
                </div>
            </div>
            <div class="reg-st3-membership-bl pro3" data-payment="3">
                <div class="membership-pad-bl">
                    <div class="membership-gray-block">
                        <div class="reg-st3-membership-icon"></div>
                        <div class="reg-st3-bott-title title">[$6126]</div>
                        <div class="reg-st3-bott-title price"><span class="num">29<span class="small">.99 &euro;</span></span><span class="period">/[$913]</span></div>
                    </div>
                    <div class="reg-st3-storage">
                        <div class="reg-st3-big-txt">4 <span>TB</span></div>
                        <div class="reg-st3-mid-txt">[$495]</div>
                        <div class="clear"></div>
                    </div>
                    <div class="reg-st3-bandwidth">
                        <div class="reg-st3-big-txt">8 <span>TB</span></div>
                        <div class="reg-st3-mid-txt">[$496]</div>
                        <div class="clear"></div>
                    </div>
                    <div class="membership-button"><span>[$1523]</span></div>
                </div>
            </div>
            <div class="clear"></div>
        </div>
        <div class="bandwidth-text-bl first">
            <span class="star"></span> [$7098]
        </div>
        <div class="bandwidth-text-bl second">[$7099]</div>
        <div class="clear"></div>
    </div>
</div>

<div class="hidden" id="avatar-svg">
    <svg xmlns="http://www.w3.org/2000/svg" pointer-events="none" width="120" height="120"
         style="border-radius:100%; margin-left:-2px;margin-top:-2px; border: 2px solid white;
            -webkit-box-sizing: border-box;
            -moz-box-sizing:  border-box;
            box-sizing:  border-box;
            -moz-border-radius:  100%;
            -webkit-border-radius:  100%;
            background-color: red;
            width: 120px;
            height: 120px;
         ">
    <text
        text-anchor="middle"
        y="50%" x="50%"
        dy="0.35em"
        pointer-events="auto"
        fill="#ffffff"
        style="
            font-family: 'Open Sans', Arial, Helvetica, sans-serif;
            font-weight: 400;
            font-size: 60px
        ">
    C
    </text>
    </svg>
</div>

<div class="fm-dialog voucher-dialog hidden">
    <div class="btn-close-dialog"></div>
    <div class="voucher-dialog-body">
        <div class="plan-icon pro1">
            <div class="reg-st3-membership-icon"></div>
        </div>
        <div class="voucher-plan-info">
            <div class="voucher-plan-title">PRO I</div>
            <div class="voucher-plan-txt">
                <span class="duration">1 month</span> <span>[$6941]</span>
            </div>
        </div>
        <div class="voucher-plan-price">
            <span class="price">9.99</span>
            <span class="payment-eurosign">&euro;</span>
        </div>
        <div class="clear"></div>
        <div class="voucher-block">
            <div class="voucher-account-balance">
                <span class="balance">0.00</span>
                <span class="payment-eurosign">&euro;</span>
            </div>
            <div class="voucher-sub-title">[$7201]:</div>
            <div class="voucher-information-help">[$7202]</div>
            <div class="voucher-dialog-buttons">
                <div class="voucher-dialog-td voucher-redeem-container">
                    <div class="voucher-redeem">[$7160]</div>
                </div>
                <div class="voucher-dialog-td purchase-now-container">
                    <div class="voucher-buy-now">[$6190]</div>
                </div>
            </div>
            <div class="voucher-input-container">
                <div id="voucher-code-input" class="fm-account-input">
                    <input type='text' placeholder='Enter your voucher code' value='' />
                </div>
                <div class="voucher-redeem-now">[$7160]</div>
            </div>
        </div>
        <div class="clear"></div>
    </div>
</div><|MERGE_RESOLUTION|>--- conflicted
+++ resolved
@@ -1340,11 +1340,7 @@
                             <input type="checkbox" name="contact_me" id="contact_me" />
                         </div>
 
-<<<<<<< HEAD
-                    	<label for="contact_me" class="radio-txt">I'm happy to share my email for future communication related to my feedback</label>
-=======
                         <label for="contact_me" class="radio-txt">I'm happy to share my email for future communication related to my feedback</label>
->>>>>>> 4c75a881
                     </div>
                     <div class="clear"></div>
                 </div>
@@ -1395,24 +1391,7 @@
     </div>
 </div>
 
-<<<<<<< HEAD
-<div class="fm-dialog fm-mega-dialog generic-dialog hidden">
-    <div class="fm-dialog-close"></div>
-    <div class="nw-fm-dialog-title"></div>
-    <div class="fm-mega-dialog-pad">
-        <div class="fm-dialog-contents">
-            <div class="content">
-                <!-- dynamically generated content goes here -->
-            </div>
-        </div>
-    </div>
-</div>
-
-
 <!-- Dialog is shown when user's Ed25519 public key fingerprint mismatches. -->
-=======
-<!-- Dialog is shown when user is being MITM'd -->
->>>>>>> 4c75a881
 <div class="fm-dialog fm-mega-dialog credentials-warning-dialog filled-input hidden">
     <div class="fm-dialog-close"></div>
     <div class="nw-fm-dialog-title"></div>
