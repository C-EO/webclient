<div class="dark-overlay hidden"></div>
<div class="light-overlay hidden"></div>

<div class="loading-spinner hidden">
    <div class="main-loader"></div>
    <ul class="loading-info">
        <li class="step3">[$8579]</li>
        <li class="step2">[$8578]</li>
        <li class="step1">[$8577]</li>
    </ul>
    <div class="loader-progressbar">
        <div class="loader-percents"></div>
    </div>
</div>

<div class="fm-dialog-overlay hidden"></div>


<div class="fm-dialog awaiting-confirmation hidden">
    <div class="reg-success-icon"></div>
    <div class="reg-success-header">[$7699]</div>
    <div class="reg-success-txt">[$7700]</div>
</div>

<div class="fm-dialog reset-success hidden">
    <div class="nw-fm-dialog-title">[$1585]</div>
    <div class="reg-success-icon"></div>
    <div class="reg-success-txt"> [$6214]  <strong>[$6215]</strong>. </div>
    <div class="reset-description-txt">[$6216] <a href="mailto:support@mega.nz">support@mega.nz</a></div>
</div>

<div class="fm-dialog reset-success-st2 hidden">
    <div class="fm-dialog-header">
        <div class="fm-dialog-title">[$1585]</div>
    </div>
    <div class="fm-dialog-body">
        <div class="fm-dialog-top-text">
            [$6217] <strong>[$6218]</strong>,  [$6219]
        </div>
        <div class="reset-small-txt">[$6220]</div>

        <div class="fm-account-input">
            <input id="reset_success_st2_pass" type="password" value="" />
        </div>
        <div class="reset-pass-error">
            [$6001]
        </div>

        <div class="default-dialog-bottom">
            <div class="default-white-button right red close-account"><span>[$6221]</span></div>
            <div class="default-white-button right cancel"><span>[$82]</span></div>
            <div class="clear"></div>
        </div>

    </div>
</div>

<div class="fm-dialog reset-success-st3 hidden">
    <div class="fm-dialog-header">
        <div class="fm-dialog-title">[$6841]</div>
    </div>
    <div class="fm-dialog-body">
        <div class="fm-dialog-top-text">
            <strong>[$17089]</strong>
        </div>
        <div class="reset-small-txt">[$6844]</div>

        <form>
            <div class="radioOn" id="res1_div"><input type="radio" name="feedback-radio" id="res1" value="1"></div>
            <label for="res1" class="radio-txt">[$6845]</label>

            <div class="radioOff" id="res2_div"><input type="radio" name="feedback-radio" id="res2" value="2"></div>
            <label for="res2" class="radio-txt">[$6226]</label>

            <div class="radioOff" id="res3_div"><input type="radio" name="feedback-radio" id="res3" value="3"></div>
            <label for="res3" class="radio-txt">[$6227]</label>

            <div class="radioOff" id="res4_div"><input type="radio" name="feedback-radio" id="res4" value="4"></div>
            <label for="res4" class="radio-txt">[$6846]</label>

            <div class="radioOff" id="res5_div"><input type="radio" name="feedback-radio" id="res5" value="5"></div>
            <label for="res5" class="radio-txt">[$6229]</label>

            <div class="radioOff" id="res6_div"><input type="radio" name="feedback-radio" id="res6" value="6"></div>
            <label for="res6" class="radio-txt">[$6847]</label>

            <div class="radioOff" id="res7_div"><input type="radio" name="feedback-radio" id="res7" value="7"></div>
            <label for="res7" class="radio-txt">[$2007]</label>

        </form>

        <div class="default-dialog-bottom">
            <div class="default-white-button right feedback-submit"><span>[$1694]</span></div>
            <div class="default-white-button right cancel"><span>[$148]</span></div>
            <div class="clear"></div>
        </div>

    </div>
</div>

<div class="fm-dialog account-reset-confirmation hidden">
    <div class="reg-success-icon"></div>
    <div class="reg-success-header">[$735]</div>
    <div class="reg-success-txt">[$17805]</div>
</div>
<div class="fm-dialog share-help filled-input hidden">
    <div class="fm-dialog-header">
        <div class="fm-dialog-title">[$9104]</div>
        <div class="fm-dialog-close"></div>
        <div class="clear"></div>
    </div>
    <div class="fm-dialog-body">
        <div class="wrapper">
            <div class="instruction-message">
                [$9103]
            </div>
        </div>
        <div class="fm-dialog-new-folder-input">
            <div class="fm-dialog-input-clear"></div>
            <div class="fm-dialog-new-folder-pad decryption-key">
                <input name="dialog-new-folder" type="text" placeholder="[$9038]" autofocus readonly />
            </div>
        </div>
        <div class="default-dialog-bottom">
            <div class="default-white-button right copy-to-clipboard"><span>[$63]</span></div>
            <div class="clear"></div>
        </div>
    </div>
</div>

<div class="fm-dialog network-testing filled-input hidden">
    <div class="fm-dialog-header">
        <div class="fm-dialog-title">[$8806]</div>
        <div class="fm-dialog-close"></div>
        <div class="clear"></div>
    </div>
    <div class="fm-dialog-body">
        <div class="wrapper">
            <div class="instruction-message">
                [$9035]<br /><br />
                [$9036]
            </div>
            <div class="instruction-message hidden">
                [$9030]
            </div>
            <div class="fm-dialog-new-folder-input">
                <div class="fm-dialog-input-clear"></div>
                <div class="fm-dialog-new-folder-pad decryption-key">
                    <input name="dialog-new-folder" type="text" placeholder="[$9038]" autofocus />
                </div>
                <small>[$9039]</small>
            </div>
            <table class="hidden speed-table">
                <thead>
                    <tr>
                        <th>[$9031]</th>
                        <th>[$9032]</th>
                        <th>[$9033]</th>
                        <th>[$9034]</th>
                    </tr>
                </thead>
                <tbody>
                    <tr>
                        <td class="server"></td>
                        <td class="ping"></td>
                        <td class="avg"></td>
                        <td class="progress"></td>
                    </tr>
                </tbody>
            </table>
        </div>
        <div class="default-dialog-bottom">
            <div class="fm-dialog-new-folder-button default-white-button right disabled"><span>[$9037]</span></div>
            <div class="create-folder-button-cancel default-white-button right"><span>[$82]</span></div>
        </div>
    </div>
</div>

<div class="fm-dialog create-folder-dialog filled-input hidden">
    <div class="fm-dialog-close"></div>
    <div class="nw-fm-dialog-title">[$68]</div>
    <div class="create-folder-size-icon short-size hidden">
    </div>
    <div class="create-folder-pad">
        <div class="create-folder-input-bl">
            <div class="transfer-filetype-icon folder">
            </div>
            <input name="dialog-new-folder" type="text" value="" placeholder="[$157]" autofocus />
        </div>
        <div class="duplicated-input-warning">
            <div class="arrow"></div>
            <span>[$17579]</span>
        </div>
        <div class="create-folder-bottom">
            <div class="fm-dialog-new-folder-button default-white-button right"><span>[$455]</span></div>
            <div class="create-folder-button-cancel default-white-button right"><span>[$82]</span></div>
            <div class="clear"></div>
        </div>
    </div>
</div>

<div class="fm-dialog dlkey-dialog hidden">
    <div class="fm-dialog-header">
        <div class="fm-dialog-title">[$1026]</div>
        <!--div class="fm-dialog-close"></div-->
        <div class="clear"></div>
    </div>
    <div class="fm-dialog-body">
        <div class="wrapper">
            <div class="instruction-message">
                [$7945]<br>
                [$7972]
            </div>
            <div class="fm-dialog-new-folder-input">
                <div class="fm-dialog-new-folder-pad decryption-key">
                    <span class="icon"></span>
                    <input name="dialog-new-folder" type="text" placeholder="[$7971]" value="" />
                </div>
            </div>
        </div>
        <div class="default-dialog-bottom">
            <div class="fm-dialog-new-folder-button default-white-button right"><span>[$1027]</span></div>
        </div>
    </div>
</div>

<div class="fm-dialog sub-account-link-password user-management-dialog hidden">
    <div class="mega-logo icon56 dialog-heading-img"></div>
    <div class="dialog-title">[$18771]</div>
    <div class="dialog-subtitle">[$18772]</div>
    <div class="delete-img icon"></div>
    <div class="dialog-input-container">
        <div class="dialog-input-title-ontop link-sub-user-pass">
            <div class="title"> </div>
            <div class="bus-reg-icon pw"></div>
            <input class="dialog-input placeholder sub-m" type="text" placeholder="[$18773]">
            <div class="error-message er-sub-m">[$6220]</div>
        </div>
    </div>
    <div class="dialog-button-container">
        <div class="default-green-button-user-management decrypt-sub-user-link">
            [$1027]
        </div>
    </div>
</div>


<div class="fm-dialog password-dialog hidden">
    <div class="fm-dialog-header">
        <div class="fm-dialog-title">[$9070]</div>
        <div class="fm-dialog-close"></div>
        <div class="clear"></div>
    </div>
    <div class="fm-dialog-body">
        <div class="wrapper">
            <div class="instruction-message">
                [$9071]<br>
                [$9072]
            </div>
            <div class="fm-dialog-new-folder-input">
                <div class="fm-dialog-new-folder-pad decryption-password">
                    <span class="icon"></span>
                    <input class="password-decrypt-input" type="password" placeholder="[$9073]" value="" />
                </div>
            </div>
            <div class="password-link-decrypt-error"></div>
        </div>
        <div class="default-dialog-bottom">
            <div class="fm-dialog-new-folder-button default-white-button right decrypt-link-button">
                <span class="decrypt-text">[$1027]</span>
                <i class="small-icon decryption-in-progress hidden"></i>
            </div>
        </div>
    </div>
</div>

<div class="fm-dialog registration-success registration-page-success hidden">
    <div class="fm-dialog-header">
        <div class="fm-dialog-close"></div>
        <div class="clear"></div>
    </div>
    <div class="reg-success-icon"></div>
    <div class="reg-success-normal">
        <div class="reg-success-header">[$8688]</div>
        <div class="reg-success-txt">[$217]</div>
    </div>
    <div class="reg-success-special">
        <div class="reg-success-txt">[$217]</div>
        <div class="reg-resend-email">
            <div class="reg-resend-input-bl">
                <input type="text" value="" maxlength="190" />
            </div>
            <div class="reg-resend-button-bl">
                <div class="resend-email-button">
                    [$8744]
                </div>
            </div>
        </div>
        <div class="reg-success-txtb">[$9029]</div>
    </div>
</div>

<div class="fm-dialog rename-dialog hidden">
    <div class="fm-dialog-header">
        <div class="fm-dialog-title">[$425]</div>
        <div class="fm-dialog-close"></div>
        <div class="clear"></div>
    </div>
    <div class="fm-dialog-body">
        <div class="rename-input-bl">
            <div class="transfer-filetype-icon">
            </div>
            <input name="dialog-rename" type="text" value="[$157]" />
        </div>
        <div class="duplicated-input-warning">
            <div class="arrow"></div>
            <span>[$17578]</span>
        </div>
        <div class="default-dialog-bottom">
            <div class="rename-dialog-button rename default-white-button right"><span>[$61]</span></div>
            <div class="rename-dialog-button cancel default-white-button right"><span>[$82]</span></div>
            <div class="clear"></div>
        </div>

    </div>
</div>

<div class="fm-dialog fm-picker-dialog hidden">
    <div class="fm-picker-dialog-title">[$63]</div>

    <!-- Templates -->
    <div class="fm-picker-dialog-panel-header">
        <span>[$5916]</span>
        <div class="fm-picker-dialog-panel-arrows"></div>
        <!-- <div class="dialog-sorting-menu hidden old-v">
            <div class="context-menu-section">
                <div class="sorting-menu-arrow"></div>
                <div data-by="name" class="sorting-menu-item active">[$86]</div>
                <div data-by="label" class="sorting-menu-item">[$17398]</div>

                <div data-by="status" class="sorting-menu-item">[$89]</div>
                <div data-by="last-interaction" class="sorting-menu-item">[$5904]</div>

                <div class="sorting-item-divider"></div>
            </div>
            <div class="context-menu-section">
                <div data-dir="1" class="sorting-menu-item active">[$6773]</div>
                <div data-dir="-1" class="sorting-menu-item">[$6774]</div>
            </div>
        </div> -->
        <div class="search-bar summary-input placeholder">
            <input type="text" placeholder="[$102]">
            <div class="search-icon icon"></div>
        </div>
    </div>
    <!-- END Templates -->
    <!--Summary container-->
    <div class="summary-container">
        <div class="summary-row summary-selected unfold">
            <div class="summary-title summary-selected-title">[$19180]</div>
            <div class="summary-input summary-items correct-input scroll-auto unfold">
                <div class="item-row-group">
                    <div class="item-row">
                        <div class="transfer-filetype-icon generic file"></div>
                        <div class="summary-ff-name">[$5533]</div>
                        <div class="delete-img icon"></div>
                    </div>
                </div>
            </div>
            <div class="icon summary-items-drop-icon drop-down-icon"></div>
        </div>
        <div class="summary-row">
            <div class="summary-title summary-target-title">[$19181]</div>
            <div class="summary-input placeholder">
                <div class="choose-target">
                    <div class="transfer-filetype-icon folder"></div>
                    <div class="summary-ff-name">[$19182]</div>
                </div>
                <div class="fm-picker-breadcrumbs link-row">
                    <!--a class="fm-breadcrumbs cloud-drive has-next-button">
                        <span class="right-arrow-bg"><span>Cloud drive</span></span>
                    </a>
                    <a class="fm-breadcrumbs folder">
                        <span class="right-arrow-bg"><span>foo</span></span>
                    </a-->
                    <div class="clear"></div>
                </div>
            </div>
        </div>
    </div><!--END summary-->
    <!--Folder container-->
    <div class="fm-dialog-body">
        <div class="dropdown body dropdown-arrow down-arrow contact-preview hidden">
            <i class="dropdown-white-arrow"></i>
            <div class="contacts-info body">
            </div>
        </div>
        <div class="side-pane">
            <!-- Please add "active" classname to necessary "fm-picker-dialog-button" block !-->
            <div class="fm-picker-dialog-button cloud-drive cloud56-icon">
                <div class="left-border"></div>
                <div class="tooltip">[$1687]</div>
            </div>
            <div class="fm-picker-dialog-button shared-with-me share56-icon">
                <div class="left-border"></div>
                <div class="tooltip">[$5589]</div>
            </div>
            <div class="fm-picker-dialog-button conversations chat56-icon">
                <div class="left-border"></div>
                <div class="tooltip">[$17764]</div>
            </div>
            <div class="fm-picker-dialog-button rubbish-bin rubbish56-icon">
                <div class="left-border"></div>
                <div class="tooltip">[$167]</div>
            </div>
        </div>

        <!-- Tab Sections -->
        <div class="right-pane fm-picker-dialog-tree-panel cloud-drive">
            <!--div class="fm-picker-dialog-panel-header"></div-->
            <div class="dialog-tree-panel-scroll">
                <div class="dialog-content-block"></div>
            </div>
        </div>
        <div class="right-pane fm-picker-dialog-tree-panel shared-with-me">
            <!--div class="fm-picker-dialog-panel-header"></div-->
            <div class="dialog-tree-panel-scroll">
                <div class="dialog-content-block"></div>
            </div>
        </div>
        <div class="right-pane fm-picker-dialog-tree-panel conversations">
            <!--div class="fm-picker-dialog-panel-header"></div-->
            <div class="dialog-tree-panel-scroll">
                <div class="dialog-content-block"></div>
            </div>
        </div>
        <div class="right-pane fm-picker-dialog-tree-panel rubbish-bin">
            <!--div class="fm-picker-dialog-panel-header"></div-->
            <div class="dialog-tree-panel-scroll">
                <div class="dialog-content-block"></div>
            </div>
        </div>
        <!-- END Tab Sections -->
        <!-- Please add "active" classname to necessary "fm-picker-dialog-empty" block !-->
        <div class="dialog-empty-block cloud-drive">
            <div class="dialog-empty-pad">
                <div class="dialog-empty-icon"></div>
                <div class="dialog-empty-header">
                    [$1343]
                </div>
            </div>
        </div>
        <div class="dialog-empty-block shared-with-me">
            <div class="dialog-empty-pad">
                <div class="dialog-empty-icon"></div>
                <div class="dialog-empty-header">
                    [$6871]
                </div>
            </div>
        </div>
        <div class="dialog-empty-block conversations">
            <div class="dialog-empty-pad">
                <div class="dialog-empty-icon"></div>
                <div class="dialog-empty-header">
                    [$8000]
                </div>
            </div>
        </div>
        <div class="dialog-empty-block rubbish-bin">
            <div class="dialog-empty-pad">
                <div class="dialog-empty-icon"></div>
                <div class="dialog-empty-header">
                    [$7740]
                </div>
            </div>
        </div>

    </div><!--END folder container-->
    <!--Buttons-->
    <div class="fm-notifications-bottom">
        <div class="default-light-green-button right dialog-picker-button">
            [$16176]
        </div>
        <div class="default-white-button right dialog-cancel-button">
            [$82]
        </div>
        <div class="default-white-button left dialog-newfolder-button">
            [$68]
        </div>
        <div class="fm-picker-notagain left checkbox-block hidden">
            <div class="checkdiv checkboxOff">
                <input type="checkbox" id="fm-picker-notagain" class="notagain" />
            </div>
            <label for="fm-picker-notagain" class="radio-txt">[$229]</label>
        </div>

        <div class="permissions-menu left hidden">
            <div class="permissions-menu-arrow"></div>
            <div class="permissions-menu-item read-only active"><span></span>[$7534]</div>
            <div class="permissions-menu-item read-and-write"><span></span>[$56]</div>
            <div class="permissions-menu-item full-access"><span></span>[$57]</div>
        </div>
        <div class="share-dialog-permissions read-only hidden">
            <span></span>[$7534]
        </div>
        <div class="clear"></div>
    </div>
</div><!--END fm-picker-dialog-->

<div class="fm-dialog hidden" id="msgDialog">
    <div class="fm-dialog-header">
        <div class="fm-dialog-title"><span>[$14]</span></div>
        <div class="fm-dialog-close"></div>
        <div class="clear"></div>
    </div>
    <div class="fm-notification-body">
        <div class="fm-notification-icon">
            <div class="fm-del-contact-avatar">
                <span></span>
                <div class="fm-del-contacts-number">1</div>
            </div>
        </div>
        <div class="fm-notification-info">
            <p>[$15]</p>
            <div class="fm-notification-warning">[$1007]</div>
        </div>

        <div class="clear"></div>
    </div>
    <div class="fm-notifications-bottom">
        <div class="left">
            <div class="checkdiv checkboxOff"> <input type="checkbox" name="confirmation-checkbox" id="confirmation-checkbox" class="checkboxOff"> </div>
            <label for="export-checkbox" class="radio-txt">[$229]</label>
        </div>
        <div class="default-white-button right notification-button"><span>[$1018]</span></div>
        <div class="default-white-button right notification-button"><span>[$82]</span></div>
        <div class="clear"></div>
    </div>
</div>


<div class="fm-dialog export-links-dialog hidden">
    <div class="fm-dialog-header">
        <div class="fm-dialog-title">[$1031]</div>
        <div class="fm-dialog-close"></div>
        <div class="clear"></div>
    </div>

    <!-- Share link & Embed Tab link -->
    <div class="fm-dialog-tab hidden">
        <div class="fm-tab-wrapper">
            <div class="fm-tab tab-url-link active">
                <span>[$5622]</span>
            </div>
            <div class="fm-tab tab-embed-link">
                <span>[$17407]</span>
            </div>
        </div>
    </div>

    <!-- Please add "expiry-date" class to show new features. Please add "pro-only" class for free accounts !-->
    <div class="export-content-block">
        <div class="fm-links-export-options">
            <div class="fm-link-select-label">[$7649]</div>
            <div class="fm-links-radio-buttons">
                <div class="separate-link-and-key">
                    <div class="link-handle" data-keyoptions="public-handle">
                        <span class="icon"></span>
                        <span class="text">[$7947]</span>
                    </div>
                    <div class="button-separator"></div>
                    <div class="link-decryption-key" data-keyoptions="decryption-key">
                        <span class="icon"></span>
                        <span class="text">[$7971]</span>
                    </div>
                </div>
                <div class="link-handle-and-key" data-keyoptions="full-link">
                    <span class="icon"></span>
                    <span class="text">[$7948]</span>
                </div>
            </div>
        </div>
        <div class="clear"></div>
        <div class="extra-options">
            <div class="fm-expiry-dropdown">
                <div class="fm-link-select-label">
                    <span class="set-expiry-text">[$8953]</span><span class="pro-only-feature"> ([$8695])</span>:
                    <div class="dialog-feature-toggle"><div class="dialog-feature-switch"></div></div>
                </div>
                <div class="expiry-date-select-container hidden">
                    <input type="text" id="link-expiry-datepicker"
                           class="fm-dialogs-select expiry-date-select"
                           value="[$8697]" placeholder="[$8697]" />
                </div>
                <div class="disabled-overlay hidden"></div>
            </div>
            <div class="fm-password-protect-dropdown">
                <div class="fm-link-select-label">
                    <span class="set-password-text">[$9063]</span><span class="pro-only-feature"> ([$8695])</span>: <span class="password-strength"></span>
                    <div class="dialog-feature-toggle"><div class="dialog-feature-switch"></div></div>
                </div>
                <div class="password-entry-container hidden">
                    <div class="password-protect-inputs">
                        <div class="password-protect-input-container">
                            <div class="estimator-loading-icon"></div>
                            <input class="password-protect-input first" type="password" placeholder="[$9074]">
                        </div>
                        <div class="spacer"></div>
                        <div class="password-protect-input-container">
                            <input class="password-protect-input second" type="password" placeholder="[$9075]">
                        </div>
                    </div>
                    <div class="password-protect-error"></div>
                    <div class="default-white-button left fm-dialog-button encrypt-link-button">
                        <span class="encrypt-text">[$9061]</span>
                        <i class="small-icon encryption-in-progress hidden"></i>
                    </div>
                </div>
                <div class="disabled-overlay hidden"></div>
            </div>
            <div class="clear"></div>
        </div>
        <div class="reveal-feature-toggle-container">
            <div class="reveal-feature-toggle">[$9064]</div><div class="get-pro hidden">[$8696]</div>
        </div>
        <div id="export-link-body" class="export-link-body"></div>
    </div>

    <!-- Embed code block - Hidden unless it is selected from the context menu via Embed video or when the tab is selected -->
    <div class="embed-content-block hidden">
        <div class="wrapper embed-video">
            <div class="video-thumbnail-container">
                <!-- Render video thumnail here. Display using 16:9 ratio, if you can't display normally and the video should centre itself -->
                <div class="video-thumbnail"><img /></div>
                <div class="file-information-container">
                    <div class="video-filename">
                        <span>bunny.mp4</span>
                    </div>
                    <div class="video-attributes">
                        <span class="size">26 MB</span>
                        <span class="bullet-point"></span>
                        <span class="duration">04:30</span>
                    </div>
                </div>
            </div>
            <!-- Insert iframe here. If the user enables any of the features hide the container `video-thumbnail-container and remove hidden from video-player-container -->
            <div class="video-player-container hidden"></div>
        </div>
        <div class="wrapper embed-code-container">
            <div class="code-field">
                <div class="tab-icon embed"></div><span class="code" id="embed-code-field"></span>
            </div>
            <div class="fm-subheading">
                <span>[$6849]</span>
            </div>
            <div class="settings-container">
                <div class="settings-row">
                    <div class="start-video-at">
                        <!-- The checkbox and the label should enable/disable the feature. The inputs should only work when the feature is enabled. Otherwise prevent them from interacting with the input -->
                        <div class="checkdiv checkboxOff">
                            <input type="checkbox" id="embed-start-at" class="checkboxOff" />
                        </div>
                        <label for="embed-start-at" class="radio-txt">[$17822]</label>
                        <!-- Add enabled class to embed-setting to this div to remove the disabled styling -->
                        <div class="embed-setting disabled">
                            <div class="start-at-time">
                                <input type="number" value="0" min="0" readonly />
                            </div>
                            <span class="video-resolution-by">[$7136]</span>
                        </div>
                    </div>
                </div>
                <div class="settings-row">
                    <div class="change-video-resolution">
                        <!-- The checkbox and the label should enable/disable the feature. The inputs should only work when the feature is enabled. Otherwise prevent them from interacting with the input -->
                        <div class="checkdiv checkboxOff">
                            <input type="checkbox" id="embed-video-res" class="checkboxOff" />
                        </div>
                        <label for="embed-video-res" class="radio-txt">[$17823]</label>
                        <!-- Add enabled class to embed-setting to this div to remove the disabled styling -->
                        <div class="embed-setting disabled">
                            <div class="video-resolution width-video">
                                <input type="number" value="640" min="128" readonly />
                            </div>
                            <span class="video-resolution-by">x</span>
                            <div class="video-resolution height-video">
                                <input type="number" value="360" min="72" readonly />
                            </div>
                        </div>
                    </div>
                </div>
            </div>
        </div>
    </div>
    <div class="fm-notifications-bottom">
        <div class="export-description hidden">
            [$7682]
        </div>
        <!-- Preview video should only be visible when the embed video tab is selected -->
        <div class="default-white-button left preview-embed hidden">
            <span>[$1899]</span>
        </div>
        <div class="default-grey-button right links-button copy-to-clipboard" id="clipboardbtn1">
            <span></span>
        </div>
        <div class="clear"></div>
    </div>
</div>


<div class="export-links-warning hidden">
    <div class="export-links-warning-close"></div>
    <div class="export-warning-content">
        <p>
            <span class="orange">[$368]</span> [$7680]
        </p>
    </div>
</div>

<div class="fm-dialog browsers-dialog hidden">
    <div class="fm-dialog-header">
        <div class="fm-dialog-title">[$891]</div>
        <div class="fm-dialog-close"></div>
        <div class="clear"></div>
    </div>
    <div>
        <div class="browsers-top-icon safari"></div>
        <div class="browsers-info-block">
            <div class="browsers-info-header">
            </div>
            <p>
            </p>
        </div>
        <div class="clear"></div>
        <div class="browsers-gray-notification">
            [$890]
        </div>
        <div class="browsers-logos-block">
            <div class="browsers-logo opera-next hidden">
                <a href="http://www.opera.com" class="browsers-logo-lnk" target="_blank" rel="noopener noreferrer">
                    <span class="browsers-compatibility">
                        <span class="fm-pause-notification hidden"><span class="fm-pause-info"></span></span>
                    </span>
                    <span class="browsers-title">
                        Opera
                    </span>
                </a>
            </div>
            <div class="browsers-logo firefox">
                <a href="http://www.mozilla.org/firefox/" class="browsers-logo-lnk" target="_blank" rel="noopener noreferrer">
                    <span class="browsers-compatibility">
                        <span class="fm-pause-notification hidden"><span class="fm-pause-info">[$888]</span></span>
                    </span>
                    <span class="browsers-title">
                        Firefox
                    </span>
                </a>
            </div>
            <div class="browsers-logo chrome">
                <a href="http://www.google.com/chrome" class="browsers-logo-lnk" target="_blank" rel="noopener noreferrer">
                    <span class="browsers-compatibility">
                        <span class="fm-pause-notification hidden"><span class="fm-pause-info">[$888]</span></span>
                    </span>
                    <span class="browsers-title">
                        Chrome
                    </span>
                </a>
            </div>
            <div class="browsers-logo opera">
                <a href="http://www.opera.com/" target="_blank" rel="noopener noreferrer" class="browsers-logo-lnk">
                    <span class="browsers-compatibility">
                        <span class="fm-pause-notification hidden"><span class="fm-pause-info">[$889]</span></span>
                    </span>
                    <span class="browsers-title">
                        Opera
                    </span>
                </a>
            </div>
            <div class="clear"></div>
        </div>
    </div>
    <div class="fm-notifications-bottom">
        <div class="checkboxOff"> <input type="checkbox" name="browsers-checkbox" id="browsers-checkbox" class="checkboxOff"> </div>
        <label for="browsers-checkbox" class="radio-txt">[$229]</label>
        <div class="default-white-button right browsers-button"><span>[$148]</span></div>
        <div class="clear"></div>
    </div>
</div>


<div class="fm-dialog chrome-dialog hidden">
    <div class="fm-dialog-header">
        <div class="fm-dialog-title">[$1034]</div>
        <div class="fm-dialog-close"></div>
        <div class="clear"></div>
    </div>
    <div class="chrome-dialog-body">
        <div class="chrome-dialog-logo"></div>
        <div class="chrome-dialog-notification">
            <div class="chrome-dialog-arrow"></div>
            [$1035]
        </div>
    </div>
    <div class="fm-notifications-bottom">
        <div class="checkboxOff"> <input type="checkbox" name="chrome-checkbox" id="chrome-checkbox" class="checkboxOff"> </div>
        <label for="chrome-checkbox" class="radio-txt">[$229]</label>
        <div class="default-white-button right browsers-button"><span>[$148]</span></div>
        <div class="clear"></div>
    </div>
</div>


<div class="fm-dialog avatar-dialog hidden">
    <div class="fm-dialog-header">
        <div class="fm-dialog-title">[$993]</div>
        <div class="fm-dialog-close"></div>
        <div class="clear"></div>
    </div>
    <div class="avatar-body">
    </div>
</div>

<div class="fm-dialog properties-dialog multiple shared hidden">
    <div class="fm-dialog-header">
        <div class="fm-dialog-title">[$892]</div>
        <div class="fm-dialog-close"></div>
        <div class="clear"></div>
    </div>
    <div class="properties-body">
        <div class="properties-context-menu hidden">
            <div class="properties-context-arrow"></div>
            <div class="properties-context-item away">
                <div class="properties-contact-status"></div>
                <span>Alex Brunskill</span>
            </div>
            <div class="properties-context-item online">
                <div class="properties-contact-status"></div>
                <span>Wiremu tane</span>
            </div>
            <div class="properties-context-item show-more">
                <span>[$10663]</span>
            </div>

            <div class="context-menu-divider"></div>
            <div class="properties-context-item properties-share-options">
                <div class="properties-share-icon"></div>
                <span>[$6849]</span>
            </div>
        </div>
        <span class="file-status-icon"></span>
        <div class="dialog versioning-indicator">
            <i class="small-icon icons-sprite grey-clock"></i>
        </div>
        <span class="link-icon"></span>
        <div class="properties-elements-counter"><span></span></div>
        <div class="properties-file-icon">
        </div>
        <div class="properties-txt-wrapper">
            <div class="properties-txt-pad">
                <div class="properties-small-gray">[$86]</div>
                <div class="priperties-name-block">
                    <div class="propreties-dark-txt">Filename.ext</div>
                    <span class="file-settings-icon"><span></span></span>
                </div>
                <div class="properties-float-bl">
                    <span class="properties-small-gray">[$87]:</span>
                    <span class="propreties-dark-txt">100kb</span>
                </div>
                <div class="properties-float-bl second">
                    <span class="properties-small-gray">Versions:</span>
                    <a class="propreties-dark-txt">10 versions</a>
                </div>
                <div class="properties-small-gray">[$86]</div>
                <div class="propreties-dark-txt">Filename.ext</div>
            </div>
        </div>
        <div class="properties-previous-versions">
            <div class="grid-scrolling-table">
            </div>
        </div>
        <div class="clear"></div>
    </div>
</div>

<div class="fm-dialog bottom-pages-dialog hidden">
    <div class="fm-dialog-header">
        <div class="fm-dialog-title"></div>
        <div class="fm-dialog-close"></div>
        <div class="clear"></div>
    </div>
    <div class="bp-body">
        <div class="bp-main">
        </div>
    </div>
    <div class="fm-notifications-bottom">
        <div class="default-white-button right fm-bp-agree"><span>[$1037]</span></div>
        <div class="default-white-button right fm-bp-cancel"><span>[$82]</span></div>
        <div class="default-white-button right fm-bp-close"><span>[$148]</span></div>
        <div class="clear"></div>
    </div>
</div>

<div class="fm-dialog languages-dialog hidden">
    <div class="fm-dialog-header">
        <div class="fm-dialog-title">[$1038]</div>
        <div class="fm-dialog-close"></div>
        <div class="clear"></div>
    </div>
    <div id="language_menu_options" class="languages-dialog-body">
        <div class="tier-one-languages"></div>
        <div class="show-more-languages">
            <div class="show-more-text">[$7657]</div>
            <div class="bar">
                <div></div>
            </div>
            <div class="round-arrow">
                <span></span>
            </div>
        </div>
        <div class="tier-two-languages"></div>
        <a class="language-template nlanguage-lnk" data-lang-code="">
            <span class="native-language-name"></span>
            <span class="beta hidden">BETA</span>
        </a>
    </div>
    <div class="fm-notifications-bottom">
        <div class="default-white-button right fm-languages-save"><span>[$776]</span></div>
        <div class="nlanguage-bottom"> [$671] <a href="mailto:translate@mega.nz">[$672]</a> </div>
        <div class="clear"></div>
    </div>
</div>

<div class="fm-dialog download-dialog hidden">
    <div class="fm-dialog-header">
        <div class="fm-dialog-title">[$239]</div>
        <div class="fm-dialog-close"></div>
        <div class="clear"></div>
    </div>
    <div class="fm-dialog-body">
        <div class="download-dialog-icon"></div>
        <div class="download-dialog-txt-bl">
            [$240]
            <a href="https://www.google.com/chrome" class="download-chrome-lnk" target="_blank" rel="noopener noreferrer">
                [$242]
            </a>
        </div>
    </div>
    <div class="fm-notifications-bottom">
        <div class="default-white-button right notification-button">
            <div class="download-save-your-file">
            </div>
            <span>[$241]</span>
        </div>
        <div class="clear"></div>
    </div>
</div>

<div class="fm-dialog firefox-dialog hidden">
    <div class="fm-dialog-header">
        <div class="fm-dialog-title">[$752]</div>
        <div class="fm-dialog-close"></div>
        <div class="clear"></div>
    </div>
    <div>
        <div class="ff-extension-icon"></div>
        <div class="ff-extension-content">
            <div class="ff-extension-head">[$752]</div>
            <div class="ff-extension-txt">
                Please install our extension for improved download performance and added security. Unfortunately, there is a <a href="https://bugzilla.mozilla.org/show_bug.cgi?id=939510" class="red" target="_blank" rel="noopener noreferrer">bug</a> in the current version of Firefox that will cause excessive memory consumption during and after large downloads.
            </div>
            <a href="/firefox" class="ff-extension-button clickurl">
                [$1178]
            </a>
            <div class="clear"></div>
        </div>
        <div class="clear"></div>
    </div>
    <div class="fm-notifications-bottom">
        <div class="checkboxOff"> <input type="checkbox" name="firefox-checkbox" id="firefox-checkbox" class="checkboxOff"> </div>
        <label for="firefox-checkbox" class="radio-txt">[$229]</label>
        <div class="default-white-button right close-button">
            <span>[$148]</span>
        </div>
        <div class="clear"></div>
    </div>
</div>

<div class="create-new-folder dropdown body popup dropdown-arrow hidden">
    <i class="dropdown-white-arrow"></i>
    <div class="create-folder-size-icon full-size hidden"></div>
    <div class="create-folder-pad">
        <div class="create-folder-input-bl">
            <div class="transfer-filetype-icon folder">
            </div>
            <input type="text" value="" placeholder="[$157]" autofocus />
        </div>
        <div class="duplicated-input-warning">
            <div class="arrow"></div>
            <span>[$17579]</span><!--  -->
        </div>
        <a class="create-folder-button"><span>[$455]</span></a>
        <div class="clear"></div>
        <div class="create-folder-bottom">
            <div class="create-folder-button default-grey-button right"><span>[$455]</span></div>
            <div class="create-folder-button-cancel popup default-white-button right"><span>[$82]</span></div>
            <div class="clear"></div>
        </div>
    </div>
    <div class="create-folder-loader hidden">
        <div class="cr-fountaing">
            <div class="fountaing-circle cr-fountaing_1"></div>
            <div class="fountaing-circle cr-fountaing_2"></div>
            <div class="fountaing-circle cr-fountaing_3"></div>
            <div class="fountaing-circle cr-fountaing_4"></div>
            <div class="fountaing-circle cr-fountaing_5"></div>
            <div class="fountaing-circle cr-fountaing_6"></div>
            <div class="fountaing-circle cr-fountaing_7"></div>
            <div class="fountaing-circle cr-fountaing_8"></div>
        </div>
    </div>
</div>

<div class="add-user-popup fm-dialog hidden">
    <i class="dropdown-white-arrow"></i>
    <div class="fm-dialog-close"></div>
    <div class="nw-fm-dialog-title big">[$71]</div>
    <div class="add-user-popup-pad">
        <div class="multiple-input">
            <i class="small-icon icons-sprite email"></i>
            <input type="text" class="add-contact-multiple-input" id="add-user-dialog-input" name="" />
            <div class="clear"></div>
        </div>
        <div class="multiple-input-warning">
            <span>[$5918]</span>
        </div>
        <div class="hidden-textarea-info"><span>[$19109]</span></div>

        <div class="add-user-notification">
            <div class="add-user-nt-scrolling">
                <div class="add-user-textarea textarea-scroll">
                    <textarea placeholder="[$19110]"></textarea>
                    <div class="add-contact-hidden">[$17738]</div>
                </div>
            </div>
        </div>

        <div class="big-red-button add-user-popup-button height-48">
            [$19112]
        </div>

        <div class="hidden-achievement-info">
            <div class="hidden-achievement-cell">
                <i class="mid-white-icon ach-create-account"></i>
            </div>
            <div class="hidden-achievement-cell">
                <div class="big-txt">
                    [$19123]
                </div>
                <div class="small-txt">
                    [$19124]
                </div>
            </div>
        </div>

    </div>
    <div class="dialog-dark-bottom">
        <i class="small-icon icons-sprite white-chain"></i>
        [$19111]
    </div>
</div>

<div class="fm-dialog new-contact hidden">
    <div class="fm-dialog-close"></div>
    <div class="nw-fm-dialog-title big">[$18759]</div>
    <div class="fm-dialog-body">
        <div class="new-contact-avatar"></div>
        <div class="new-contact-info">
            <span></span> [$5851]
        </div>
        <div class="new-user-message hidden">
            <i class="medium-icon icons-sprite quote1"></i>
            <span>Ah, the technical interview. Nothing like it. Not only does it cause anxiety, but it causes anxiety for several different reasons.</span>
            <i class="medium-icon icons-sprite quote2"></i>
        </div>
        <div class="new-contact-buttons">
            <div class="contact-request-button default-white-button green-txt inline accept">
                <i class="small-icon icons-sprite tiny-green-tick"></i>
                <span>[$5856]</span>
            </div>
            <div class="contact-request-button default-white-button grey-txt inline ignore">
                <i class="small-icon icons-sprite stop dark"></i>
                <span>[$5860]</span>
            </div>
            <div class="contact-request-button default-white-button red-txt inline delete">
                <i class="small-icon icons-sprite tiny-red-cross"></i>
                <span>[$5858]</span>
            </div>
        </div>
    </div>
</div>

<div class="fm-dialog contact-info hidden">
    <div class="fm-dialog-close"></div>
    <div class="nw-fm-dialog-title big"></div>
    <div class="fm-dialog-body">
        <div class="new-contact-avatar email">
            <div class="avatar-wrapper semi-mid-avatar"></div>
        </div>
        <div class="new-contact-info">
            <span></span> [$19127]
        </div>
        <div class="new-contact-buttons">
            <div class="default-white-button inline ok">
                <span>[$81]</span>
                <i class="small-icon icons-sprite thumb-up"></i>
            </div>
        </div>
    </div>
</div>

<div class="dropdown body dropdown-arrow down-arrow tooltip small">
    <i class="dropdown-white-arrow"></i>
    [$18739]
</div>

<div class="imported-contacts-notification hidden">
    <div class="imported-notification-close"></div>
    <span>[$6851]</span>
</div>

<!--Share Dialog-->
<div class="fm-dialog share-dialog hidden">
    <div class="fm-dialog-header">
        <div class="fm-dialog-title">[$5631]</div>
        <div class="fm-dialog-close"></div>
        <div class="clear"></div>
    </div>
    <div class="fm-dialog-body">
        <div class="permissions-menu hidden">
            <div class="permissions-menu-arrow"></div>
            <div class="permissions-menu-item read-only"><span></span>[$55]</div>
            <div class="permissions-menu-item read-and-write"><span></span>[$56]</div>
            <div class="permissions-menu-item full-access"><span></span>[$57]</div>
        </div>
        <!-- Please hide "share-dialog-img" if contacts list is not empty !-->
        <div class="share-dialog-img hidden"></div>
        <!-- Please unhide "share-dialog-contacts" if contacts list is not empty !-->
        <div class="share-dialog-contacts">
            <!--Content goes here-->
        </div>
        <div class="share-dialog-icon"></div>
        <div class="multiple-input">
            <input type="text" class="share-multiple-input" id="share-multiple-input" name="" />
            <div class="clear"></div>
        </div>
        <div class="multiple-input-warning">
            <span>[$5918]</span>
        </div>
        <div class="share-message">
            <div class="share-message-scrolling">
                <div class="share-message-textarea textarea-scroll">
                    <textarea>[$6853]</textarea>
                    <div class="share-message-hidden"></div>
                </div>
            </div>
        </div>
    </div>
    <div class="fm-notifications-bottom">
        <div class="share-dialog-icon permissions-icon">
            <span></span>
            l[7534]
        </div>
        <div class="default-white-button right dialog-share-button">
            <span>[$726]</span>
        </div>
        <div class="default-white-button right dialog-cancel-button">
            <span>[$82]</span>
        </div>
        <div class="clear"></div>
    </div>
</div><!--End Share Dialog-->
<!--Contact Fingerprint Dialog-->
<div class="fm-dialog fingerprint-dialog hidden">
    <div class="fm-dialog-header">
        <div class="fm-dialog-title">[$6783]</div>
        <div class="fm-dialog-close"></div>
        <div class="clear"></div>
    </div>
    <div class="fm-dialog-body">
        <div class="fingerprint-top-text">
            [$6779]
        </div>

        <div class="fingerprint-mid-info">
            <div class="fingerprint-avatar"></div>
            <div class="fingerprint-code">
                <div class="contact-fingerprint-title">
                    [$6780]

                </div>
                <div class="fingerprint-txt"><span>121E</span><span>888D</span><span>D500</span><span>583D</span><span>715E</span></div>
                <div class="fingerprint-txt"><span>121E</span><span>888D</span><span>D500</span><span>583D</span><span>715E</span></div>
            </div>
            <div class="fingerprint-contact-info">
                <div class="contact-details-user-name">Alex Brunskill</div>
                <div class="contact-details-email">ab@mega.nz</div>
            </div>
            <div class="clear"></div>
        </div>
        <div class="fingerprint-mid-txt">
            [$6781]
        </div>
        <div class="fingerprint-bott-txt">
            <div class="fingerprint-bott-header">
                [$6782]
            </div>
            <div class="fingerprint-txt">
                <span>121E</span><span>888D</span><span>D500</span><span>583D</span><span>715E</span><span>121E</span><span>888D</span><span>D500</span><span>583D</span><span>715E</span>
            </div>
        </div>

    </div>
    <div class="default-dialog-bottom">
        <div class="default-white-button right dialog-approve-button">
            <span>[$6777]</span>
        </div>
        <div class="default-white-button right dialog-skip-button">
            <span>[$1379]</span>
        </div>
        <div class="clear"></div>
    </div>
</div><!--End Contact Fingerprint Dialog-->
<!-- Share with contact dialog -->
<div class="fm-dialog share-with-contact-dialog hidden">
    <div class="fm-dialog-header">
        <div class="fm-dialog-title">[$6854]</div>
        <div class="fm-dialog-close"></div>
        <div class="clear"></div>
    </div>
    <div class="fm-dialog-body">
        <div class="permissions-menu hidden">
            <div class="permissions-menu-arrow"></div>
            <div class="permissions-menu-item read-only">
                <div class="context-menu-icon"></div>
                [$55]
            </div>
            <div class="permissions-menu-item read-and-write">
                <div class="context-menu-icon"></div>
                [$56]
            </div>
            <div class="permissions-menu-item full-access">
                <div class="context-menu-icon"></div>
                [$57]
            </div>
        </div>
        <div class="dialog-sorting-menu hiddendiv">
            <div class="context-menu-section hidden">
                <div class="sorting-menu-arrow"></div>
                <div data-by="name" class="sorting-menu-item active">[$86]</div>
                <div data-by="label" class="sorting-menu-item">[$17398]</div>
                <div data-by="status" class="sorting-menu-item">[$89]</div>
                <div data-by="last-interaction" class="sorting-menu-item">[$5904]</div>
                <div class="sorting-item-divider"></div>
            </div>
            <div class="context-menu-section">
                <div data-dir="1" class="sorting-menu-item active">[$6773]</div>
                <div data-dir="-1" class="sorting-menu-item">[$6774]</div>
            </div>
        </div>
        <div class="share-dialog-contacts"> </div>
        <div class="share-dialog-tree-panel">
            <div class="share-dialog-panel-header">
                <span>[$6855]</span>
                <div class="share-dialog-panel-arrows"></div>
            </div>
            <div class="dialog-tree-panel-scroll">
                <div class="dialog-content-block"> </div>
            </div>
        </div>
    </div>
    <div class="fm-notifications-bottom">
        <div class="default-white-button left dialog-newfolder-button"> <span>[$68]</span> </div>
        <div class="default-white-button right dialog-share-button"> <span>[$726]</span> </div>
        <div class="default-white-button right dialog-cancel-button"> <span>[$148]</span> </div>
        <div class="clear"></div>
    </div>
</div>
<!-- END. Share with contact dialog -->




<div class="top-login-popup sign fm-dialog pro-login-dialog big-radius login hidden">

    <div class="fm-dialog-header">
        <div class="account top-header login left small">[$190]</div>
        <div class="fm-dialog-close mid"></div>
        <div class="clear"></div>
    </div>
    <form autocomplete="off" class="account dialog-login-form">
        <div class="top-login-pad">
            <div class="account input-wrapper email">
                <div class="account input-tooltip mid">
                    [$141]
                </div>
                <div class="account both-input-tooltip">
                    [$1130]<br>[$969].
                </div>
                <i class="account-icon email"></i>
                <input type="text" name="login-name3" id="login-name3" placeholder="[$195]" class="input-email" maxlength="190" />
            </div>
            <div class="account input-wrapper password">
                <i class="account-icon lock"></i>
                <input autocomplete="off" type="password" name="login-password3" id="login-password3" class="input-password" placeholder="[$909]" />
            </div>
            <div class="login-page-forgot-bl">
                <a class="top-login-forgot-pass clickurl" href="/recovery" tabindex="-1">[$1934]</a>
                <div class="clear"></div>
            </div>
            <div class="account checkbox-block left">
                <div class="login-check checkboxOn checkbox">
                    <input class="checkboxOn" type="checkbox" name="login-check3" id="login-check3" checked="checked">
                </div>
                <label class="radio-txt">[$192]</label>
            </div>
            <div class="big-red-button height-48 top-dialog-login-button right" tabindex="0">
                [$16345]
                <i class="medium-icon right-arrow icons-sprite"></i>
            </div>
            <div class="clear"></div>
        </div>
    </form>
</div>

<div class="top-login-popup sign fm-dialog pro-register-dialog big-radius hidden">
    <div class="fm-dialog-header">
        <div class="account top-header login left small">[$968]</div>
        <div class="fm-dialog-close mid"></div>
        <div class="clear"></div>
    </div>

    <div class="pro-register-scroll">
        <div class="fm-dialog-body hidden"></div>
        <form autocomplete="off" class="account dialog-register-form">
            <div class="top-login-pad">

                <div class="account input-wrapper name double">
                    <div class="account input-tooltip">
                        [$1098]<br>[$1099]
                    </div>
                    <i class="account-icon person"></i>
                    <input type="text" name="register-name" id="register-firstname" placeholder="[$1096]" maxlength="40" class="f-name" />
                    <input type="text" name="register-familyname" id="register-lastname" placeholder="[$1097]" maxlength="40" class="l-name" />
                </div>
                <div class="account input-wrapper email">
                    <div class="account input-tooltip">
                        [$1100]<br>[$1101].
                    </div>
                    <i class="account-icon email"></i>
                    <input autocomplete="off" type="text" name="rigister-email" id="register-email" placeholder="[$95]" maxlength="190" />
                </div>
                <div class="account input-wrapper password first">
                    <div class="account input-tooltip">
                        [$1102]<br>[$1104]
                    </div>
                    <div class="password-status-icon">
                        <div class="password-status-warning hidden"> </div>
                    </div>
                    <div class="register-loading-icon"><img alt="" src="{staticpath}images/mega/ajax-loader-gray.gif" /></div>
                    <i class="account-icon lock"></i>
                    <input autocomplete="off" type="password" name="register-password" id="register-password" placeholder="[$909]" />
                    <div class="account password-status hidden">
                        [$1106]
                    </div>
                </div>
                <div class="account input-wrapper password confirm">
                    <i class="account-icon lock"></i>
                    <input autocomplete="off" type="password" name="register-password2" id="register-password2" placeholder="[$1114]" />
                </div>
                <div class="account checkbox-block register">
                    <div class="register-check checkboxOff checkbox">
                        <input class="checkboxOff" type="checkbox" name="reset-pass" id="reset-pass" checked="">
                    </div>

                    <label class="radio-txt">[$208]</label>
                    <div class="clear"></div>
                </div>
                <div class="big-red-button height-48 register-button right active" tabindex="0">
                    [$1108]
                    <i class="medium-icon right-arrow icons-sprite"></i>
                </div>
                <div class="clear"></div>
            </div>
        </form>
    </div>
</div>

<div class="fm-dialog registration-success pro-register-paypal-dialog hidden">
    <div class="reg-success-icon"></div>
    <div class="reg-success-txt">
        [$6889]
    </div>
</div>

<!-- Register/Login required dialog for desktop !-->
<div class="fm-dialog loginrequired-dialog hidden">
    <div class="fm-dialog-header">
        <div class="fm-dialog-title"><span>[$14]</span></div>
        <div class="fm-dialog-close"></div>
        <div class="clear"></div>
    </div>
    <div class="fm-notification-body">
        <div class="fm-notification-icon"></div>
        <div class="fm-notification-info">
            [$15]
        </div>
        <div class="clear"></div>
    </div>
    <div class="fm-notifications-bottom">
        <div class="default-white-button right notification-button"><span>[$1018]</span></div>
        <div class="default-white-button right notification-button"><span>[$82]</span></div>
        <div class="default-white-button right pro-login"><span>[$171]</span></div>
        <div class="default-white-button right pro-register"><span>[$1076]</span></div>
        <div class="clear"></div>
    </div>
</div>

<div class="fm-dialog fm-mega-dialog feedback-dialog hidden">
    <div class="overlay-close">
        <div class="fm-dialog-close overlay-close-icon"></div>
        <span>[$6951]</span>
    </div>
    <div class="feedback-dialog-body">
        <div class="feedback-dialog-header">[$7238]</div>
        <div class="fm-mega-dialog-pad">
            <div class="rating">
                <a class="unhappy"></a>
                <a class="sad"></a>
                <a class="neutral"></a>
                <a class="happy"></a>
                <a class="awesome"></a>
                <div class="clear"></div>
            </div>
            <div class="feedback-dialog-textarea">
                <div class="feedback-dialog-scr textarea-scroll">
                    <textarea name="feedback" placeholder="[$17700]"></textarea>
                    <div class="feedback-dialog-hidden"></div>
                </div>
            </div>
            <div class="reply">
                <div class="feedback-label-txt">
                    <div class="checkdiv checkboxOff">
                        <input type="checkbox" name="contact_me" id="contact_me" />
                    </div>

                    <label for="contact_me" class="radio-txt">[$6856]</label>
                </div>
                <div class="clear"></div>
            </div>
            <div class="feedback-dialog-input hidden">
                <input name="feedback-email" type="text" placeholder="email@domain.com" maxlength="190" />
            </div>
            <div class="stats">
                <div class="feedback-label-txt">
                    <div class="checkdiv checkboxOff">
                        <input type="checkbox" name="send_stats" id="send_stats" />
                    </div>

                    <label for="send_stats" class="radio-txt">
                        [$6945]
                    </label>
                    <span class="membership-question stats-button">
                        <span class="membership-notification">
                            <span>[$17701]</span>
                            <span class="membership-arrow"></span>
                        </span>
                    </span>
                </div>
                <div class="clear"></div>
            </div>
        </div>
    </div>
    <div class="feedback-result-pad hidden">
        <div class="payment-result-header">[$7004]</div>
        <div class="payment-result-icon"></div>
        <div class="feedback-result-button">[$148]</div>
    </div>
</div>


<div class="fm-dialog fm-mega-dialog collected-data-review-dialog hidden">
    <div class="fm-dialog-close"></div>
    <div class="nw-fm-dialog-title"></div>
    <div class="fm-mega-dialog-pad">
        <div class="fm-dialog-contents">
            <div class="content">
                <div class="collected-data-textarea">
                    <ul class="collected-data"></ul>
                </div>
            </div>
        </div>
    </div>
</div>

<!-- Dialog is shown when user's Ed25519 public key fingerprint mismatches. -->
<div class="fm-dialog fm-mega-dialog credentials-warning-dialog filled-input hidden">
    <div class="fm-dialog-close"></div>
    <div class="nw-fm-dialog-title"></div>
    <div class="fm-mega-dialog-pad">
        <div class="fm-dialog-contents">
            <div class="content">
                <div class="avatarAndWarningMessage">
                    <div class="userAvatar">
                        <img alt="avatar" />
                    </div>
                    <div class="information">
                        <span class="firstLine">
                            [$6881]
                        </span>
                        [$7688]
                    </div>
                </div>

                <!-- Step 1 -->
                <div class="previousCredentials">
                    <div class="title">[$6883]:</div>
                    <div class="fingerprint"></div>
                </div>
                <div class="newCredentials">
                    <div class="title">[$6858]:</div>
                    <div class="fingerprint"></div>
                </div>
                <div class="resetCredentials">
                    <div class="title">[$7689]:</div>
                    <div class="description">
                        [$7690]
                    </div>
                    <div class="default-white-button right green reset-credentials-button">
                        <i class="small-icon refresh-circle"></i>
                        <span>[$742]</span>
                    </div>
                </div>

                <!-- Step 2 -->
                <div class="postResetCredentials hidden">
                    <div class="title">[$7691]:</div>
                    <div class="fingerprint"></div>
                </div>
                <div class="verifyCredentials hidden">
                    <div class="title">[$7692]:</div>
                    <div class="description">
                        [$7693]
                    </div>
                    <div class="default-white-button right green verify-contact-button">
                        <i class="small-icon fm-s verify"></i>
                        <span>[$1960]...</span>
                    </div>
                </div>
            </div>
        </div>
    </div>
</div>

<!-- Dialog is shown when user's public key signature fails validation. -->
<div class="fm-dialog fm-mega-dialog key-signature-warning-dialog filled-input hidden">
    <div class="fm-dialog-close"></div>
    <div class="nw-fm-dialog-title"></div>
    <div class="fm-mega-dialog-pad">
        <div class="fm-dialog-contents">
            <div class="content">
                <div class="avatarAndWarningMessage">
                    <div class="userAvatar">
                        <img alt="avatar" />
                    </div>
                    <div class="information">
                        <span class="firstLine">
                            [$7585]
                        </span>
                        <span class="description">
                            [$8436]
                        </span>
                    </div>
                </div>
            </div>
        </div>
    </div>
</div>

<div class="fm-dialog payment-dialog hidden">
    <div class="btn-close-dialog"></div>
    <div class="payment-dialog-body">

        <div class="plan-icon pro1">
            <div class="reg-st3-membership-icon"></div>
        </div>
        <div class="payment-plan-info">
            <div class="payment-plan-title">PRO I</div>
            <div class="payment-plan-txt">1 month <span>([$6965])</span></div>
        </div>

        <div class="payment-plan-price">9.99&euro;</div>
        <div class="clear"></div>

        <div class="payment-half-block first">
            <div class="payment-form-title"> [$6964]: </div>
            <div class="fm-account-input">
                <input class="address1" type="text" value="" placeholder="[$561] 1">
            </div>
            <div class="fm-account-input">
                <input class="address2" type="text" value="" placeholder="[$561] 2 ([$2028])">
            </div>
            <div class="fm-account-input">
                <input class="city" type="text" value="" placeholder="[$565]">
            </div>
            <div class="fm-account-input">
                <input class="state-province" type="text" value="" placeholder="[$653]">
            </div>
            <div class="default-select countries" id="countries">
                <span>[$481]</span>
                <div class="default-select-dropdown hidden"><div class="default-select-scroll"></div></div>
            </div>
            <div class="fm-account-input code">
                <input class="post-code" type="text" value="" placeholder="Postal Code">
            </div>
            <div class="clear"></div>
        </div>

        <div class="payment-half-block second">
            <div class="payment-form-title"> [$6963]: </div>
            <div class="payment-cc">
                <div class="radioOn hidden" id="rad1_div">
                    <input type="radio" id="rad1" class="radioOn" value="1" checked="checked">
                </div>
                <div class="payment-cc-icon visa"></div>
                <div class="payment-cc-icon mastercard"></div>
            </div>
            <div class="payment-short-bl first">
                <div class="fm-account-input">
                    <input class="first-name" type="text" value="" placeholder="[$1096]">
                </div>
            </div>
            <div class="payment-short-bl second">
                <div class="fm-account-input">
                    <input class="last-name" type="text" value="" placeholder="[$1097]">
                </div>
            </div>
            <div class="clear"></div>
            <div class="fm-account-input">
                <input class="credit-card-number" type="text" value="" placeholder="Credit Card Number">
            </div>
            <div class="payment-short-bl triplex first">
                <div class="default-select expiry-date-month" id="expiry-date-month">
                    <span>[$913]</span>
                    <div class="default-select-dropdown hidden"><div class="default-select-scroll"></div></div>
                </div>
            </div>
            <div class="payment-short-bl triplex second">
                <div class="default-select expiry-date-year" id="expiry-date-year">
                    <span>[$932]</span>
                    <div class="default-select-dropdown hidden"><div class="default-select-scroll"></div></div>
                </div>
            </div>
            <div class="payment-short-bl triplex third">
                <div class="fm-account-input">
                    <input class="cvv-code" type="text" value="" placeholder="CVV">
                </div>
            </div>
            <div class="clear"></div>
            <div class="payment-buy-now"> [$6190] </div>
        </div>

        <div class="clear"></div>
    </div>
</div>

<div class="fm-dialog payment-address-dialog hidden">
    <div class="btn-close-dialog"></div>
    <div class="payment-address-dialog-body">

        <div class="plan-icon pro1">
            <div class="reg-st3-membership-icon"></div>
        </div>
        <div class="payment-plan-info">
            <div class="payment-plan-title">PRO I</div>
            <div class="payment-plan-txt"><span class="duration">[$922]</span> <span class="recurring">([$6965])</span></div>
        </div>

        <div class="payment-plan-price"><span class="price">9.99</span> &euro;</div>
        <div class="clear"></div>

        <div class="payment-note-first recurring">
            <span class="duration">[$10628]</span> [$10630]<br>
            <br>
            [$16106]
        </div>
        <div class="payment-note-first one-time hidden">
            [$10631]<br>
            <br>
            [$16106]
        </div>

        <div class="payment-form-header">
            <div class="payment-form-title">[$10632]:</div>
            <div class="payment-icons">
                <div class="payment-cc-icon visa"></div>
                <div class="payment-cc-icon mastercard"></div>
            </div>
            <div class="clear"></div>
        </div>

        <select id="address-dialog-countries" class="countries default-select" tabindex="1">
            <option value="">[$481]</option>
        </select>

        <div class="payment-half-block first">
            <div class="fm-account-input">
                <input class="first-name" type="text" value="" placeholder="[$1096]" tabindex="2">
            </div>
            <div class="fm-account-input">
                <input class="address1" type="text" value="" placeholder="[$561] 1" tabindex="4">
            </div>
            <div class="fm-account-input">
                <input class="city" type="text" value="" placeholder="[$565]" tabindex="6">
            </div>
            <div class="fm-account-input code">
                <input class="postcode" type="text" value="" placeholder="[$10659]" tabindex="8">
            </div>
            <div class="clear"></div>
        </div>

        <div class="payment-half-block second">
            <div class="fm-account-input">
                <input class="last-name" type="text" value="" placeholder="[$1097]" tabindex="3">
            </div>
            <div class="fm-account-input">
                <input class="address2" type="text" value="" placeholder="[$561] 2 ([$2028])" tabindex="5">
            </div>
            <select id="address-dialog-states" class="states default-select" tabindex="7" disabled>
                <option value="">[$7352]</option>
            </select>
        </div>
        <div class="clear"></div>
        <div class="payment-buy-now">[$6190]</div>
        <div class="error-message hidden">[$10633]</div>
        <div class="payment-note-second">
            [$10634]<br>
            [$10635]
        </div>
    </div>
</div>

<div class="payment-processing hidden">
    <div class="payment-animation-pad">
        <img class="payment-animation" alt="" />
        <div class="payment-animation-txt">[$6960]</div>
    </div>
</div>

<div class="fm-dialog wire-transfer-dialog hidden">
    <div class="btn-close-dialog"></div>
    <div class="payment-dialog-body">
        <div class="wire-transfer">
            <h1>[$6198]</h1>
            <div class="resellers-top-txt">
                [$8667]<br>
                <br>

                <div class="wire-transfer-options">
                    <table class="wire-transfer-details">
                        <tr>
                            <!-- Bank name -->
                            <th>[$939]:</th>
                            <td>ING Corporate and Financial</td>
                        </tr>
                        <tr>
                            <!-- Bank address -->
                            <th>[$6222]:</th>
                            <td>52 route d'Esch, L-2965 Luxembourg</td>
                        </tr>
                        <tr>
                            <!-- Account name -->
                            <th>[$6197]:</th>
                            <td>Mega Europe Sarl</td>
                        </tr>
                        <tr>
                            <!-- Account number -->
                            <th>[$6200]:</th>
                            <td>LU22 0141 3492 4760 0000</td>
                        </tr>
                        <tr>
                            <!-- SWIFT code -->
                            <th>[$6203]:</th>
                            <td>CELLLULL</td>
                        </tr>
                        <tr>
                            <!-- International Bank Account Number -->
                            <th>[$8668]:</th>
                            <td>LU22 0141 3492 4760 0000</td>
                        </tr>
                        <tr>
                            <!-- Reference -->
                            <th>[$6205]:</th>
                            <td><span class="email-address">[$6206]</span></td>
                        </tr>
                        <tr>
                            <!-- Amount -->
                            <th>[$477]:</th>
                            <td><span class="amount"></span> &euro;</td>
                        </tr>
                    </table>

                    <table class="wire-transfer-details">
                        <tr>
                            <!-- Bank name -->
                            <th>[$939]:</th>
                            <td>Bank of New Zealand</td>
                        </tr>
                        <tr>
                            <!-- Bank address -->
                            <th>[$6222]:</th>
                            <td>262 Queen Street, Auckland 1010, New Zealand</td>
                        </tr>
                        <tr>
                            <!-- Account name -->
                            <th>[$6197]:</th>
                            <td>Mega Limited</td>
                        </tr>
                        <tr>
                            <!-- Account number -->
                            <th>[$6200]:</th>
                            <td>885806-0000</td>
                        </tr>
                        <tr>
                            <!-- SWIFT code -->
                            <th>[$6203]:</th>
                            <td>BKNZNZ22</td>
                        </tr>
                        <tr>
                            <!-- International Bank Account Number -->
                            <th><b class="red">*</b> [$8668]:</th>
                            <td>[$8669]</td>
                        </tr>
                        <tr>
                            <!-- Reference -->
                            <th>[$6205]:</th>
                            <td><span class="email-address">[$6206]</span></td>
                        </tr>
                        <tr>
                            <!-- Amount -->
                            <th>[$477]:</th>
                            <td><span class="amount"></span> &euro;</td>
                        </tr>
                    </table>
                </div>

                <!-- Instructions for the user -->
                <ul>
                    <li>[$8670]</li>
                    <li>[$6207]</li>
                    <li>
                        <b class="red">*</b> [$8671]
                    </li>
                </ul>
            </div>
        </div>
    </div>
</div>

<div class="fm-dialog cancel-subscription-st1 hidden">
    <div class="fm-dialog-close"></div>
    <div class="fm-dialog-header">
        <div class="fm-dialog-title">[$6822]</div>
    </div>
    <div class="fm-dialog-body">
        <div class="fm-dialog-top-text">
            [$6996]
        </div>
        <div class="reset-small-txt">[$7005]:</div>
        <form>
            <div class="cancel-textarea-bl">
                <div class="cancel-textarea-scroll">
                    <div class="cancel-textarea textarea-scroll">
                        <textarea></textarea>
                        <div class="cancel-hidden"></div>
                    </div>
                </div>
            </div>
        </form>
        <div class="cancel-subscription-txt">
            [$6998]
        </div>
        <div class="default-dialog-bottom">
            <div class="default-white-button right continue-cancel-subscription disabled"><span>[$507]</span></div>
            <div class="default-white-button right cancel"><span>[$822]</span></div>
            <div class="clear"></div>
        </div>
    </div>
</div>

<div class="fm-dialog cancel-subscription-st2 hidden">
    <div class="fm-dialog-close"></div>
    <div class="fm-dialog-header">
        <div class="fm-dialog-title">[$6999]</div>
    </div>
    <div class="fm-dialog-body">
        <div class="blue-success-icon"></div>
        <div class="cancel-bott-txt">
            [$7004]
        </div>
    </div>
</div>

<!-- Please add "warning" classname !-->
<div class="nw-dark-overlay megasync-overlay hidden">
    <div class="megasync-close"></div>
    <div class="megasync-close-txt">[$6951]</div>
    <div class="megasync-content features">
        <div class="megasync-logo"></div>
        <div class="megasync-info">
            [$7138]<br />
            [$7139]
        </div>
        <div class="default-select megasync-dropdown">
            <span>[$7086]</span>
            <div class="megasync-dropdown-list default-select-dropdown hidden">
                <div class="megasync-dropdown-scroll">
                    <div class="megasync-scr-pad">
                        <div class="default-dropdown-item icon centos">CentOS 7.0</div>
                    </div>
                </div>
                <div class="mega-list-arrow hidden"></div>
            </div>
        </div>
        <div class="megasync-table">
            <table border="0" cellspacing="0" cellpadding="0">
                <tr>
                    <th>
                    </th>
                    <th>
                        <span class="globe">[$7087]</span>
                    </th>
                    <th>
                        <span class="sync">MEGAsync</span>
                    </th>
                </tr>
                <tr>
                    <td>
                        <span>[$7088]</span>
                    </td>
                    <td>
                        <span class="dots">[$1165]</span>
                    </td>
                    <td>
                        <span class="tick">[$7089]</span>
                    </td>
                </tr>
                <tr>
                    <td>
                        <span>[$7090]</span>
                    </td>
                    <td>
                        <span class="dots">[$7152]</span>
                    </td>
                    <td>
                        <span class="tick">[$7153]</span>
                    </td>
                </tr>
                <tr>
                    <td>
                        <span>[$7093]</span>
                    </td>
                    <td>
                        <span class="dots">[$1149]</span>
                    </td>
                    <td>
                        <span class="tick">[$7094]</span>
                    </td>
                </tr>
            </table>
        </div>
    </div>
    <div class="megasync-content slider slide1">
        <div class="fm-dialog-header">
            <div class="fm-dialog-close big"></div>
            <div class="clear"></div>
        </div>
        <div class="megasync-body">
            <div class="megasync-slider main-block">
                <div class="megasync-slider-wrap">
                    <div class="megasync-slider body-block">

                        <div class="megasync-slide slide0 hidden">
                            <div class="megasync-header">
                                That's impressive!
                            </div>
                            <div class="megasync-img img0">
                                <div class="megasync-text">
                                    It appears that you are trying to transfer a large amount of files. This can lead to performance issues when downloading with your browser. Try our app for enhanced performance on file transfers.
                                </div>
                            </div>
                        </div>

                        <div class="megasync-slide slide1">
                            <div class="megasync-header">
                                [$16861]
                            </div>
                            <div class="megasync-img img1">
                                <div class="megasync-text">
                                    [$16862]
                                </div>
                            </div>
                        </div>

                        <div class="megasync-slide slide2">
                            <div class="megasync-header">
                                [$16863]
                            </div>
                            <div class="megasync-img img2">
                                <div class="megasync-text">
                                    [$16582]
                                </div>
                            </div>
                        </div>

                        <div class="megasync-slide slide3">
                            <div class="megasync-header">
                                [$16864]
                            </div>
                            <div class="megasync-features">
                                <div class="megasync-text">
                                    [$16873]
                                </div>
                                <div class="megasync-feature">
                                    <div class="bottom-page big-icon folders"></div>
                                    <div class="megasync-feature-txt">
                                        [$16585]
                                    </div>
                                </div>
                                <div class="megasync-feature">
                                    <div class="bottom-page big-icon arrows"></div>
                                    <div class="megasync-feature-txt">
                                        [$16587]
                                    </div>
                                </div>
                                <div class="megasync-feature">
                                    <div class="bottom-page big-icon up-down"></div>
                                    <div class="megasync-feature-txt">
                                        Browser accelerator
                                    </div>
                                </div>

                            </div>
                        </div>
                    </div>

                    <div class="megasync-slider button prev"></div>
                    <div class="megasync-slider button next"></div>

                    <div class="megasync-buttons">
                        <div class="download big-button red download-megasync transition">
                            <span>Download MEGA app</span>
                        </div>
                        <div class="download big-button continue-with-browser transition hidden">
                            <span>Continue with browser</span>
                        </div>
                    </div>
                </div>
                <!-- Please add "waring" classname to ".megasync-overlay" !-->
                <!-- Please add "ff"/"safari"/"opera"/"edge"/"ie" classname !-->
                <div class="megasync-bottom-warning">
                    <i class="download big-icon"></i>
                    <span>[$16865]</span>
                </div>
            </div>
        </div>
    </div>
</div>

<div class="nw-dark-overlay upload-overlay hidden">
    <div class="upload-overlay-body">
        <div class="upload-overlay-icon"></div>
        <div class="upload-overlay-txt">[$7403]</div>
    </div>
</div>

<div class="nw-dark-overlay megasync-upload-overlay hidden">
    <div class="overlay-close">
        <div class="fm-dialog-close overlay-close-icon"></div>
        <span>[$6951]</span>
    </div>
    <div class="megasync-content">
        <div class="megasync-logo"></div>
        <div class="megasync-info">
            [$12488]
        </div>
        <div class="fm-mega-dialog-pad">
            <div class="feedback-label-txt">
                <div class="checkdiv checkboxOff">
                    <input type="checkbox" name="megasync_upload" id="megasync_upload" checked="checked" />
                </div>
                <label for="megasync_upload" class="radio-txt">[$229]</label>
            </div>
            <div class="clear"></div>

            <div class="megasync-bottom">
                <div class="button download-button light-red download white-txt">
                    [$58]
                    <span>MEGAsync</span>
                </div>
                <div class="button download-button light-white continue black-txt">
                    Continue
                    <span>anyway</span>
                </div>
                <div class="clear"></div>
            </div>
        </div>
    </div>
</div>

<div class="nw-dark-overlay camera-access hidden">
    <div class="camera-top-block">
        <div class="camera-top-icon"></div>
        <div class="camera-top-txt">
            [$12483]
        </div>
    </div>
    <div class="camera-bottom-block">
        <div class="camera-bottom-pad">
            <div class="camera-bottom-txt">
                [$7417]
            </div>
            <div class="camera-bottom-icon headset">
                [$7418]
            </div>
            <div class="camera-bottom-icon pause">
                [$12484]
            </div>
        </div>
    </div>
</div>

<div class="fm-dialog bandwidth-quota hidden">
    <div class="fm-dialog-header">
        <div class="fm-dialog-title">[$16161]</div>
        <div class="fm-dialog-close"></div>
        <div class="clear"></div>
    </div>
    <div class="fm-bandwidth-body">
        <div class="fm-bandwidth-icon"></div>
        <div class="fm-bandwidth-icon-text">
            [$120] [$121]
        </div>
        <div class="clear"></div>
        <div class="fm-bandwidth-dashed middle">
            <div class="fm-short-blocks" style="width:50%">
                <div class="fm-bandwidth-gray-bl">
                    <div class="fm-bandwidth-number-txt used">532 <span class="small">MB</span></div>
                    <div class="fm-bandwidth-small-txt">[$5845] <span class="red">*</span></div>
                </div>
            </div>
            <div class="fm-short-blocks" style="width:50%">
                <div class="fm-bandwidth-gray-bl">
                    <div class="fm-bandwidth-number-txt green available">532 <span class="small">MB</span></div>
                    <div class="fm-bandwidth-small-txt">[$5839] <span class="green bwminutes"> *</span></div>
                </div>
            </div>

            <div class="clear"></div>
            <p>
                <span class="red">*</span> [$122]
            </p>
            <p>
                <span class="green">*</span> [$127]
            </p>
        </div>
        <div class="fm-bandwidth-dashed quota-bottom-block">
            <div class="fm-bandwidth-icon pro-icon"></div>

            <div class="fm-bandwidth-icon-text">
                [$128]
            </div>
            <div class="clear"></div>
        </div>
    </div>
    <div class="fm-notifications-bottom">
        <div class="default-white-button right quota-upgrade-button"><span>[$230]</span></div>
        <div class="default-white-button right quota-later-button"><span>[$8637]</span></div>
        <div class="clear"></div>
    </div>
</div>

<div class="hidden" id="avatar-svg">
    <svg xmlns="http://www.w3.org/2000/svg" pointer-events="none" width="120" height="120"
         style="border-radius:100%; margin-left:-2px;margin-top:-2px; border: 2px solid white;
            -webkit-box-sizing: border-box;
            -moz-box-sizing:  border-box;
            box-sizing:  border-box;
            -moz-border-radius:  100%;
            -webkit-border-radius:  100%;
            background-color: red;
            width: 120px;
            height: 120px;
         ">
        <text text-anchor="middle"
              y="50%" x="50%"
              dy="0.35em"
              pointer-events="auto"
              fill="#ffffff"
              style="
            font-family: 'Open Sans', Arial, Helvetica, sans-serif;
            font-weight: 400;
            font-size: 60px
        ">
            C
        </text>
    </svg>
</div>

<div class="fm-dialog voucher-dialog hidden">
    <div class="btn-close-dialog"></div>
    <div class="voucher-dialog-body">
        <div class="plan-icon pro1">
            <div class="reg-st3-membership-icon"></div>
        </div>
        <div class="voucher-plan-info">
            <div class="voucher-plan-title">PRO I</div>
            <div class="voucher-plan-txt">
                <span class="duration">1 month</span> <span>[$6941]</span>
            </div>
        </div>
        <div class="voucher-plan-price">
            <span class="price">9.99</span>
            <span class="payment-eurosign">&euro;</span>
        </div>
        <div class="clear"></div>
        <div class="voucher-block">
            <div class="voucher-account-balance">
                <span class="balance-amount">0.00</span>
                <span class="payment-eurosign">&euro;</span>
            </div>
            <div class="voucher-sub-title">[$7201]:</div>
            <div class="voucher-information-help">[$7202]</div>
            <div class="voucher-dialog-buttons">
                <div class="voucher-dialog-td voucher-redeem-container">
                    <div class="voucher-redeem">[$7160]</div>
                </div>
                <div class="voucher-dialog-td purchase-now-container">
                    <div class="voucher-buy-now">[$6190]</div>
                </div>
            </div>
            <div class="voucher-input-container">
                <div id="voucher-code-input" class="fm-account-input">
                    <input type="text" placeholder="Enter your voucher code" value="" />
                </div>
                <div class="voucher-redeem-now">[$7160]</div>
            </div>
        </div>
        <div class="clear"></div>
    </div>
</div>

<div class="fm-dialog astropay-dialog hidden">
    <div class="fm-dialog-header">
        <div class="fm-dialog-title">[$7985]</div>
        <div class="fm-dialog-close"></div>
        <div class="clear"></div>
    </div>
    <div class="astropay-dialog-body">
        <div class="astropay-information">[$7991]</div>
        <div class="astropay-instructions">[$7986]</div>
        <label class="astropay-label" for="astropay-name-field">[$7987]:</label>
        <div class="fm-account-input">
            <input id="astropay-name-field" class="astropay-name-field" type="text" placeholder="[$7988]">
        </div>

        <label class="astropay-label tax" for="astropay-tax-field">[$7989]:</label>
        <div class="fm-account-input">
            <input id="astropay-tax-field" class="astropay-tax-field" type="text" placeholder="[$7990]">
        </div>
    </div>
    <div class="fm-notifications-bottom">
        <div class="default-white-button right accept"><span>[$870]</span></div>
        <div class="default-white-button right cancel"><span>[$1597]</span></div>
        <a class="powered-by-astropay" href="https://www.astropay.com/" target="_blank" rel="noopener noreferrer"></a>
        <div class="clear"></div>
    </div>
</div>

<div class="toast-notification common-toast">
    <div class="toast-icon"></div>
    <div class="toast-body">
        <div class="toast-col">
            <span></span>
            <!-- Insert the share link here -->
            <div class="second-line-message hidden"></div>
        </div>
        <div class="toast-col">
            <div class="toast-button first">
                <span>[$726]</span>
            </div>
            <div class="toast-button second hidden">
                <i class="small-icon icons-sprite cog"></i>
                <span>[$6117]</span>
            </div>
        </div>
        <div class="toast-col">
            <div class="toast-close-button"></div>
        </div>
    </div>
</div>

<div class="toast-notification toast-qr-code">
    <div class="qr-toast-icon"> </div>
    <div class="qr-toast-text">[$7654]</div>
    <div class="toast-close-button qr-toast-close"></div>
</div>



<div class="toast-notification transfer download">
    <div class="toast-icon"></div>
    <div class="toast-body">
        <div class="toast-col">
            <span></span>
        </div>
        <div class="toast-col">
            <div class="toast-button">
                <span>[$7224]</span>
            </div>
        </div>
        <div class="toast-col">
            <div class="toast-close-button"></div>
        </div>
    </div>
</div>

<div class="toast-notification transfer upload">
    <div class="toast-icon"></div>
    <div class="toast-body">
        <div class="toast-col">
            <span></span>
        </div>
        <div class="toast-col">
            <div class="toast-button">
                <span>[$7224]</span>
            </div>
        </div>
        <div class="toast-col">
            <div class="toast-close-button"></div>
        </div>
    </div>
</div>

<div class="fm-dialog copyrights-dialog hidden">
    <div class="fm-dialog-close"></div>
    <div class="voucher-dialog-body">
        <div class="copyrights-dialog-icon"></div>
        <div class="copyrights-dialog-head">
            [$7696]
        </div>
        <p>
            [$7647]
        </p>
        <p>
            [$7648]
        </p>
    </div>
    <div class="fm-notifications-bottom">
        <div class="default-white-button right accept"><span>[$7645]</span></div>
        <div class="default-white-button right cancel"><span>[$7646]</span></div>
        <div class="clear"></div>
    </div>
</div>

<div class="voucher-redeem-dialog hidden">
    <div class="payment-close">
        <div class="payment-close-icon"></div>
        <span></span>
    </div>
    <div class="account-information">
        <div class="left-information">
            <div class="reg-st3-membership-bl">
                <div class="membership-pad-bl">
                    <div class="membership-gray-block">
                        <div class="reg-st3-membership-icon"></div>
                        <div class="reg-st3-bott-title plan-name"></div>
                        <div class="reg-st3-bott-title price">
                            <span class="num"><span class="dollars"></span><span class="small"><span class="cents"></span> &euro;</span></span><span class="period">/[$913]</span>
                        </div>
                    </div>
                    <div class="reg-st3-storage">
                        <div class="pro-feature-icon"></div>
                        <div class="reg-st3-big-txt">
                            <span class="quota-amount"></span> <span class="quota-unit"></span>
                        </div>
                        <div class="reg-st3-mid-txt">[$495]</div>
                        <div class="clear"></div>
                    </div>
                    <div class="reg-st3-bandwidth">
                        <div class="pro-feature-icon bandwidth"></div>
                        <div class="reg-st3-big-txt">
                            <span class="quota-amount"></span> <span class="quota-unit"></span>
                        </div>
                        <div class="reg-st3-mid-txt">[$16120]</div>
                        <div class="clear"></div>
                    </div>
                </div>
            </div>
        </div>
        <div class="right-information">
            <div class="title-text">[$7706]</div>
            <div class="balance-text">[$7707]</div>
            <div class="complete-upgrade-text">
                [$7708]<br>
                [$7709]
            </div>
            <div class="buttons">
                <div class="complete-upgrade-button" data-plan-id="">[$7710]</div>
                <div class="choose-plan-button">[$7711]</div>
            </div>
        </div>
    </div>
</div>

<!-- Public Service Announcement -->
<div class="bottom-info body public-service-anouncement">
    <div class="bottom-info content">
        <div class="bottom-info column">
            <img class="bottom-info display-icon" />
        </div>
        <div class="bottom-info column">
            <h4 class="bottom-info title"></h4>
            <div class="bottom-info messageA"></div>
            <div class="bottom-info button view-more-info" data-continue-link="">
                <span class="bottom-info text"></span>
            </div>
        </div>
        <div class="bottom-info fm-dialog-close"></div>
    </div>
</div>

<div class="fm-dialog bitcoin-invoice-dialog hidden">
    <div class="btn-close-dialog"></div>
    <div class="left-side">
        <div class="scan-code-instruction">[$6810]</div>
        <div class="bitcoin-qr-code"></div>
        <div class="qr-code-mega-icon"></div>
        <a class="btn-open-wallet" href="">[$6811]</a>
        <div class="bitcoin-address selectable"></div>
        <div class="price-expired-instruction">
            [$12482]
        </div>
    </div>
    <div class="invoice-right-bg"></div>
    <div class="right-side">
        <div class="invoice-date-time"></div>
        <div class="plan-icon"><div class="reg-st3-membership-icon"></div></div>
        <div class="plan-name"></div>
        <div class="plan-duration"></div>
        <div class="plan-price-euros">
            <span class="value"></span><span>&euro;</span>
        </div>
        <div class="plan-price-bitcoins selectable"></div>
        <div class="plan-price-bitcoins-btc">[$6813]</div>
        <div class="helper-explanation">[$7231]</div>
        <div class="separator"></div>
        <div class="time-to-expire"></div>
        <div class="expiry-instruction"><span class="clock-icon"></span>[$6814]:</div>
    </div>
    <div class="clear"></div>
    <div class="payment-confirmation">
        <div class="reg-success-icon"></div>
        <div class="txt description"></div>
        <div class="txt instruction"></div>
    </div>
</div>

<div class="fm-dialog bitcoin-provider-failure-dialog hidden">
    <div class="container">
        <div class="btn-close-dialog"></div>
        <div class="reg-success-icon"></div>
        <div class="txt description">[$6815]</div>
        <div class="txt instruction">[$12482]</div>
    </div>
</div>

<div class="fm-dialog limited-bandwidth-dialog hidden">
    <div class="fm-dialog-close"></div>
    <div class="fm-dialog-body centered-content">
        <div class="dialog header-before-icon limited">[$16164]</div>
        <div class="dialog header-before-icon exceeded">[$17]</div>

        <i class="semi-huge-icon speedometer almost-full dialog-top-icon"></i>
        <i class="big-104px-icon speedometer full dialog-top-icon"></i>
        <i class="semi-huge-icon speedometer full dialog-top-icon"></i>
        <i class="huge-icon storage-icon full"></i>

        <p class="dialog p-after-icon msg-overquota">[$120]</p>
        <p class="dialog p-after-icon msg-prewarning">
            [$17090]
        </p>

        <div class="dialog pro-exceeded-bl">

            <div class="fm-account-blocks bandwidth">
                <div class="account chart-block">
                    <div class="chart icon"><i class="big-icon speedometer"></i></div>
                    <div class="account chart body">
                        <div class="account chart overlay"><span></span><span></span></div>
                        <div class="account chart progressbars">
                            <div class="chart0 main-chart right-chart"><span></span></div>
                            <div class="chart0 main-chart left-chart"><span></span></div>
                        </div>
                    </div>
                    <div class="account chart data">
                        <span class="perc-txt">100 %</span>
                        <span class="size-txt">500 GB</span>
                        <span class="of-txt">[$5528]</span>
                        <span class="pecents-txt">0</span>
                        <span class="gb-txt">GB</span>
                    </div>
                </div>
            </div>
            <div class="dialog pro-exceeded-txt">
                <span class="msg-overquota">[$17084]</span>
                <span class="msg-prewarning">[$16356]</span>
            </div>

        </div>

        <div class="dialog limited-bl">
            <div class="dialog big-buttons-block">
                <!-- [$6826] - Continue !-->
                <!-- [$8945] - Continue without account !-->
                <div class="default-big-button button-without-outline continue">
                    <span class="registered">[$6826]</span>
                    <span class="not-registered">[$8945]</span>
                </div>
                <!-- [$16309] - Get more bonuses !-->
                <!-- [$16352] - Register for bonuses !-->
                <div class="default-big-button button-without-outline get-more-bonuses">
                    <span class="label-with-icon registered"><i class="medium-icon rocket"></i>[$16309]</span>
                    <span class="not-registered">[$16352]</span>
                </div>
                <!-- [$16353] - See our plans !-->
                <!-- [$8696] - Upgrade to PRO !-->
                <div class="default-big-button button-without-outline grey-gradient upgrade">
                    <span>[$8696]</span>
                </div>
                <!-- [$16386] - Upgrade your PRO account !-->
                <div class="default-big-button button-without-outline grey-gradient upgrade pro">
                    <span>[$16386]</span>
                </div>
            </div>

            <div class="dialog pro-exceeded-slider">
                <div class="dialog transfer-slider">
                    <div class="dialog-slider-txt">
                        <span>[$174]</span>
                    </div>
                </div>
                <div class="dialog pro-slider-description">
                    [$16388]
                </div>
                <div class="bandwith-settings">
                    <div class="bandwidth-slider"></div>
                    <div class="slider numbers val1">0 <span>%</span></div>
                    <div class="slider numbers val2 last">100 <span>%</span></div>
                    <div class="clear"></div>
                </div>
            </div>

            <div class="centered-checkbox dialog-bottom">
                <!--div class="checkdiv checkboxOff">
                    <input type="checkbox" name="limit-warning-checkbox" id="limit-warning-checkbox" class="checkboxOff">
                </div>
                <label for="limit-warning-checkbox" class="radio-txt medium">[$229]</label-->
            </div>
        </div>

        <div class="plan-blocks step1-block">
            <div class="dialog transfer-plans">
                <div class="reg-st3-membership-bl pro4 selected" data-payment="4">
                    <div class="membership-pad-bl">
                        <div class="reg-st3-bott-title title">
                            <div class="membership-icon tiny"></div>
                            <span>[$8413]</span>
                        </div>
                        <div class="membership-gray-block">
                            <div class="reg-st3-bott-title price">
                                <span class="num">
                                    <span class="big"></span><span class="small"></span>
                                </span>
                                <span class="green-star-img"></span>
                                <span class="local-currency-code hidden">MXN</span>
                                <span class="period">/[$913]</span>
                                <div class="euro-price hidden">4.99 &euro;</div>
                            </div>
                        </div>
                        <div class="pro-plan-descr">
                            <div class="reg-st3-storage">
                                <div class="pro-feature-icon"></div>
                                <div class="reg-st3-big-txt">200 <span>GB</span></div>
                                <div class="reg-st3-mid-txt">[$495]</div>
                                <div class="clear"></div>
                            </div>
                            <div class="reg-st3-bandwidth">
                                <div class="pro-feature-icon bandwidth"></div>
                                <div class="reg-st3-big-txt">1 <span>TB</span></div>
                                <div class="reg-st3-mid-txt">[$16120]</div>
                                <div class="clear"></div>
                            </div>
                        </div>
                    </div>
                </div>
                <div class="reg-st3-membership-bl pro1" data-payment="1">
                    <div class="membership-pad-bl">
                        <div class="reg-st3-bott-title title">
                            <div class="membership-icon tiny"></div>
                            <span>[$5819]</span>
                        </div>
                        <div class="membership-gray-block">
                            <div class="reg-st3-bott-title price">
                                <span class="num">
                                    <span class="big"></span><span class="small"></span>
                                </span>
                                <span class="green-star-img"></span>
                                <span class="local-currency-code hidden">MXN</span>
                                <span class="period">/[$913]</span>
                                <div class="euro-price hidden">4.99 &euro;</div>
                            </div>
                        </div>
                        <div class="pro-plan-descr">
                            <div class="reg-st3-storage">
                                <div class="pro-feature-icon"></div>
                                <div class="reg-st3-big-txt">1 <span>TB</span></div>
                                <div class="reg-st3-mid-txt">[$495]</div>
                                <div class="clear"></div>
                            </div>
                            <div class="reg-st3-bandwidth">
                                <div class="pro-feature-icon bandwidth"></div>
                                <div class="reg-st3-big-txt">2 <span>TB</span></div>
                                <div class="reg-st3-mid-txt">[$16120]</div>
                                <div class="clear"></div>
                            </div>
                        </div>
                    </div>
                </div>
                <div class="reg-st3-membership-bl pro2" data-payment="2">
                    <div class="membership-pad-bl">
                        <div class="reg-st3-bott-title title">
                            <div class="membership-icon tiny"></div>
                            <span>[$6125]</span>
                        </div>
                        <div class="membership-gray-block">
                            <div class="reg-st3-bott-title price">
                                <span class="num">
                                    <span class="big"></span><span class="small"></span>
                                </span>
                                <span class="green-star-img"></span>
                                <span class="local-currency-code hidden">MXN</span>
                                <span class="period">/[$913]</span>
                                <div class="euro-price hidden">4.99 &euro;</div>
                            </div>
                        </div>
                        <div class="pro-plan-descr">
                            <div class="reg-st3-storage">
                                <div class="pro-feature-icon"></div>
                                <div class="reg-st3-big-txt">4 <span>TB</span></div>
                                <div class="reg-st3-mid-txt">[$495]</div>
                                <div class="clear"></div>
                            </div>
                            <div class="reg-st3-bandwidth">
                                <div class="pro-feature-icon bandwidth"></div>
                                <div class="reg-st3-big-txt">8 <span>TB</span></div>
                                <div class="reg-st3-mid-txt">[$16120]</div>
                                <div class="clear"></div>
                            </div>
                        </div>
                    </div>
                </div>
                <div class="reg-st3-membership-bl pro3" data-payment="3">
                    <div class="membership-pad-bl">
                        <div class="reg-st3-bott-title title">
                            <div class="membership-icon tiny"></div>
                            <span>[$6126]</span>
                        </div>
                        <div class="membership-gray-block">
                            <div class="reg-st3-bott-title price">
                                <span class="num">
                                    <span class="big"></span><span class="small"></span>
                                </span>
                                <span class="green-star-img"></span>
                                <span class="local-currency-code hidden">MXN</span>
                                <span class="period">/[$913]</span>
                                <div class="euro-price hidden">4.99 &euro;</div>
                            </div>
                        </div>
                        <div class="pro-plan-descr">
                            <div class="reg-st3-storage">
                                <div class="pro-feature-icon"></div>
                                <div class="reg-st3-big-txt">8 <span>TB</span></div>
                                <div class="reg-st3-mid-txt">[$495]</div>
                                <div class="clear"></div>
                            </div>
                            <div class="reg-st3-bandwidth">
                                <div class="pro-feature-icon bandwidth"></div>
                                <div class="reg-st3-big-txt">16 <span>TB</span></div>
                                <div class="reg-st3-mid-txt">[$16120]</div>
                                <div class="clear"></div>
                            </div>
                        </div>
                    </div>
                </div>
                <div class="clear"></div>
                <div class="reg-st3-txt-localcurrencyprogram hidden" align="center">
                    <span class="green-star-img"></span>
                    <span class="green-star-desc">
                        [$18770]
                    </span>
                </div>
            </div>

            <div class="dialog transfer-overquota-txt">[$7100]</div>

        </div>

        <div class="dialog bottom-tips">
            <span>[$16355]</span>
            <a>[$16354]</a>
        </div>

        <div class="dialog limited-bottom">
            <div class="download big-button continue-download red transition">
                <i class="medium-icon icons-sprite download"></i>
                <span>[$17091]</span>
            </div>
            <div class="centered-checkbox dialog-bottom">
                <div class="checkdiv checkboxOff">
                    <input type="checkbox" name="limit-warning-checkbox" id="limit-warning-checkbox" class="checkboxOff">
                </div>
                <label for="limit-warning-checkbox" class="radio-txt medium">[$229]</label>
            </div>
        </div>

    </div>
    <div class="dialog overquota-bott-bl">
        <div class="dialog overquota-bott-txt">
            <i class="semi-huge-icon storage"></i>
            <span class="not-logged no-achievements">
                [$16902]
            </span>
            <span class="not-logged achievements">
                [$16903]
            </span>
            <span class="logged achievements">
                [$16904]
            </span>
        </div>
        <div class="dialog overquota-bott-buttons">
            <!-- [$6826] - Login !-->
            <div class="default-big-button button-without-outline login">
                <span>[$193]</span>
            </div>
            <!-- [$16309] - Get more bonuses !-->
            <!-- [$16352] - Register for bonuses !-->
            <div class="default-big-button button-without-outline grey-gradient get-more-bonuses">
                <span class="registered">[$16309]</span>
                <span class="not-registered">[$16352]</span>
            </div>
            <div class="default-big-button button-without-outline grey-gradient create-account">
                <span>[$1108]</span>
            </div>
        </div>
    </div>
</div>

<div class="fm-dialog achievement-dialog hidden">
    <div class="fm-dialog-close"></div>
    <div class="fm-dialog-header">
        <div class="fm-dialog-title">Create an account in MEGA</div>
    </div>
    <div class="fm-dialog-body achievement-dialog centered-content">
        <div class="achievement-dialog top-icon">
            <i class="huge-icon achievement"></i>
        </div>
        <div class="achievement-dialog header">
            Congratulations! You've just unlocked:
        </div>
        <div class="achievement-dialog reward storage">
            <i class="big-icon cloud"></i>
            <div class="achievement-dialog reward-txt">
                <!-- do NOT translate this, it's on the JS side -->
                <span>XX GB</span>
                storage space
            </div>
        </div>
        <div class="achievement-dialog reward bandwidth">
            <i class="big-icon speedometer"></i>
            <div class="achievement-dialog reward-txt">
                <!-- do NOT translate this, it's on the JS side -->
                <span>XX GB</span>
                transfer quota
            </div>
        </div>
        <div class="achievement-dialog description">
            Lorem ipsum dolor sit amet, consectetur adipiscing elit, sed do eiusmod tempor incididunt ut labore et dolore magna aliqua.
        </div>
        <div class="achievement-dialog expires-txt red">
            <!-- do NOT translate this, it's on the JS side -->
            (Expires in <span>XX</span> months)
        </div>
        <div class="button default-white-button semi-big continue">
            Continue
        </div>
    </div>
</div>

<div class="fm-dialog achievements-list-dialog hidden">
    <div class="fm-dialog-close"></div>
    <div class="fm-dialog-header">
        <div class="fm-dialog-title">[$16365]</div>
    </div>

    <div class="achievements-list-head">
        [$16363]
    </div>

    <div class="achievements-list-info">
        [$16364]
    </div>

    <div class="achievements-scroll">

        <div class="achievements-list">

            <!-- Add class "achieved", "one-reward" !-->
            <div class="achievements-cell ach-create-account">
                <div class="achievements-cell-body">
                    <div class="achievement-dialog left-icon">
                        <i class="huge-icon achievement"></i>
                    </div>
                    <div class="achievement-full info">
                        <div class="achievement-full title">
                            [$16401]
                        </div>
                        <div class="achievement-full description">
                            [$16277]
                        </div>
                        <div class="achievement-dialog expires-txt red">
                            <!-- do NOT translate this, it's on the JS side -->
                            (Expires in <span>2</span> months)
                        </div>
                    </div>

                    <div class="achievement-dialog right-block">
                        <div class="achievement-dialog reward storage">
                            <i class="semi-big-icon blue-cloud"></i>
                            <div class="achievement-dialog reward-txt">
                                <!-- do NOT translate this, it's on the JS side -->
                                <span>XX GB</span>
                                storage space
                            </div>
                        </div>
                        <div class="achievement-dialog reward bandwidth">
                            <i class="semi-big-icon green-speedometer"></i>
                            <div class="achievement-dialog reward-txt">
                                <!-- do NOT translate this, it's on the JS side -->
                                <span>XX GB</span>
                                Transfer
                            </div>
                        </div>
                        <div class="achievement-dialog status-block">
                            <div class="button default-grey-button">
                                [$170]
                            </div>
                        </div>
                        <div class="achievement-dialog achieved-icon">
                            <i class="semi-huge-icon green-tick"></i>
                        </div>
                    </div>

                </div>
            </div>

            <!-- Add class "achieved", "one-reward" !-->
            <div class="achievements-cell ach-install-megasync">
                <div class="achievements-cell-body">
                    <div class="achievement-dialog left-icon">
                        <i class="huge-icon achievement"></i>
                    </div>
                    <div class="achievement-full info">
                        <div class="achievement-full title">
                            [$16278]
                        </div>
                        <div class="achievement-full description">
                            [$16279]
                        </div>
                        <div class="achievement-dialog expires-txt">
                            <!-- do NOT translate this, it's on the JS side -->
                            (Expires after <span>12</span> months)
                        </div>
                    </div>
                    <div class="achievement-dialog right-block">
                        <div class="achievement-dialog reward storage">
                            <i class="semi-big-icon blue-cloud"></i>
                            <div class="achievement-dialog reward-txt">
                                <!-- do NOT translate this, it's on the JS side -->
                                <span>XX GB</span>
                                storage space
                            </div>
                        </div>
                        <div class="achievement-dialog reward bandwidth">
                            <i class="semi-big-icon green-speedometer"></i>
                            <div class="achievement-dialog reward-txt">
                                <!-- do NOT translate this, it's on the JS side -->
                                <span>XX GB</span>
                                Transfer
                            </div>
                        </div>
                        <div class="achievement-dialog status-block">
                            <div class="button default-grey-button">
                                [$16295]
                            </div>
                        </div>
                        <div class="achievement-dialog achieved-icon">
                            <i class="semi-huge-icon green-tick"></i>
                        </div>
                    </div>
                </div>
            </div>

            <!-- Add class "achieved", "one-reward" !-->
            <div class="achievements-cell ach-install-mobile-app">
                <div class="achievements-cell-body">
                    <div class="achievement-dialog left-icon">
                        <i class="huge-icon achievement"></i>
                    </div>
                    <div class="achievement-full info">
                        <div class="achievement-full title">
                            [$16280]
                        </div>
                        <div class="achievement-full description">
                            [$16281]
                        </div>
                        <div class="achievement-dialog expires-txt">
                            <!-- do NOT translate this, it's on the JS side -->
                            (Expires after <span>12</span> months)
                        </div>
                    </div>
                    <div class="achievement-dialog right-block">
                        <div class="achievement-dialog reward storage">
                            <i class="semi-big-icon blue-cloud"></i>
                            <div class="achievement-dialog reward-txt">
                                <!-- do NOT translate this, it's on the JS side -->
                                <span>XX GB</span>
                                storage space
                            </div>
                        </div>
                        <div class="achievement-dialog reward bandwidth">
                            <i class="semi-big-icon green-speedometer"></i>
                            <div class="achievement-dialog reward-txt">
                                <!-- do NOT translate this, it's on the JS side -->
                                <span>XX GB</span>
                                Transfer
                            </div>
                        </div>
                        <div class="achievement-dialog status-block">
                            <div class="button default-grey-button">
                                [$16295]
                            </div>
                        </div>
                        <div class="achievement-dialog achieved-icon">
                            <i class="semi-huge-icon green-tick"></i>
                        </div>
                    </div>
                </div>
            </div>

            <!-- Add class "achieved", "one-reward" !-->
            <div class="achievements-cell ach-take-tour">
                <div class="achievements-cell-body">
                    <div class="achievement-dialog left-icon">
                        <i class="huge-icon achievement"></i>
                    </div>
                    <div class="achievement-full info">
                        <div class="achievement-full title">
                            Take the MEGA tour
                        </div>
                        <div class="achievement-full description">
                            Dada
                        </div>
                        <div class="achievement-dialog expires-txt">
                            <!-- do NOT translate this, it's on the JS side -->
                            (Expires after <span>12</span> months)
                        </div>
                    </div>
                    <div class="achievement-dialog right-block">
                        <div class="achievement-dialog reward storage">
                            <i class="semi-big-icon blue-cloud"></i>
                            <div class="achievement-dialog reward-txt">
                                <!-- do NOT translate this, it's on the JS side -->
                                <span>XX GB</span>
                                storage space
                            </div>
                        </div>
                        <div class="achievement-dialog reward bandwidth">
                            <i class="semi-big-icon green-speedometer"></i>
                            <div class="achievement-dialog reward-txt">
                                <!-- do NOT translate this, it's on the JS side -->
                                <span>XX GB</span>
                                Transfer
                            </div>
                        </div>
                        <div class="achievement-dialog status-block">
                            <div class="button default-grey-button">
                                Action
                            </div>
                        </div>
                        <div class="achievement-dialog achieved-icon">
                            <i class="semi-huge-icon green-tick"></i>
                        </div>
                    </div>
                </div>
            </div>

            <!-- Add class "achieved", "one-reward" !-->
            <div class="achievements-cell ach-invite-friend">
                <div class="achievements-cell-body">
                    <div class="achievement-dialog left-icon">
                        <i class="huge-icon achievement"></i>
                    </div>
                    <div class="achievement-full info">
                        <div class="achievement-full title">
                            [$16282]
                        </div>
                        <div class="achievement-full description">
                            [$16283]
                        </div>
                        <div class="achievement-dialog expires-txt">
                            <!-- do NOT translate this, it's on the JS side -->
                            (Expires after <span>12</span> months)
                        </div>
                    </div>
                    <div class="achievement-dialog right-block">
                        <div class="achievement-dialog reward storage">
                            <i class="semi-big-icon blue-cloud"></i>
                            <div class="achievement-dialog reward-txt">
                                <!-- do NOT translate this, it's on the JS side -->
                                <span>XX GB</span>
                                storage space
                            </div>
                        </div>
                        <div class="achievement-dialog reward bandwidth">
                            <i class="semi-big-icon green-speedometer"></i>
                            <div class="achievement-dialog reward-txt">
                                <!-- do NOT translate this, it's on the JS side -->
                                <span>XX GB</span>
                                Transfer
                            </div>
                        </div>
                        <div class="achievement-dialog status-block">
                            <div class="button default-grey-button">
                                [$8726]
                            </div>
                        </div>
                        <div class="achievement-dialog achieved-icon">
                            <i class="semi-huge-icon green-tick"></i>
                        </div>
                    </div>
                </div>
            </div>

            <!-- Add class "achieved", "one-reward" !-->
            <div class="achievements-cell ach-verify-number">
                <div class="achievements-cell-body">
                    <div class="achievement-dialog left-icon">
                        <i class="huge-icon achievement"></i>
                    </div>
                    <div class="achievement-full info">
                        <div class="achievement-full title">
                            Create an account in MEGA
                        </div>
                        <div class="achievement-full description">
                            Lorem ipsum dolor sit amet, consectetur adipiscing elit, sed do eiusmod tempor incididunt ut labore et dolore sed do eiusmod tempor incididunt ut labore et dolore magna aliqua.
                        </div>
                        <div class="achievement-dialog expires-txt">
                            <!-- do NOT translate this, it's on the JS side -->
                            (Expires after <span>12</span> months)
                        </div>
                    </div>
                    <div class="achievement-dialog right-block">
                        <div class="achievement-dialog reward storage">
                            <i class="semi-big-icon blue-cloud"></i>
                            <div class="achievement-dialog reward-txt">
                                <!-- do NOT translate this, it's on the JS side -->
                                <span>XX GB</span>
                                storage space
                            </div>
                        </div>
                        <div class="achievement-dialog reward bandwidth">
                            <i class="semi-big-icon green-speedometer"></i>
                            <div class="achievement-dialog reward-txt">
                                <!-- do NOT translate this, it's on the JS side -->
                                <span>XX GB</span>
                                Transfer
                            </div>
                        </div>
                        <div class="achievement-dialog status-block">
                            <div class="button default-grey-button">
                                Action
                            </div>
                        </div>
                        <div class="achievement-dialog achieved-icon">
                            <i class="semi-huge-icon green-tick"></i>
                        </div>
                    </div>
                </div>
            </div>

            <!-- Add class "achieved", "one-reward" !-->
            <div class="achievements-cell ach-group-chat">
                <div class="achievements-cell-body">
                    <div class="achievement-dialog left-icon">
                        <i class="huge-icon achievement"></i>
                    </div>
                    <div class="achievement-full info">
                        <div class="achievement-full title">
                            Create an account in MEGA
                        </div>
                        <div class="achievement-full description">
                            Lorem ipsum dolor sit amet, consectetur adipiscing elit, sed do eiusmod tempor incididunt ut labore et dolore sed do eiusmod tempor incididunt ut labore et dolore magna aliqua.
                        </div>
                        <div class="achievement-dialog expires-txt">
                            <!-- do NOT translate this, it's on the JS side -->
                            (Expires after <span>12</span> months)
                        </div>
                    </div>
                    <div class="achievement-dialog right-block">
                        <div class="achievement-dialog reward storage">
                            <i class="semi-big-icon blue-cloud"></i>
                            <div class="achievement-dialog reward-txt">
                                <!-- do NOT translate this, it's on the JS side -->
                                <span>XX GB</span>
                                storage space
                            </div>
                        </div>
                        <div class="achievement-dialog reward bandwidth">
                            <i class="semi-big-icon green-speedometer"></i>
                            <div class="achievement-dialog reward-txt">
                                <!-- do NOT translate this, it's on the JS side -->
                                <span>XX GB</span>
                                Transfer
                            </div>
                        </div>
                        <div class="achievement-dialog status-block">
                            <div class="button default-grey-button">
                                Action
                            </div>
                        </div>
                        <div class="achievement-dialog achieved-icon">
                            <i class="semi-huge-icon green-tick"></i>
                        </div>
                    </div>
                </div>
            </div>

            <!-- Add class "achieved", "one-reward" !-->
            <div class="achievements-cell ach-share-folder">
                <div class="achievements-cell-body">
                    <div class="achievement-dialog left-icon">
                        <i class="huge-icon achievement"></i>
                    </div>
                    <div class="achievement-full info">
                        <div class="achievement-full title">
                            Create an account in MEGA
                        </div>
                        <div class="achievement-full description">
                            Lorem ipsum dolor sit amet, consectetur adipiscing elit, sed do eiusmod tempor incididunt ut labore et dolore sed do eiusmod tempor incididunt ut labore et dolore magna aliqua.
                        </div>
                        <div class="achievement-dialog expires-txt">
                            <!-- do NOT translate this, it's on the JS side -->
                            (Expires after <span>12</span> months)
                        </div>
                    </div>
                    <div class="achievement-dialog right-block">
                        <div class="achievement-dialog reward storage">
                            <i class="semi-big-icon blue-cloud"></i>
                            <div class="achievement-dialog reward-txt">
                                <!-- do NOT translate this, it's on the JS side -->
                                <span>XX GB</span>
                                storage space
                            </div>
                        </div>
                        <div class="achievement-dialog reward bandwidth">
                            <i class="semi-big-icon green-speedometer"></i>
                            <div class="achievement-dialog reward-txt">
                                <!-- do NOT translate this, it's on the JS side -->
                                <span>XX GB</span>
                                Transfer
                            </div>
                        </div>
                        <div class="achievement-dialog status-block">
                            <div class="button default-grey-button">
                                Action
                            </div>
                        </div>
                        <div class="achievement-dialog achieved-icon">
                            <i class="semi-huge-icon green-tick"></i>
                        </div>
                    </div>
                </div>
            </div>

        </div>

    </div>
</div>

<!-- Please add "success" class !-->
<div class="fm-dialog invite-dialog hidden">
    <div class="fm-dialog-close"></div>
    <div class="fm-dialog-header">
        <div class="fm-dialog-title">[$16282]</div>
    </div>
    <div class="fm-dialog-body achievement-dialog centered-content">
        <div class="achievement-dialog default-content">
            <div class="achievement-dialog top-icon ach-invite-friend">
                <i class="huge-icon achievement"></i>
            </div>
            <div class="achievement-dialog header default">
                <!-- do NOT translate this, it's on the JS side -->
                Get <span>X GB</span>  free storage and <span>X GB</span> of Transfer for each friend that installs a MEGA app
            </div>
            <div class="achievement-dialog green-header">
                [$1070]
            </div>
            <div class="achievement-dialog info-block">
                <div class="achievement-dialog info-icon">
                    <i class="huge-white-icon achievement ach-create-account"></i>
                </div>
                <div class="achievement-dialog info-body">
                    <p>
                        [$16317]
                    </p>
                    <p class="italic">
                        [$16318]
                    </p>
                    <p class="italic">
                        [$16331]
                    </p>
                </div>
            </div>
            <div class="achievement-dialog input-header">
                [$16319]
            </div>
            <div class="achievement-dialog input-field multiple-input emails">
                <input type="text" class="achievement-dialog input" id="ach-invite-dialog-input" maxlength="190" />
                <div class="clear"></div>
            </div>
            <div class="achievement-dialog input-info">
                [$9093]
            </div>
        </div>
        <div class="achievement-dialog success-content">
            <div class="achievement-dialog top-icon green-tick">
                <i class="huge-icon achievement"></i>
            </div>
            <div class="achievement-dialog header">
                [$16320]
            </div>
            <div class="achievement-dialog green-header">
                [$16332]
            </div>
            <div class="achievement-dialog info-block">
                <div class="achievement-dialog info-body">
                    <div>
                        <ol>
                            <li>[$16333]</li>
                            <li>[$16334]</li>
                        </ol>
                        <p class="italic" align="center">
                            [$16335]
                        </p>
                    </div>
                    <div class="achievement-dialog links-block">
                        <div class="achievement-dialog input-label">
                            [$16322]
                        </div>
                        <div class="achievement-dialog input-label">
                            [$16323]
                        </div>
                    </div>
                    <div class="achievement-dialog links-block inputs">
                        <div class="achievement-dialog input-field">
                            <input type="text" class="achievement-dialog input" value="https://mega.nz/sync" readonly>
                        </div>
                        <div class="achievement-dialog input-field">
                            <input type="text" class="achievement-dialog input" value="https://mega.nz/mobile" readonly>
                        </div>
                    </div>
                    <div class="clear"></div>
                </div>
            </div>
        </div>
        <div class="button default-grey-button inline back hidden">
            [$822]
        </div>
        <div class="button default-grey-button inline disabled send">
            [$1940]
        </div>
        <div class="button default-white-button inline status hidden">
            <!--Invitation Status-->[$16101]
        </div>
    </div>
</div>

<div class="fm-dialog invitation-dialog hidden">
    <div class="fm-dialog-close"></div>
    <div class="fm-dialog-header">
        <div class="fm-dialog-title"><!--Invitation Status-->[$16101]</div>
    </div>
    <div class="fm-dialog-body invitation-dialog">
        <div class="invitation-dialog table">
            <div class="invitation-dialog table-row header">
                <div class="invitation-dialog table-cell">
                </div>
                <div class="invitation-dialog table-cell">
                    <span>[$7434]</span><!-- Email -->
                </div>
                <div class="invitation-dialog table-cell">
                    <span>[$89]</span><!-- Status -->
                </div>
                <div class="invitation-dialog table-cell">
                    <span class="asc">[$16100]</span><!-- Date Sent -->
                </div>
            </div>
        </div>
        <div class="invitation-dialog table-scroll">
            <div class="invitation-dialog table-bg">
                <div class="invitation-dialog table">

                    <div class="invitation-dialog table-row">
                        <div class="invitation-dialog table-cell icon">
                            <i class="semi-small-icon"></i>
                        </div>
                        <div class="invitation-dialog table-cell email">
                            <strong></strong>
                        </div>
                        <div class="invitation-dialog table-cell status">
                            <span>
                            </span>
                        </div>
                        <div class="invitation-dialog table-cell date">
                            <div class="button default-white-button small-square-button">
                                <i class="semi-small-icon rounded-arrow"></i>
                            </div>
                            <span></span>
                        </div>
                    </div>

                </div>
            </div>
        </div>
        <div class="invitation-dialog table-info hint">
            <!-- do NOT translate this, it's on the JS side -->
            [$16283]
        </div>
        <div class="button default-white-button inline invite-more">
            <!--Invite more friends-->[$16102]
        </div>
        <div class="button default-white-button inline reinvite-all">
            <!--Reinvite all pending-->[$16103]
        </div>
    </div>
</div>

<!-- Please add "achievements" class and "full"/"almost-full" class !-->
<div class="fm-dialog storage-dialog hidden">
    <div class="fm-dialog-close"></div>

    <div class="fm-dialog-body storage-dialog full">

        <div class="fm-dialog-header">
            <div class="fm-dialog-title big">
                [$16302]
            </div>
        </div>

        <i class="huge-icon storage-icon full"></i>
        <div class="storage-dialog body-header">
            [$16360]
        </div>
        <div class="storage-dialog body-p long">
            [$16304]
        </div>
        <div class="button default-red-button inline big choose-plan">
            [$8696]
        </div>
        <div class="storage-dialog divider-txt">
            <span> [$174] </span>
        </div>
        <div class="storage-dialog no-achievements-bl">
            <!--div class="storage-dialog body-p medium">
                [$16306]
            </div-->
            <div class="storage-dialog body-p small">
                [$16306]
            </div>
        </div>
        <div class="storage-dialog achievements-bl">
            <div class="storage-dialog body-p">
                [$16308]
            </div>
            <div class="button default-white-button inline big get-bonuses">
                [$16309]
            </div>
            <div class="storage-dialog body-p small top-pad">
                [$16310]
            </div>
        </div>
    </div>

    <div class="fm-dialog-body storage-dialog almost-full">

        <div class="fm-dialog-header">
            <div class="fm-dialog-title big">
                [$16311]
            </div>
        </div>

        <div class="fm-account-blocks storage">
            <div class="account chart-block">
                <div class="chart icon"><i class="big-icon almost-full-storage"></i></div>
                <div class="account chart body">
                    <div class="account chart overlay"><span></span><span></span></div>
                    <div class="account chart progressbars">
                        <div class="chart0 main-chart right-chart"><span></span></div>
                        <div class="chart0 main-chart left-chart"><span></span></div>
                    </div>
                </div>
                <div class="account chart data">
                    <span class="perc-txt">0%</span>
                    <span class="size-txt">0 GB</span>
                    <span class="of-txt"> of </span>
                    <span class="pecents-txt">0</span>
                    <span class="gb-txt">GB</span>
                </div>
            </div>
        </div>
        <div class="storage-dialog body-header">
            [$16312]
        </div>
        <div class="storage-dialog no-achievements-bl">
            <div class="storage-dialog body-p">
                [$16313]
            </div>
            <div class="storage-dialog buttons-block">
                <div class="button default-red-button inline big choose-plan">
                    [$8696]
                </div>
                <div class="button default-white-button inline big skip">
                    [$1379]
                </div>
            </div>
        </div>
        <div class="storage-dialog achievements-bl">
            <div class="storage-dialog body-p">
                [$16313]
                [$16314]
            </div>
            <div class="storage-dialog buttons-block">
                <div class="button default-red-button inline big choose-plan">
                    [$8696]
                </div>
                <div class="button default-white-button inline big get-bonuses">
                    [$16309]
                </div>
            </div>
        </div>
        <div class="storage-dialog body-p small top-pad">
            [$16306]
        </div>
    </div>

</div>

<div class="fm-dialog duplicate-conflict hidden">
    <div class="fm-dialog-header big-padding">
        <div class="fm-dialog-title">[$16485]</div>
        <div class="fm-dialog-close"></div>
        <div class="clear"></div>
    </div>
    <div class="duplicate-conflict body">
        <div class="duplicate-conflict info-txt info-txt-fn">
            <!-- Replace %1 by <strong>filename.ext</strong> !-->
            [$16486]
        </div>
        <div class="duplicate-conflict info-txt light-grey">
            [$16487]
        </div>

        <div class="duplicate-conflict action-block a1">
            <div class="duplicate-conflict red-header">
                [$17093]
                <!--
                    [$17093] - Upload and update
                    [$16495] - Move and Replace
                    [$16496] - Copy and Replace
                !-->
            </div>
            <div class="duplicate-conflict info-txt light-grey">
                [$17097]
                <!--
                    [$17097] - The file will be updated with version history. [A]Learn more[/A]:
                    [$16497] - Replace the file in the destination folder with the file you are moving:
                    [$16498] - Replace the file in the destination folder with the file you are copying:
                !-->
            </div>
            <div class="duplicate-conflict info-block">
                <div class="export-icon image"></div>
                <div class="duplicate-conflict file-info">
                    <div class="duplicate-conflict info-txt file-name">
                        examplefilename.png
                    </div>
                    <div class="duplicate-conflict info-txt light-grey file-size">
                        700 KB
                    </div>
                    <div class="duplicate-conflict info-txt file-date">
                        <i class="small-icon clock"></i>
                        <span class="date">24 March 2017</span>
                        <span class="time">10:30</span>
                    </div>
                </div>
            </div>
        </div>

        <div class="duplicate-conflict action-block a2">
            <div class="duplicate-conflict red-header">
                [$16490]
                <!--
                    [$16490] - Don't upload
                    [$16499] - Don't move
                    [$16500] - Don't copy
                !-->
            </div>
            <div class="duplicate-conflict info-txt light-grey">
                [$16491]
            </div>
            <div class="duplicate-conflict info-block">
                <div class="export-icon image"></div>
                <div class="duplicate-conflict file-info">
                    <div class="duplicate-conflict info-txt file-name">
                        examplefilename.png
                    </div>
                    <div class="duplicate-conflict info-txt light-grey file-size">
                        600 KB
                    </div>
                    <div class="duplicate-conflict info-txt file-date">
                        <i class="small-icon clock"></i>
                        <span class="date">20 March 2017</span>
                        <span class="time">10:30</span>
                    </div>
                </div>
            </div>
        </div>

        <div class="duplicate-conflict action-block a3">
            <div class="duplicate-conflict red-header">
                [$16492]
            </div>
            <div class="duplicate-conflict info-txt light-grey">
                [$16493]
                <!--
                    [$16493] The file you are uploading will be renamed as:
                    [$16514] The file you are moving will be renamed as:
                    [$16515] The file you are copying will be renamed as:
                -->
            </div>
            <div class="duplicate-conflict info-block multiple-files">
                <div class="export-icon image"></div>
                <div class="export-icon image"></div>
                <div class="duplicate-conflict file-info">
                    <div class="duplicate-conflict info-txt file-name">
                        examplefilename.png
                    </div>
                </div>
            </div>
        </div>

    </div>
    <div class="fm-notifications-bottom">
        <div class="default-white-button right notification-button skip-button hidden"><span>[$1379]</span></div>
        <div class="default-white-button right notification-button cancel-button"><span>[$82]</span></div>
        <!-- Please add "hidden" class !-->
        <div class="bottom-checkbox">
            <div class="checkdiv checkboxOff">
                <input type="checkbox" name="duplicates-checkbox" id="duplicates-checkbox" />
            </div>
            <!-- Please replace [S], [/S] by <span>, </span> !-->
            <label for="duplicates-checkbox" class="radio-txt">[$16494]</label>
        </div>
        <div class="clear"></div>
    </div>
</div>

<div class="dropdown body popup dropdown-arrow down-arrow fm-voucher-popup hidden">
    <div class="fm-voucher-body">
        <div class="fm-dialog-new-folder-input active">
            <div class="fm-dialog-new-folder-pad"><input name="dialog-voucher" type="text" value="[$487]" /></div>
        </div>
        <div class="fm-voucher-button default-white-button"><span>[$458]</span></div>
    </div>
    <div class="fm-notifications-bottom">
        <div class="fm-purchase-voucher default-grey-button"><span>[$457]</span></div>
    </div>
</div>

<!-- Payment success dialog -->
<div class="payment-result success hidden">
    <div class="payment-close">
        <div class="payment-close-icon"></div>
        <span></span>
    </div>
    <div class="payment-result-pad">
        <div class="payment-result-header">[$6961]!</div>
        <div class="payment-result-txt">[$19512]</div>
        <div class="payment-result-icon"></div>
        <div class="payment-result-button">[$6690]</div>
    </div>
</div>

<!-- Payment failure dialog -->
<div class="payment-result failed hidden">
    <div class="payment-close">
        <div class="payment-close-icon"></div>
        <span></span>
    </div>
    <div class="payment-result-pad">
        <div class="payment-result-header">[$6949]</div>
        <div class="payment-result-txt">[$6950]</div>
        <div class="payment-result-icon"></div>
        <div class="payment-result-button">[$1472]</div>
    </div>
</div>

<!-- Pending confirmation -->
<div class="payment-result pending original hidden">
    <div class="payment-close">
        <div class="payment-close-icon"></div>
        <span></span>
    </div>
    <div class="payment-result-pad">
        <div class="payment-result-header">[$7983]</div>
        <div class="payment-result-txt">[$19513]</div>
        <div class="payment-result-icon"></div>
        <div class="payment-result-button">[$6690]</div>
    </div>
</div>

<!-- Payment confirmation pending (alternative) -->
<div class="payment-result pending alternate hidden">
    <div class="payment-close">
        <div class="payment-close-icon"></div>
        <span></span>
    </div>
    <div class="payment-result-pad">
        <div class="payment-result-header">[$7983]</div>
        <div class="payment-result-txt">[$19514]</div>
        <div class="payment-result-icon"></div>
        <div class="payment-result-button">[$6690]</div>
    </div>
</div>

<div class="viewer-overlay hidden">
    <div class="viewer-body">
        <div class="viewer-top-bl">
            <div class="viewer-filename"></div>
            <div class="viewer-images-num">
                <div class="viewer-mid-button prev"></div>
                <div class="viewer-counter-bl">
                    <span class="first">0</span>
                    [$5528]
                    <span class="last">0</span>
                </div>
                <div class="viewer-mid-button next"></div>
            </div>
            <div class="viewer-button right close">
                <i class="medium-icon icons-img close"></i>
            </div>
            <div class="viewer-button right getlink">
                <i class="medium-icon icons-img chain"></i>
            </div>
            <div class="viewer-button right download">
                <i class="medium-icon icons-img arrow-in-circle"></i>
            </div>
            <div class="viewer-button right info">
                <i class="medium-icon icons-img i-in-circle"></i>
            </div>
            <div class="viewer-button right favourite">
                <i class="medium-icon icons-img heart"></i>
            </div>
            <div class="clear"></div>
        </div>

        <div class="viewer-image-bl" data-fullscreen="false" id="videoContainer">
            <div class="img-wrap" data-count="">
                <img alt="" class="img1" />
                <img alt="" class="img2" />
            </div>
            <embed type="application/pdf" class="hidden">
            <video id="video" data-autoplayvideo="false" data-playvideoonclick="false"></video>
            <iframe id="pdfpreviewdiv1" src="about:blank" class="hidden"></iframe>
        </div>

        <div class="play-video-button"></div>
        <div class="viewer-pending hidden">
            <div class="bounce1"></div>
            <div class="bounce2"></div>
            <div class="bounce3"></div>
            <span class="clear"></span>
        </div>

        <div class="viewer-error hidden">
            <div class="viewer-error-header">
                [$135]
            </div>
            <div class="viewer-error-txt">
            </div>
            <div class="viewer-error-buttons">
                <div class="viewer-button viewer-refresh">
                    <i class="medium-icon icons-img refresh"></i>
                    [$85]
                </div>
                <div class="viewer-button viewer-error-close">
                    <i class="medium-icon icons-img close"></i>
                    [$1898]
                </div>
            </div>
        </div>

        <div class="viewer-progress hidden">
            <ul>
                <li class="right-c"><p><span></span></p></li>
                <li class="left-c"><p><span></span></p></li>
            </ul>
        </div>

        <div class="viewer-slideshow-controls">
            <div class="viewer-big-button prev">
                <i class="semi-big-icon icons-img prev"></i>
            </div>
            <div class="viewer-big-button pause" data-state="pause">
                <i class="semi-big-icon icons-img pause"></i>
            </div>
            <div class="viewer-big-button next">
                <i class="semi-big-icon icons-img next"></i>
            </div>
            <div class="viewer-big-button left-pad close">
                <i class="semi-big-icon icons-img cross"></i>
            </div>
            <div class="clear"></div>
        </div>

        <div class="viewer-bottom-bl">
            <div class="viewer-short-controls img-controls">
                <div class="viewer-button inline def-pad minus" id="zoomout">
                    <i class="medium-icon icons-img minus"></i>
                </div>
                <div class="viewer-button-label zoom" data-perc="100">
                    100%
                </div>
                <div class="viewer-button inline def-pad plus" id="zoomin">
                    <i class="medium-icon icons-img plus"></i>
                </div>
                <div class="viewer-button inline slideshow">
                    <i class="medium-icon icons-img play"></i>
                    <span>[$17802]</span>
                </div>
                <div class="viewer-button inline fs">
                    <i class="medium-icon icons-img fullscreen"></i>
                    <span>[$17803]</span>
                </div>
                <div class="clear"></div>
            </div>

            <div id="video-controls" class="video-controls" data-state="hidden">
                <div data-state="play" class="viewer-button left playpause">
                    <i class="medium-icon icons-img pause"></i>
                </div>
                <div class="volume-control left">
                    <div data-state="mute" class="viewer-button mute">
                        <i class="medium-icon icons-img volume"></i>
                    </div>
                    <div class="video-vol-range">
                        <div class="volume-bar"><span></span></div>
                    </div>
                </div>
                <div class="video-timing current left">
                    00:00
                </div>
                <div data-state="go-fullscreen" class="viewer-button right fs">
                    <i class="medium-icon icons-img fullscreen"></i>
                </div>
                <div class="video-timing duration right">
                    00:00
                </div>
                <div class="video-progress-block">
                    <div class="video-progress-bar">
                        <div class="video-time-bar"></div>
                    </div>
                </div>
            </div>
        </div>
    </div>
</div>

<div class="fm-versioning overlay hidden">
    <div class="fm-versioning header">
        <div class="fm-versioning button settings" title="[$17580]">
            <i class="small-icon icons-sprite cog "></i>
        </div>
        <div class="fm-versioning button close">
            <i class="medium-icon icons-sprite big-close"></i>
        </div>
        <div class="fm-versioning pad">
            <div class="fm-versioning top-column">
                <div class="medium-file-icon"></div>
                <div class="fm-versioning file-data">
                    <div class="fm-versioning file-name">
                        <span class="grey">filename1.psd</span>
                        <span class="red">(most recent version)</span>
                    </div>
                    <div class="fm-versioning file-path">
                        <span>Cloud Drive</span>
                        <span>folder name</span>
                    </div>
                </div>
            </div>
            <div class="fm-versioning top-column right-text-align">
                <div class="default-white-button semi-small light-grey-txt" title="[$58]">
                    <i class="small-icon icons-sprite down-arrow"></i>
                    <span>[$58]</span>
                </div>
                <div class="default-white-button semi-small light-grey-txt" title="[$16475]">
                    <i class="small-icon icons-sprite reverted-clock"></i>
                    <span>[$16475]</span>
                </div>
                <div class="default-white-button semi-small light-grey-txt" title="[$1730]">
                    <i class="small-icon icons-sprite rubbish-bin-icon"></i>
                    <span>[$1730]</span>
                </div>
                <div class="default-white-button semi-small light-grey-txt" title="[$17147]">
                    <i class="small-icon icons-sprite clock-with-cross"></i>
                    <span>[$17147]</span>
                </div>
            </div>
        </div>
    </div>
    <div class="fm-versioning body">
        <!-- TODO: Init jScrollPane !-->
        <div class="fm-versioning scroll-bl">
            <div class="fm-versioning content">

                <!-- Modification Date !-->
                <div class="fm-versioning data">
                    <span>Today</span>
                </div>

                <!-- File Data Row !-->
                <div class="fm-versioning file-info-row">
                    <div class="radio-input radioOn"><input type="radio" name="versioning" class="radioOn" value="1" checked></div>
                    <div class="medium-file-icon photoshop"></div>
                    <div class="fm-versioning file-data table-cell">
                        <!-- File name !-->
                        <div class="fm-versioning file-name">
                            <span class="grey">filename1.psd</span>
                        </div>
                        <!-- File version amd Size !-->
                        <div class="fm-versioning file-info">
                            <span class="version">v.20</span>
                            <span class="size">160 KB</span>
                            <span class="red">(Current version)</span>
                        </div>
                    </div>

                    <!-- Modification time !-->
                    <div class="fm-versioning modified-time table-cell">
                        <i class="small-icon icons-sprite clock"></i>
                        <span>12:30</span>
                    </div>

                    <!-- Modification info !-->
                    <div class="fm-versioning modified-info table-cell">
                        <!-- Classnames: "earth", "refresh-arrows", "mobile-device", "reverted-light-clock" !-->
                        <i class="small-icon icons-sprite refresh-arrows"></i>
                        <span class="modified-info-txt">
                            Edited
                        </span>

                        <!-- Buttons !-->
                        <div class="fm-versioning buttons">
                            <div class="button download-file">
                                <i class="small-icon icons-sprite down-arrow"></i>
                            </div>
                            <div class="button revert-file">
                                <i class="small-icon icons-sprite revert-small-arrow"></i>
                            </div>
                            <div class="button delete-file">
                                <i class="small-icon icons-sprite filled-rubbish-bin"></i>
                            </div>
                        </div>
                        <!-- End of Buttons !-->

                    </div>

                    <div class="clear"></div>
                </div>

                <!-- File Data Row !-->
                <div class="fm-versioning file-info-row">
                    <div class="radio-input radioOff"><input type="radio" name="versioning" class="radioOff" value="1"></div>
                    <div class="medium-file-icon photoshop"></div>
                    <div class="fm-versioning file-data table-cell">
                        <!-- File name !-->
                        <div class="fm-versioning file-name">
                            <span class="grey">filename1.psd</span>
                        </div>
                        <!-- File version amd Size !-->
                        <div class="fm-versioning file-info">
                            <span class="version">v.19</span>
                            <span class="size">160 KB</span>
                        </div>
                    </div>

                    <!-- Modification time !-->
                    <div class="fm-versioning modified-time table-cell">
                        <i class="small-icon icons-sprite clock"></i>
                        <span>12:30</span>
                    </div>

                    <!-- Modification info !-->
                    <div class="fm-versioning modified-info table-cell">
                        <!-- Classnames: "earth", "refresh-arrows", "mobile-device", "reverted-light-clock" !-->
                        <i class="small-icon icons-sprite mobile-device"></i>
                        <span class="modified-info-txt">
                            Renamed from <span class="light-grey italic">filename1.psd</span>
                        </span>

                        <!-- Buttons !-->
                        <div class="fm-versioning buttons">
                            <div class="button download-file">
                                <i class="small-icon icons-sprite down-arrow"></i>
                            </div>
                            <div class="button revert-file">
                                <i class="small-icon icons-sprite revert-small-arrow"></i>
                            </div>
                            <div class="button delete-file">
                                <i class="small-icon icons-sprite filled-rubbish-bin"></i>
                            </div>
                        </div>
                        <!-- End of Buttons !-->

                    </div>

                    <div class="clear"></div>
                </div>

                <!-- File Data Row !-->
                <div class="fm-versioning file-info-row">
                    <div class="radio-input radioOff"><input type="radio" name="versioning" class="radioOff" value="1"></div>
                    <div class="medium-file-icon photoshop"></div>
                    <div class="fm-versioning file-data table-cell">
                        <!-- File name !-->
                        <div class="fm-versioning file-name">
                            <span class="grey">filename1.psd</span>
                        </div>
                        <!-- File version amd Size !-->
                        <div class="fm-versioning file-info">
                            <span class="version">v.18</span>
                            <span class="size">160 KB</span>
                        </div>
                    </div>

                    <!-- Modification time !-->
                    <div class="fm-versioning modified-time table-cell">
                        <i class="small-icon icons-sprite clock"></i>
                        <span>15:30</span>
                    </div>

                    <!-- Modification info !-->
                    <div class="fm-versioning modified-info table-cell">
                        <!-- Classnames: "earth", "refresh-arrows", "mobile-device", "reverted-light-clock" !-->
                        <i class="small-icon icons-sprite earth"></i>
                        <span class="modified-info-txt">
                            Moved from <span class="fm-versioning file-path"><span>Cloud Drive</span><span>folder name</span></span>
                        </span>

                        <!-- Buttons !-->
                        <div class="fm-versioning buttons">
                            <div class="button download-file">
                                <i class="small-icon icons-sprite down-arrow"></i>
                            </div>
                            <div class="button revert-file">
                                <i class="small-icon icons-sprite revert-small-arrow"></i>
                            </div>
                            <div class="button delete-file">
                                <i class="small-icon icons-sprite filled-rubbish-bin"></i>
                            </div>
                        </div>
                        <!-- End of Buttons !-->

                    </div>

                    <div class="clear"></div>
                </div>

                <!-- File Data Row !-->
                <div class="fm-versioning file-info-row">
                    <div class="radio-input radioOff"><input type="radio" name="versioning" class="radioOff" value="1"></div>
                    <div class="medium-file-icon photoshop"></div>
                    <div class="fm-versioning file-data table-cell">
                        <!-- File name !-->
                        <div class="fm-versioning file-name">
                            <span class="grey">filename1.psd</span>
                        </div>
                        <!-- File version amd Size !-->
                        <div class="fm-versioning file-info">
                            <span class="version">v.17</span>
                            <span class="size">160 KB</span>
                        </div>
                    </div>

                    <!-- Modification time !-->
                    <div class="fm-versioning modified-time table-cell">
                        <i class="small-icon icons-sprite clock"></i>
                        <span>15:30</span>
                    </div>

                    <!-- Modification info !-->
                    <div class="fm-versioning modified-info table-cell">
                        <!-- Classnames: "earth", "refresh-arrows", "mobile-device", "reverted-light-clock" !-->
                        <i class="small-icon icons-sprite earth"></i>
                        <span class="modified-info-txt">
                            Edited
                        </span>

                        <!-- Buttons !-->
                        <div class="fm-versioning buttons">
                            <div class="button download-file">
                                <i class="small-icon icons-sprite down-arrow"></i>
                            </div>
                            <div class="button revert-file">
                                <i class="small-icon icons-sprite revert-small-arrow"></i>
                            </div>
                            <div class="button delete-file">
                                <i class="small-icon icons-sprite filled-rubbish-bin"></i>
                            </div>
                        </div>
                        <!-- End of Buttons !-->

                    </div>

                    <div class="clear"></div>
                </div>

                <!-- Modification Date !-->
                <div class="fm-versioning data">
                    <span>Yesterday</span>
                </div>

                <!-- File Data Row !-->
                <div class="fm-versioning file-info-row">
                    <div class="radio-input radioOff"><input type="radio" name="versioning" class="radioOff" value="1"></div>
                    <div class="medium-file-icon photoshop"></div>
                    <div class="fm-versioning file-data table-cell">
                        <!-- File name !-->
                        <div class="fm-versioning file-name">
                            <span class="grey">filename1.psd</span>
                        </div>
                        <!-- File version amd Size !-->
                        <div class="fm-versioning file-info">
                            <span class="version">v.16 <span class="italic">(v.8)</span></span>
                            <span class="size">160 KB</span>
                        </div>
                    </div>

                    <!-- Modification time !-->
                    <div class="fm-versioning modified-time table-cell">
                        <i class="small-icon icons-sprite clock"></i>
                        <span>15:30</span>
                    </div>

                    <!-- Modification info !-->
                    <div class="fm-versioning modified-info table-cell">
                        <!-- Classnames: "earth", "refresh-arrows", "mobile-device", "reverted-light-clock" !-->
                        <i class="small-icon icons-sprite reverted-light-clock"></i>
                        <span class="modified-info-txt">
                            reverted from <span class="strong">v. 8</span>
                        </span>

                        <!-- Buttons !-->
                        <div class="fm-versioning buttons">
                            <div class="button download-file">
                                <i class="small-icon icons-sprite down-arrow"></i>
                            </div>
                            <div class="button revert-file">
                                <i class="small-icon icons-sprite revert-small-arrow"></i>
                            </div>
                            <div class="button delete-file">
                                <i class="small-icon icons-sprite filled-rubbish-bin"></i>
                            </div>
                        </div>
                        <!-- End of Buttons !-->

                    </div>

                    <div class="clear"></div>
                </div>

                <!-- File Data Row !-->
                <div class="fm-versioning file-info-row">
                    <div class="radio-input radioOff"><input type="radio" name="versioning" class="radioOff" value="1"></div>
                    <div class="medium-file-icon photoshop"></div>
                    <div class="fm-versioning file-data table-cell">
                        <!-- File name !-->
                        <div class="fm-versioning file-name">
                            <span class="grey">filename1.psd</span>
                        </div>
                        <!-- File version amd Size !-->
                        <div class="fm-versioning file-info">
                            <span class="version">v.15</span>
                            <span class="size">160 KB</span>
                        </div>
                    </div>

                    <!-- Modification time !-->
                    <div class="fm-versioning modified-time table-cell">
                        <i class="small-icon icons-sprite clock"></i>
                        <span>15:30</span>
                    </div>

                    <!-- Modification info !-->
                    <div class="fm-versioning modified-info table-cell">
                        <!-- Classnames: "earth", "refresh-arrows", "mobile-device", "reverted-light-clock" !-->
                        <i class="small-icon icons-sprite earth"></i>
                        <span class="modified-info-txt">
                            Edited by <span class="strong">Lloyd Hubbard</span>
                        </span>

                        <!-- Buttons !-->
                        <div class="fm-versioning buttons">
                            <div class="button download-file">
                                <i class="small-icon icons-sprite down-arrow"></i>
                            </div>
                            <div class="button revert-file">
                                <i class="small-icon icons-sprite revert-small-arrow"></i>
                            </div>
                            <div class="button delete-file">
                                <i class="small-icon icons-sprite filled-rubbish-bin"></i>
                            </div>
                        </div>
                        <!-- End of Buttons !-->

                    </div>

                    <div class="clear"></div>
                </div>

                <!-- Modification Date !-->
                <div class="fm-versioning data">
                    <span>10 March</span>
                </div>

                <!-- File Data Row !-->
                <div class="fm-versioning file-info-row">
                    <div class="radio-input radioOff"><input type="radio" name="versioning" class="radioOff" value="1"></div>
                    <div class="medium-file-icon photoshop"></div>
                    <div class="fm-versioning file-data table-cell">
                        <!-- File name !-->
                        <div class="fm-versioning file-name">
                            <span class="grey">filename1.psd</span>
                        </div>
                        <!-- File version amd Size !-->
                        <div class="fm-versioning file-info">
                            <span class="version">v.14</span>
                            <span class="size">160 KB</span>
                        </div>
                    </div>

                    <!-- Modification time !-->
                    <div class="fm-versioning modified-time table-cell">
                        <i class="small-icon icons-sprite clock"></i>
                        <span>15:30</span>
                    </div>

                    <!-- Modification info !-->
                    <div class="fm-versioning modified-info table-cell">
                        <!-- Classnames: "earth", "refresh-arrows", "mobile-device", "reverted-light-clock" !-->
                        <i class="small-icon icons-sprite earth"></i>
                        <span class="modified-info-txt">
                            Created
                        </span>

                        <!-- Buttons !-->
                        <div class="fm-versioning buttons">
                            <div class="button download-file">
                                <i class="small-icon icons-sprite down-arrow"></i>
                            </div>
                            <div class="button revert-file">
                                <i class="small-icon icons-sprite revert-small-arrow"></i>
                            </div>
                            <div class="button delete-file">
                                <i class="small-icon icons-sprite filled-rubbish-bin"></i>
                            </div>
                        </div>
                        <!-- End of Buttons !-->

                    </div>

                    <div class="clear"></div>
                </div>

            </div>
        </div>
    </div>
</div>

<div class="dropdown body popup dropdown-arrow pass-reminder hidden">
    <i class="dropdown-white-arrow"></i>
    <div class="fm-dialog-close"></div>
    <div class="nw-fm-dialog-title big">[$16895]</div>
    <div class="dropdown content-block">
        <div class="content-body">
            <div class="bottom-page big-icon pass-reminder centered"></div>
            <div class="pass-reminder info-txt">
                <!-- l[16900] -->
            </div>
            <div class="dialog input-wrapper ">
                <!-- Please add 'wrong' class is password is incorrect !-->
                <div class="dialog big-input-bg">
                    <input type="password" value="" name="test-pass1" id="test-pass" placeholder="[$16896]" autocomplete="off">
                </div>
                <div class="dialog input-button">
                    <div class="default-white-button semi-big grey-txt confirm-password button-prd-confirm">
                        <span>[$6080]</span>
                    </div>
                </div>
            </div>
            <div class="pass-reminder result-block">
                <!-- Please remove 'hidden' class is password is correct !-->
                <div class="pass-reminder result-txt accepted hidden">
                    <i class="tiny-icon green-tick"></i>
                    [$16897]
                </div>
                <!-- Please remove 'hidden' class is password is wrong !-->
                <div class="pass-reminder result-txt wrong hidden">
                    <i class="tiny-icon red-cross"></i>
                    [$16898]
                </div>
            </div>
            <div class="pass-reminder light info-txt">
                [$16899]
            </div>
        </div>

        <div class="dark-dialog-bottom">
            <div class="pass-reminder big-buttons">
                <div class="default-big-button grey-gradient button-without-outline inline button-prd-backup">
                    <span>[$8859]</span>
                </div>
                <div class="default-big-button button-without-outline inline button-prd-skip">
                    <span>[$1379]</span>
                </div>
            </div>

            <div class="centered-checkbox dialog-bottom">
                <div class="checkdiv checkboxOff">
                    <input type="checkbox" name="pass-recovery-checkbox" id="pass-recovery-checkbox" class="checkboxOff">
                </div>
                <label for="pass-recovery-checkbox" class="radio-txt medium">[$229]</label>
            </div>
            <div class="clear"></div>
        </div>

    </div>
</div>


<div class="fm-dialog resume-transfer hidden">
    <div class="fm-dialog-header big-pad">
        <div class="fm-dialog-title">[$16448]</div>
        <div class="fm-dialog-close"></div>
        <div class="clear"></div>
    </div>
    <div class="dialog resume-transfer body">
        <div class="dialog resume-transfer text">
            [$17085]
        </div>
        <div class="dialog resume-transfer buttons">
            <div class="download big-button red transition inline">
                <i class="medium-icon icons-sprite download resume"></i>
                <span>[$1649]</span>
            </div>
            <div class="download big-button transition inline cancel">
                <span>[$82]</span>
            </div>
        </div>
    </div>
</div>

<!-- Create MEGAdrop introduction -->
<div class="fm-dialog create-widget-info-dialog hidden">
    <div class="fm-dialog-header">
        <div class="fm-dialog-title">[$17401]</div>
        <div class="fm-dialog-close"></div>
        <div class="clear"></div>
    </div>
    <div class="fm-dialog-body">
        <div class="wrapper">
            <div class="fm-widget-illustration"></div>
            <div class="fm-widget-introduction">
                [$17412]
            </div>
            <div class="fm-widget-manage">
                [$17399]
            </div>
            <div class="fm-body-text">
                [$17413]
            </div>
        </div>
    </div>
    <div class="fm-notifications-bottom">
        <div class="CWD_cb checkboxOff"> <input type="checkbox" name="CWD_cb" id="CWD_cb" class="checkboxOff"> </div>
        <label for="CWD_cb" class="radio-txt">[$229]</label>

        <div class="default-grey-button widget-create-button right"><span>[$158]</span></div>
    </div>
</div>

<!-- Get MEGAdrop embed instructions -->
<div class="fm-dialog widget-dialog hidden">
    <div class="fm-dialog-header">
        <div class="fm-dialog-title">[$17401]</div>
        <div class="fm-dialog-close"></div>
        <div class="clear"></div>
    </div>

    <!-- URL & Embed Tab link -->
    <div class="fm-dialog-tab">
        <div class="fm-tab-wrapper">
            <div class="fm-tab tab-url-link active">
                <span>[$5622]</span>
            </div>
            <div class="fm-tab tab-embed-link">
                <span>[$17407]</span>
            </div>
        </div>
    </div>

    <div class="fm-dialog-body megadrop">
        <div class="wrapper embed-link hidden">
            <div class="fm-body-text">
                <div class="widget-folder-icon"></div>
                <span>[$18218]</span>
            </div>
            <div class="fm-dialog-block">
                <div class="widget-code">
                    <div class="tab-icon embed"></div>
                    <span class="widget-code-wrapper">
                    </span>
                </div>
            </div>
            <div class="fm-dialog-block">
                <div class="fm-block-subheading">
                    Embed button options
                </div>
                <div class="embed-button-container">
                    <!-- Apply `active` class to the embed block right/left buttons to show which one is selected. -->
                    <div class="embed-block left-button active">
                        <div class="embed-button-centre">
                            <div class="embed-button-select">
                                <!-- Radio button logic still needs to be correctly applied. I have only included the markup -->
                                <div class="uiembed-button radioOn" id="rad22_div"><input type="radio" class="uiembed-button radioOn" value="1"></div>
                                <div class="embed-button-subheading">
                                    [$18217]
                                </div>
                            </div>
                            <div class="embed-button light-theme centre-button">
                                <div class="embed-content-wrapper">
                                    <div class="embed-mega-icon">
                                    </div>
                                    <div class="embed-action-text">
                                        [$18215]
                                    </div>
                                </div>
                            </div>
                        </div>
                    </div>
                    <div class="embed-block right-button">
                        <div class="embed-button-centre">
                            <div class="embed-button-select">
                                <div class="uiembed-button radioOff" id="rad23_div"><input type="radio" class="uiembed-button radioOff" value="1"></div>
                                <div class="embed-button-subheading">
                                    [$18216]
                                </div>
                            </div>
                            <div class="embed-button dark-theme centre-button">
                                <div class="embed-content-wrapper">
                                    <div class="embed-mega-icon">
                                    </div>
                                    <div class="embed-action-text">
                                        [$18215]
                                    </div>
                                </div>
                            </div>
                        </div>
                    </div>
                </div>
            </div>
        </div>
        <div class="wrapper url-link">
            <div class="fm-body-text">
                <div class="widget-folder-icon"></div>
                <span>[$17410]</span>
            </div>
            <div class="widget-code">
                <div class="tab-icon url"></div>
                <span class="widget-code-wrapper widget-url">
                </span>
            </div>
        </div>
    </div>
    <div class="fm-notifications-bottom">
        <div class="button default-white-button left preview-widget">
            <span>[$17409]</span>
        </div>
        <div class="button default-grey-button right copy-widget-code url">
            <span>[$17835]</span>
        </div>
        <div class="default-white-button close-button right"><span>[$148]</span></div>
    </div>
</div>

<!-- Manage MEGAdrop embed -->
<div class="fm-dialog manage-widget hidden">
    <div class="fm-dialog-header">
        <div class="fm-dialog-title">[$17399]</div>
        <div class="fm-dialog-close"></div>
        <div class="clear"></div>
    </div>
    <div class="fm-dialog-body">
        <div class="wrapper widget-delete-blur">
            <div class="fm-subheading ">Live Widget</div>
            <div class="dialog-feature-toggle widget-connect-toggle-on"><div class="dialog-feature-switch widget-connect-switch-on"></div></div>
            <div class="fm-body-text">
                Turning this off will not remove your widget from your website. It will only prevent people from uploading to it.
            </div>
            <div class="fm-subheading ">Widget embed code</div>
            <div class="fm-body-text">[$17411]</div>
            <div class="widget-code" id="widget-code">
                <span class="widget-code-wrapper">
                    src https://mega.nz/#F!IXxzmLgK parenthood that gives us a sense of history and a deeply rooted desire to send on into the next generation life.
                </span>
            </div>
            <div class="widget-dialog-buttons">
                <div class="button default-white-button left copy-widget-dialog">
                    <span>[$17835]</span>
                </div>
                <div class="button default-white-button left preview-widget">
                    <span>Preview upload page</span>
                </div>
                <div class="button right remove-widget-dialog">
                    <span>Remove upload page</span>
                </div>
            </div>
        </div>
        <div class="wrapper remove-widget-container">
            <div class="fm-subheading ">Remove upload page</div>
            <div class="fm-body-text">[$17411]</div>
            <div class="fm-body-text">
                Do you wish to continue?
            </div>
        </div>
        <div class="default-dialog-bottom">
            <div class="default-widget-buttons">
                <div class="fm-dialog-new-folder-button default-grey-button right"><span>[$148]</span></div>
                <div class="fm-dialog-new-folder-button default-white-button right"><span>More settings</span></div>
            </div>
            <div class="remove-widget-buttons hidden">
                <div class="fm-dialog-new-folder-button default-grey-button right"><span>Remove</span></div>
                <div class="fm-dialog-new-folder-button default-white-button right"><span>Cancel</span></div>
            </div>
        </div>
    </div>
</div>

<!-- Drag and Drop overlay !-->
<div class="drag-n-drop overlay hidden" id="dragndrop-overlay">
    <div class="drag-n-drop content">
        <div class="drag-n-drop header">
            [$17742]
        </div>
        <hr>
        <div class="drag-n-drop info-block">
            <i></i><span>[$16560]</span>
        </div>
    </div>
</div>

<!-- Sort and filter dialog for Tree panel and Dialog Tree -->
<div class="dropdown body dark dialog-sorting-menu hidden">
    <div class="dropdown-section sort-by">
        <div class="sorting-menu-arrow"></div>
        <span class="dropdown-color-txt">[$7331]</span>
        <a data-by="name" class="dropdown-item asc active">
            <i class="small-icon context az"></i>[$86]
        </a>
        <a data-by="label" class="dropdown-item">
            <i class="small-icon context labels"></i>[$17398]
        </a>
        <a data-by="status" class="dropdown-item">
            <i class="small-icon context status"></i>[$89]
        </a>
        <a data-by="last-interaction" class="dropdown-item">
            <i class="small-icon context conversation"></i>[$5904]
        </a>
        <a data-by="fav" class="dropdown-item">
            <i class="small-icon context heart"></i>[$5871]
        </a>
    </div>
</div>

<!-- Sort and filter dialog for File Manager -->
<div class="dropdown body colour-sorting-menu hidden">
    <div class="dropdown-section sort-by">
        <span class="dropdown-color-txt">[$7331]</span>
        <a data-by="name" class="dropdown-item asc active">
            <i class="small-icon context az"></i>[$86]
        </a>
        <a data-by="label" class="dropdown-item dropdown-item-label disabled static">
            <i class="small-icon context labels"></i>[$17398]
        </a>
        <hr>
    </div>
    <div class="dropdown-section filter-by">
        <span class="no-tips">
            <span>
                <span class="dropdown-color-txt">[$17791]</span>
                <div class="labels small">
                    <span class="dropdown-item static">
                        <i class="small-icon context labels"></i>[$17398]
                    </span>
                    <span class="dropdown-colour-item red-colour-label" data-label-id="1" data-label-txt="Red"></span>
                    <span class="dropdown-colour-item orange-colour-label" data-label-id="2" data-label-txt="Orange"></span>
                    <span class="dropdown-colour-item yellow-colour-label" data-label-id="3" data-label-txt="Yellow"></span>
                    <span class="dropdown-colour-item green-colour-label" data-label-id="4" data-label-txt="Green"></span>
                    <span class="dropdown-colour-item blue-colour-label" data-label-id="5" data-label-txt="Blue"></span>
                    <span class="dropdown-colour-item purple-colour-label" data-label-id="6" data-label-txt="Purple"></span>
                    <span class="dropdown-colour-item grey-colour-label" data-label-id="7" data-label-txt="Grey"></span>
                    <span class="clear"></span>
                    <span class="dropdown-color-info">
                        [$16221]
                    </span>
                </div>
            </span>
        </span>
    </div>
</div>

<!-- Park account warning -->
<div class="fm-dialog park-account-dialog hidden">
    <div class="fm-dialog-header">
        <div class="fm-dialog-title">[$18306]</div>
        <div class="fm-dialog-close"></div>
        <div class="clear"></div>
    </div>
    <div class="fm-dialog-body improved-recovery-steps">
        <h3 class="main-italic-header">[$18307]</h3>
        <div class="checkbox-block park-account-checkbox">
            <div class="checkbox-container">
                <div class="settings-row">
                    <div class="">
                        <!-- The checkbox and the label should enable/disable the feature. The inputs should only work when the feature is enabled. Otherwise prevent them from interacting with the input -->
                        <!-- Toggle between checkboxOff and checkboxOn -->
                        <div class="checkdiv checkboxOff">
                            <!-- Toggle between checkboxOff and checkboxOn -->
                            <input type="checkbox" id="" class="checkboxOff" />
                        </div>
                        <label for="" class="radio-txt" id="warn1-check">[$18312]</label>
                    </div>
                </div>
                <div class="settings-row">
                    <div class="">
                        <!-- The checkbox and the label should enable/disable the feature. The inputs should only work when the feature is enabled. Otherwise prevent them from interacting with the input -->
                        <!-- Toggle between checkboxOff and checkboxOn -->
                        <div class="checkdiv checkboxOff">
                            <!-- Toggle between checkboxOff and checkboxOn -->
                            <input type="checkbox" id="" class="checkboxOff" />
                        </div>
                        <label for="" class="radio-txt" id="warn2-check">[$19851]</label>
                    </div>
                </div>
                <div class="settings-row">
                    <div class="">
                        <!-- The checkbox and the label should enable/disable the feature. The inputs should only work when the feature is enabled. Otherwise prevent them from interacting with the input -->
                        <!-- Toggle between checkboxOff and checkboxOn -->
                        <div class="checkdiv checkboxOff">
                            <!-- Toggle between checkboxOff and checkboxOn -->
                            <input type="checkbox" id="" class="checkboxOff" />
                        </div>
                        <label for="" class="radio-txt">[$18308]</label>
                    </div>
                </div>
            </div>
        </div>
        <div class="recover-account-email-block">
            <div class="account input-wrapper email">
                <div class="account input-tooltip mid left">
                    [$141]
                </div>
                <div class="account both-input-tooltip left">
                    [$7431]
                </div>
                <i class="account-icon email"></i>
                <input autocomplete="off" type="text" name="recover-input1" id="recover-input1-di" value="" placeholder="[$195]" maxlength="190">
            </div>
        </div>
        <div class="fm-notifications-bottom">
            <div class="default-white-button left supportbtn"><span>[$18148]</span></div>
            <div class="default-grey-button right parkbtn"><span>[$1947]</span></div>
            <div class="default-white-button right closebtn"><span>[$82]</span></div>
        </div>
    </div>
</div>

<!-- QR Code Dialog !-->
<div class="fm-dialog qr-dialog hidden">
    <div class="fm-dialog-header">
        <div class="fm-dialog-title">[$17829]</div>
        <div class="fm-dialog-close"></div>
        <div class="clear"></div>
    </div>
    <div class="qr-dialog-content-block">
        <div class="qr-icon-big">

        </div>
        <div class="clear"></div>
        <div class="avatar-container-qr">
            <!--<img src="" />-->
        </div>
        <div class="qr-http-link">https://mega.nz/thecaptin121</div>
        <div class="clear"></div>
        <div class="auto-accept-block">
            <div class="qr-dialog-label">
                <span class="qr-label">[$17830]</span>
                <div class="dialog-feature-toggle"><div class="dialog-feature-switch"></div></div>
            </div>
            <div class="qr-txt-desc">
                [$17831]
            </div>
            <div class="disabled-overlay hidden"></div>
        </div>
        <div class="reset-qr-block">
            <div class="qr-dialog-label">[$17832]</div>
            <div class="default-white-button right reset-qr-label">
                <span>[$742]</span>
            </div>
            <div class="qr-txt-desc">
                [$17833]
            </div>
        </div>
        <div class="clear"></div>
    </div>
    <div class="fm-notifications-bottom">
        <div class="default-white-button left links-button " id="qr-dlg-sv-img">
            <a href="#" download="my-fil">[$17834]</a>
        </div>
        <div class="default-white-button left links-button copy-to-clipboard" id="qr-dlg-cpy-lnk">
            <span>[$17835]</span>
        </div>
        <div class="default-grey-button right links-button " id="qr-dlg-close">
            <span>[$148]</span>
        </div>
        <div class="clear"></div>
    </div>
</div>
<!-- QR Code Contact info Dialog !-->
<div class="fm-dialog qr-contact hidden">
    <div class="fm-dialog-header">
        <div class="fm-dialog-title">[$7371]</div>
        <div class="fm-dialog-close"></div>
        <div class="clear"></div>
    </div>

    <div class="qr-dialog-content-block">
        <div class="avatar-container-qr-contact">
            <div class="avatar-wrapper avatar">
                <img />
            </div>
        </div>
        <div class="qr-contact-name">Khaled Daifallah</div>
        <div class="qr-contact-email">kd@mega.co.nz</div>
        <div class="clear"></div>
        <div class="default-red-button right links-button " id="qr-ctn-add">
            <div class="big-btn-txt">[$101]</div>
        </div>
        <div class="qr-ct-exist hidden">[$17886]</div>

    </div>
</div>


<!-- Login with two-factor authentication !-->
<div class="fm-dialog two-factor-dialog verify-two-factor-login hidden">
    <div class="fm-dialog-header">
        <div class="fm-dialog-title"></div>
        <div class="fm-dialog-close"></div>
        <div class="clear"></div>
    </div>
    <div class="two-factor-content-block">
        <div class="tf-container">
            <div class="dialog-body-subheader">
                <span>[$19191]:</span>
            </div>
            <div class="fm-account-input">
                <input class="pin-input" type="text" value="" placeholder="[$19193]" maxlength="6">
            </div>
            <div class="warning-text-field hidden">[$19192]</div>
        </div>
        <div class="clear"></div>
        <div class="middle-button-wrapper inline-buttons">
            <div class="default-56px-button red-button submit-button">
                <span class="label">[$1694]</span>
                <span class="loading-image">
                    <img alt="" src="{staticpath}images/mobile/button-loader.gif" />
                </span>
            </div>
        </div>
        <div class="lost-authenticator-button">[$19215]</div>
    </div>
</div>


<!-- Setup Two-Factor Authentication !-->
<div class="fm-dialog two-factor-dialog setup-two-factor hidden">
    <div class="fm-dialog-header">
        <div class="fm-dialog-title">[$19289]</div>
        <div class="fm-dialog-close"></div>
        <div class="clear"></div>
    </div>
    <div class="two-factor-content-block set-up-tfactor">
        <div class="tf-container">
            <div class="instruction-message">
                <div class="text">[$19205]</div>
                <div class="no-auth-app-button">[$19565]</div>
            </div>
            <div class="two-factor-qr-code"></div>
            <div class="fm-account-input disabled">
                <input class="two-factor-qr-seed" type="text" value="" readonly>
            </div>
        </div>
        <div class="clear"></div>
        <div class="middle-button-wrapper inline-buttons">
            <div class="default-56px-button red-button two-factor-next-btn">
                <div class="big-btn-txt">[$556]</div>
            </div>
        </div>
    </div>
</div>


<!-- Select Authenticator App tooltip launched on the Setup 2FA dialog -->
<div class="mobile auth-app-select-tooltip hidden">
    <i class="dropdown-white-arrow"></i>
    <div class="mobile explanation">[$19566]</div>
    <a class="mobile app-link authy" href="https://authy.com/download/" target="_blank" rel="noopener noreferrer">
        <span class="mobile app-link-icon"></span>
        <span class="mobile app-link-text">Authy</span>
        <span class="mobile app-link-arrow"></span>
    </a>
    <a class="mobile app-link duomobile" href="https://duo.com/product/trusted-users/two-factor-authentication/duo-mobile" target="_blank" rel="noopener noreferrer">
        <span class="mobile app-link-icon"></span>
        <span class="mobile app-link-text">Duo Mobile</span>
        <span class="mobile app-link-arrow"></span>
    </a>
    <a class="mobile app-link googleauthenticator" href="https://support.google.com/accounts/answer/1066447" target="_blank" rel="noopener noreferrer">
        <span class="mobile app-link-icon"></span>
        <span class="mobile app-link-text">Google Authenticator</span>
        <span class="mobile app-link-arrow"></span>
    </a>
    <a class="mobile app-link microsoftauthenticator" href="https://www.microsoft.com/en-us/account/authenticator#getapp" target="_blank" rel="noopener noreferrer">
        <span class="mobile app-link-icon"></span>
        <span class="mobile app-link-text">Microsoft Authenticator</span>
        <span class="mobile app-link-arrow"></span>
    </a>
</div>


<!-- Set up Two factor verify the code from Authentication app -->
<div class="fm-dialog two-factor-dialog setup-two-factor-verify hidden">
    <div class="fm-dialog-header">
        <div class="fm-dialog-title"></div>
        <div class="fm-dialog-close"></div>
        <div class="clear"></div>
    </div>
    <div class="two-factor-content-block verify-tfactor">
        <div class="tf-container">
            <div class="dialog-body-subheader">
                <span>[$19196]:</span>
            </div>
            <div class="fm-account-input">
                <input class="pin-input" type="text" value="" placeholder="[$19193]" maxlength="6">
            </div>
            <div class="information-highlight warning hidden">
                <span>[$19197]</span>
            </div>
            <div class="information-highlight success hidden">
                <span>[$19198]</span>
            </div>
        </div>
        <div class="clear"></div>
        <div class="middle-button-wrapper inline-buttons">
            <div class="default-56px-button grey-button back-button">
                <div class="big-btn-txt">[$822]</div>
            </div>
            <div class="default-56px-button red-button next-button">
                <div class="big-btn-txt">[$556]</div>
            </div>
        </div>
    </div>
</div>


<!-- Post set up of Two Factor Authentication to backup the recovery key -->
<div class="fm-dialog two-factor-dialog setup-two-factor-backup-key hidden">
    <div class="fm-dialog-header">
        <div class="fm-dialog-title"></div>
        <div class="fm-dialog-close"></div>
        <div class="clear"></div>
    </div>
    <div class="two-factor-content-block tf-backup-key">
        <div class="tf-container">
            <div class="dialog-body-subheader">
                <span>[$8963]</span>
            </div>
            <div class="recovery-key-container">
                <div class="recovery-key-icon">
                </div>
                <div class="recovery-key-info-block">
                    <div class="recovery-key-name">
                        MEGA-RECOVERYKEY.txt
                    </div>
                    <div class="recovery-key-size">
                        22 Bytes
                    </div>
                </div>
                <div class="recovery-key-button">
                    <div class="default-red-button">[$1988]</div>
                </div>
            </div>
            <div class="information-highlight warning">
                <span>[$19199]</span>
            </div>
            <div class="dialog-body-centre-text">[$19200]</div>
        </div>
        <div class="clear"></div>
        <div class="middle-button-wrapper inline-buttons">
            <div class="default-56px-button red-button finish-button">
                <div class="big-btn-txt">[$148]</div>
            </div>
        </div>
    </div>
</div>

<!-- Verify an account action with two-factor authentication PIN required !-->
<div class="fm-dialog two-factor-dialog two-factor-verify-action hidden">
    <div class="fm-dialog-header">
        <div class="fm-dialog-title"></div>
        <div class="fm-dialog-close"></div>
        <div class="clear"></div>
    </div>
    <div class="two-factor-content-block">
        <div class="tf-container">
            <div class="dialog-body-subheader">
                <span>[$19191]:</span>
            </div>
            <div class="fm-account-input">
                <input class="pin-input" type="text" value="" placeholder="[$19193]" maxlength="6">
            </div>
        </div>
        <div class="clear"></div>
        <div class="middle-button-wrapper inline-buttons">
            <div class="default-56px-button red-button submit-button">
                <span class="label">[$1694]</span>
            </div>
        </div>
        <div class="lost-authenticator-button">[$19215]</div>
    </div>
</div>

<!-- Recover Account (Display recover key) !-->
<div class="fm-dialog recovery-key-dialog backup-recover improved-recovery-steps hidden">
    <div class="content-wrapper">
        <div class="fm-dialog-header">
            <h3 class="main-italic-header main-header">[$19826]</h3>
            <div class="fm-dialog-close"></div>
            <div class="clear"></div>
        </div>
        <div class="recover-image-block">
            <div class="recover-image device-key">
            </div>
        </div>
        <h1 class="step-main-question">[$19852]</h1>
        <p>[$19853]</p>
        <p>[$19854]</p>
        <div class="recover-paste-block">
            <div class="left-section">
                <h5 class="main-italic-header">[$8963]</h5>
                <div class="account input-wrapper recovery-key recover-image input-key">
                    <span class="recover-image icon"></span>
                    <input id="backup_keyinput_2fa" type="text" value="u1i34fieinf13ifhf98dfasdfji" readonly>
                </div>
            </div>
            <div class="account right-section button-wrapper">
                <div class="copy-recovery-key-button default-white-button no-hover">[$17386]</div>
                <div class="save-recovery-key-button default-green-button">[$17694]</div>
            </div>
        </div>
        <p>[$19840]</p>
    </div>
</div>

<<<<<<< HEAD


<!-- user management dialog !-->

<div class="user-management-add-user-dialog user-management-dialog fm-dialog hidden">
    <div class="mega-logo icon56 dialog-heading-img hidden"></div>
    <div class="sent-email-logo dialog-heading-img"></div>
    <!-- For the dialog-title, toggle left-version class to change alignment style!-->
    <div class="dialog-title left-version">[$19104]</div>
    <div class="dialog-subtitle">[$19117]</div>
    <div class="delete-img icon"></div>
    <div class="dialog-input-container hidden">
        <div class="input-user">
            <div class="indi-input">
                <div class="dialog-input-title-ontop">
                    <!-- add correctinput class to this to view titles-->
                    <div class="title first-name">[$1096]</div>
                    <div class="title last-name">[$1097]</div>
                    <div class="bus-reg-icon number-of-user"></div>
                    <input class="dialog-input placeholder sub-n" type="text" placeholder="[$1096]" autofocus>
                    <input class="dialog-input placeholder sub-n-l" type="text" placeholder="[$1097]">
                    <div class="error-message er-sub-n">Sorry,.....</div>
                </div>

                <div class="dialog-input-title-ontop">
                    <div class="title">[$7434]</div>
                    <div class="bus-reg-icon email"></div>
                    <input class="dialog-input placeholder sub-m" type="text" placeholder="[$7434]">
                    <div class="error-message er-sub-m">Sorry,.....</div>
                </div>

                <div class="default-white-button-user-management toggle-optional-inputs show opti-add-suba">
                    <span>[$19600]</span>
                    <div class="close-icon icon"></div>
                </div>

                <div class="optional-input-container hidden">
                    <div class="dialog-input-title-ontop">
                        <div class="title">[$19150]</div>
                        <div class="bus-reg-icon number-of-user"></div>
                        <input class="dialog-input placeholder sub-p" type="text" placeholder="[$19150]">
                        <div class="error-message er-sub-p">Sorry,.....</div>
                    </div>
                    <div class="dialog-input-title-ontop">
                        <div class="title">[$19151]</div>
                        <div class="id-card-icon icon bus-reg-icon"></div>
                        <input class="dialog-input placeholder sub-id-nb" type="text" placeholder="[$19151]">
                        <div class="error-message er-sub-id-nb">Sorry,.....</div>
                    </div>
                    <div class="dialog-input-title-ontop">
                        <div class="title">[$19152]</div>
                        <div class="bus-reg-icon phone"></div>
                        <input class="dialog-input placeholder sub-ph" type="text" placeholder="[$19152]">
                        <div class="error-message er-sub-ph">Sorry,.....</div>
                    </div>
                    <div class="dialog-input-title-ontop">
                        <div class="title">[$17818]</div>
                        <div class="setting-icon24 add"></div>
                        <input class="dialog-input placeholder sub-lo" type="text" placeholder="[$17818]">
                        <div class="error-message er-sub-lo">Sorry,.....</div>
                    </div>
                </div>
            </div>
        </div>
    </div>

    <div class="verification-container">
        <div class="verification-user-info">
            <!--add class: single-line-->
            <div class="verification-user-email"><b>[$7434]:</b><div class="sub-e">major@126.com</div></div>
            <div class="verification-user-pw"><b>[$18771]:</b><div class="sub-p">major@126.com</div></div>
        </div>
        <div class="default-green-button-user-management copy-pw-btn">[$19601]</div>
    </div><!-- END folder container -->
    <div class="dialog-button-container white-bg">
        <div class="invite-link-option">
            <span>[$19599]</span>
            <div class="dialog-feature-toggle">
                <div class="dialog-feature-switch"></div>
            </div>
        </div>


        <div class="default-white-button-user-management hidden">
            [$16268]
        </div>
        <div class="default-green-button-user-management add-sub-user">[$19084]</div>
        <div class="default-white-button-user-management add-more">[$19103]</div>
    </div>
    <div class="licence-bar hidden">
        <div class="notification-img icon"></div>
        5 (WAIT 4 API) sub account license used.
    </div>
</div><!--END add user dialog-->


<div class="user-management-edit-profile-dialog user-management-dialog fm-dialog hidden">
    <div class="user-management-subuser-avatars">
        <div class="user-management-subuser-image"></div>
    </div>
    <div class="dialog-title left-version">[$16735]</div>
    <div class="delete-img icon"></div>
    <div class="dialog-input-container">
        <div class="dialog-input-title-ontop correctinput">
            <div class="title first-name">[$1096]</div>
            <div class="title last-name">[$1097]</div>
            <input class="dialog-input edit-sub-name" type="text" placeholder="[$1096]" autofocus>
            <input class="dialog-input edit-sub-lname" type="text" placeholder="[$1097]">
        </div>

        <div class="dialog-input-title-ontop email correctinput">
            <div class="title">[$7434]</div>
            <input class="dialog-input edit-sub-email" type="text" placeholder="[$9002]">
            <div class="top-login-warning edit-email-warning">
                <div class="top-login-warning-arrow"></div>
                <div class="top-login-warning-close"></div>
                <div class="top-login-warning-pad">
                    <div class="top-login-warning-txt">
                        [$19605]<br>
                    </div>
                    <div class="top-login-warning-bott hidden">
                        <div class="loginwarning-checkbox checkboxOff checkbox"></div>
                        <label class="radio-txt">Do not show again</label>
                        <div class="clear"></div>
                    </div>
                </div>
            </div>
        </div>

        <div class="pending-email-note active">
            <b>[$19604]:</b> <span class="pending-email-txt">kd@mega.co.nz</span>
        </div>

        <div class="dialog-input-title-ontop">
            <div class="title">[$19150]</div>
            <input class="dialog-input edit-sub-position" type="text" placeholder="[$19150]">
        </div>
        <div class="dialog-input-title-ontop">
            <div class="title">[$19151]</div>
            <input class="dialog-input edit-sub-id-nb" type="text" placeholder="000">
        </div>
        <div class="dialog-input-title-ontop">
            <div class="title">[$19152]</div>
            <input class="dialog-input edit-sub-phone" type="text" placeholder="(123) 000 000">
        </div>
        <div class="dialog-input-title-ontop">
            <div class="title">[$17818]</div>
            <input class="dialog-input edit-sub-location" type="text" placeholder="[$17818]">
        </div>
    </div>
    <div class="dialog-button-container">
        <div class="default-green-button-user-management btn-edit-save">
            [$776]
        </div>
        <div class="default-white-button-user-management btn-edit-close">
            [$82]
        </div>
    </div>
</div>

<div class="user-management-able-user-dialog sub-en-dis user-management-dialog fm-dialog hidden">
    <div class="disable-large-icon icon64 dlg-suba-icon"></div>
    <div class="dialog-text-container">
        <div class="dialog-text-one">Are you sure you want to disable the account of <b>Jay Pierce</b>? </div>
        <span class="dialog-text-two">Note: You can re-enable the account at any later stage from the disabled accounts list.</span>
    </div>
    <div class="dialog-button-container">
        <div class="default-red-button-user-management dlg-btn yes-answer">
            [$78]
        </div>
        <div class="default-white-button-user-management dlg-btn no-answer">
            [$82]
        </div>
    </div>
</div>

<div class="user-management-able-user-dialog mig-success user-management-dialog fm-dialog hidden">
    <div class="re-enable-large-icon icon64 dlg-suba-icon"></div>
    <div class="dialog-text-container">
        <div class="dialog-text-one">Are you sure you want to disable the account of <b>Jay Pierce</b>? </div>

    </div>
    <div class="dialog-button-container">
        <div class="default-green-button-user-management dlg-btn yes-answer">
            [$81]
        </div>
    </div>
</div>

<!--migrate data prpcess dialog-->
<div class="user-management-migrate-process-dialog user-management-dialog fm-dialog hidden">
    <div class="heading-text">[$19621]</div>
    <div class="center-container">
        <div class="image-block">
            <div class="icon64 image-from"></div>
            <p class="sub-user-name-from">The Captain s data</p>
        </div>

        <div class="process-container">
            <div class="icon48 process-arrow"></div>
        </div>
        <div class="image-block">
            <div class="icon64 image-to"></div>
            <p>[$19622]</p>
        </div>
    </div>
    <div class="bottom-container">
        <div class="data-migrate process-block">
            <div class="data-migrate progress-bar"></div>
        </div>
        <div class="process-percentage">80%</div>
    </div>
</div>

<div class="fm-dialog bus-welcome-dialog user-management-dialog hidden">
    <div class="bus-welcome-logo dialog-heading-img"></div>
    <div class="dialog-title">[$19805]</div>
    <div class="delete-img icon close-x-icon"></div>
    <div class="dialog-input-container welcome-dlg-options">
        <div class="dialog-left-block" align="centre">
            <div class="icon64 add-user64"></div>
            <div class="dialog-sub-title">[$19084]</div>
            <div class="dialog-txt">[$19139]</div>
        </div>
        <div class="dialog-right-block" align="centre">
            <div class="icon64 user-management64"></div>
            <div class="dialog-sub-title">[$18677]</div>
            <div class="dialog-txt">[$19806]</div>
        </div>
    </div>
    <div class="dialog-button-container">
        <div class="default-white-button-user-management welcome-ok-btn">
            [$81]
        </div>
    </div>
</div>




























=======
<!-- left-click onboarding-like hint to tell users about double-click and right-click -->
<div class="dropdown body hint click-hint dropdown-arrow left-arrow high-top-pos-arrow short hidden">
    <i class="dropdown-white-arrow"></i>
    <div class="dropdown close-button"></div>
    <div class="dropdown content-block">
        <div class="dropdown hint-thumb left-click"></div>
        <div class="dropdown hint-info-block">
            <div class="dropdown hint-header">[$19856]</div>
            <div class="dropdown hint-info">[$19857]</div>
        </div>
        <div class="clear"></div>
    </div>
</div>
>>>>>>> cdba9548
<|MERGE_RESOLUTION|>--- conflicted
+++ resolved
@@ -4931,7 +4931,6 @@
     </div>
 </div>
 
-<<<<<<< HEAD
 
 
 <!-- user management dialog !-->
@@ -5196,7 +5195,9 @@
 
 
 
-=======
+
+
+
 <!-- left-click onboarding-like hint to tell users about double-click and right-click -->
 <div class="dropdown body hint click-hint dropdown-arrow left-arrow high-top-pos-arrow short hidden">
     <i class="dropdown-white-arrow"></i>
@@ -5209,5 +5210,4 @@
         </div>
         <div class="clear"></div>
     </div>
-</div>
->>>>>>> cdba9548
+</div>