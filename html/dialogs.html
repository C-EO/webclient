--- conflicted
+++ resolved
@@ -1639,11 +1639,7 @@
                   <th>
     			  </th>
                   <th>
-<<<<<<< HEAD
-    			  	<span class="globe">Web Browser</span>
-=======
     			  	<span class="globe">[$7087]</span>
->>>>>>> 4dae923e
     			  </th>
                   <th>
     			  	<span class="sync">MEGAsync</span>
@@ -1651,15 +1647,6 @@
                 </tr>
                 <tr>
                   <td>
-<<<<<<< HEAD
-    			  	<span>Transfer Speed:</span>
-    			  </td>
-                  <td>
-    			  	<span class="dots">Fast</span>
-    			  </td>
-                  <td>
-    			  	<span class="tick">FASTER</span>
-=======
     			  	<span>[$7088]</span>
     			  </td>
                   <td>
@@ -1667,20 +1654,10 @@
     			  </td>
                   <td>
     			  	<span class="tick">[$7089]</span>
->>>>>>> 4dae923e
     			  </td>
                 </tr>
                 <tr>
                   <td>
-<<<<<<< HEAD
-    			  	<span>Resource Usage:</span>
-    			  </td>
-                  <td>
-    			  	<span class="dots">Gluttonous</span>
-    			  </td>
-                  <td>
-    			  	<span class="tick">LEAN & MEAN</span>
-=======
     			  	<span>[$7090]</span>
     			  </td>
                   <td>
@@ -1688,20 +1665,10 @@
     			  </td>
                   <td>
     			  	<span class="tick">[$7153]</span>
->>>>>>> 4dae923e
     			  </td>
                 </tr>
                 <tr>
                   <td>
-<<<<<<< HEAD
-    			  	<span>File Size:</span>
-    			  </td>
-                  <td>
-    			  	<span class="dots">Limited</span>
-    			  </td>
-                  <td>
-    			  	<span class="tick">UNLIMITED</span>
-=======
     			  	<span>[$7093]</span>
     			  </td>
                   <td>
@@ -1709,7 +1676,6 @@
     			  </td>
                   <td>
     			  	<span class="tick">[$7094]</span>
->>>>>>> 4dae923e
     			  </td>
                 </tr>
             </table>
