<div class="dark-overlay" style="display:none;"></div>
<div class="light-overlay hidden"></div>
<div class="slideshow-overlay hidden"></div>

<div class="loading-spinner hidden">
    <div class="main-loader"></div>
    <ul class="loading-info">
        <li class="step3">[$8579]</li>
        <li class="step2">[$8578]</li>
        <li class="step1">[$8577]</li>
    </ul>
    <div class="loader-progressbar">
        <div class="loader-percents"></div>
    </div>
</div>

<div class="fm-dialog-overlay hidden"></div>


<div class="fm-dialog awaiting-confirmation hidden">
    <div class="reg-success-icon"></div>
    <div class="reg-success-header">[$7699]</div>
    <div class="reg-success-txt">[$7700]</div>
</div>

<div class="fm-dialog reset-success hidden">
    <div class="nw-fm-dialog-title">[$1585]</div>
    <div class="reg-success-icon"></div>
    <div class="reg-success-txt"> [$6214]  <strong>[$6215]</strong>. </div>
    <div class="reset-description-txt">[$6216] <a href="mailto:support@mega.nz">support@mega.nz</a></div>
</div>

<div class="fm-dialog reset-success-st2 hidden">
    <div class="fm-dialog-header">
        <div class="fm-dialog-title">[$1585]</div>
    </div>
    <div class="fm-dialog-body">
        <div class="fm-dialog-top-text">
          [$6217] <strong>[$6218]</strong>,  [$6219]
        </div>
        <div class="reset-small-txt">[$6220]</div>

        <div class="fm-account-input">
            <div class="reset-pass-error">
              <div class="multiple-input-warning">
                <div class="arrow"></div>
                <span>[$6001]</span>
              </div>
            </div>
            <input id="reset_success_st2_pass" type="password" value="" />
        </div>

        <div class="default-dialog-bottom">
            <div class="fm-dialog-button red close-account"><span>[$6221]</span></div>
            <div class="fm-dialog-button cancel"><span>[$82]</span></div>
            <div class="clear"></div>
        </div>

    </div>
</div>

<div class="fm-dialog reset-success-st3 hidden">
    <div class="fm-dialog-header">
        <div class="fm-dialog-title">[$6841]</div>
    </div>
    <div class="fm-dialog-body">
        <div class="fm-dialog-top-text">
          <strong>[$6842]</strong>, [$6843]
        </div>
        <div class="reset-small-txt">[$6844]</div>

        <form>
           <div class="radioOn" id="res1_div"><input type="radio" name="feedback-radio" id="res1" value="1"></div>
           <label for="res1" class="radio-txt">[$6845]</label>

           <div class="radioOff" id="res2_div"><input type="radio" name="feedback-radio" id="res2" value="2"></div>
           <label for="res2" class="radio-txt">[$6226]</label>

           <div class="radioOff" id="res3_div"><input type="radio" name="feedback-radio" id="res3" value="3"></div>
           <label for="res3" class="radio-txt">[$6227]</label>

           <div class="radioOff" id="res4_div"><input type="radio" name="feedback-radio" id="res4" value="4"></div>
           <label for="res4" class="radio-txt">[$6846]</label>

           <div class="radioOff" id="res5_div"><input type="radio" name="feedback-radio" id="res5" value="5"></div>
           <label for="res5" class="radio-txt">[$6229]</label>

           <div class="radioOff" id="res6_div"><input type="radio" name="feedback-radio" id="res6" value="6"></div>
           <label for="res6" class="radio-txt">[$6847]</label>

           <div class="reset-txt">[$6848]</div>

           <div class="feedback-textarea-bl">
             <div class="feedback-textarea-scroll">
               <div class="feedback-textarea">
                 <textarea></textarea>
                 <div class="feedback-hidden"></div>
               </div>
             </div>
           </div>
        </form>

        <div class="default-dialog-bottom">
            <div class="fm-dialog-button feedback-submit"><span>[$1694]</span></div>
            <div class="fm-dialog-button cancel"><span>[$148]</span></div>
            <div class="clear"></div>
        </div>

    </div>
</div>



<div class="fm-dialog create-folder-dialog filled-input hidden">
    <div class="fm-dialog-close"></div>
    <div class="nw-fm-dialog-title">[$68]</div>
    <div class="create-folder-pad">
        <div class="create-folder-size-icon short-size"></div>
        <div class="create-folder-input-bl">
            <input name="dialog-new-folder" type="text" value="[$157]" placeholder="[$157]" autofocus/>
        </div>
        <div class="create-folder-bottom">
            <div class="fm-dialog-new-folder-button"><span>[$455]</span></div>
            <div class="create-folder-button-cancel dialog"><span>[$82]</span></div>
            <div class="clear"></div>
        </div>
    </div>
</div>

<div class="fm-dialog dlkey-dialog hidden">
    <div class="fm-dialog-header">
        <div class="fm-dialog-title">[$1026]</div>
        <div class="fm-dialog-close"></div>
        <div class="clear"></div>
    </div>
    <div class="fm-dialog-body">
        <div class="wrapper">
            <div class="instruction-message">
                [$7945]<br>
                [$7972]
            </div>
            <div class="fm-dialog-new-folder-input">
                <div class="fm-dialog-new-folder-pad decryption-key">
                    <span class="icon"></span>
                    <input name="dialog-new-folder" type="text" placeholder="[$7971]" value="" />
                </div>
            </div>
        </div>
        <div class="default-dialog-bottom">
            <div class="fm-dialog-new-folder-button"><span>[$1027]</span></div>
        </div>
    </div>
</div>

<div class="fm-dialog registration-success registration-page-success hidden">
     <div class="reg-success-icon"></div>
     <div class="reg-success-normal">
         <div class="reg-success-header">[$8688]</div>
         <div class="reg-success-txt">[$217]</div>
     </div>
     <div class="reg-success-special">
         <div class="reg-success-txt">[$217]</div>
         <div class="reg-resend-email">
            <div class="reg-resend-input-bl">
<<<<<<< HEAD
                <input type="text" value="" readonly />
=======
                <input type="text" value="" />
>>>>>>> 51de8202
            </div>
            <div class="reg-resend-button-bl">
                <div class="resend-email-button">
                    [$8744]
                </div>
            </div>
         </div>
     </div>
  </div>

<div class="fm-dialog rename-dialog hidden">
    <div class="fm-dialog-header">
        <div class="fm-dialog-title">[$425]</div>
        <div class="fm-dialog-close"></div>
        <div class="clear"></div>
    </div>
    <div class="fm-dialog-body">
        <div class="rename-input-bl">
            <div class="transfer-filtype-icon"></div>
            <input name="dialog-rename" type="text" value="[$157]" />
        </div>
        <div class="default-dialog-bottom">
            <div class="rename-dialog-button rename"><span>[$61]</span></div>
            <div class="rename-dialog-button cancel"><span>[$82]</span></div>
            <div class="clear"></div>
        </div>

    </div>
</div>

<!--ToDo: Change strings with appropriated lang.json-->
<div class="fm-dialog copy-dialog hidden">
    <!--Header-->
    <div class="fm-dialog-header">
        <!-- Please add "active" classname to necessary "copy-dialog-txt" block !-->
        <div class="fm-dialog-title">[$63]
            <span class="copy-dialog-txt cloud-drive">([$1687])</span>
            <span class="copy-dialog-txt shared-with-me">(Shared with me)</span>
            <span class="copy-dialog-txt conversations">(Send to Conversations)</span>
        </div>
        <div class="fm-dialog-close"></div>
        <div class="clear"></div>
    </div><!--END Header-->
    <div class="fm-dialog-body">
        <div class="dropdown body dropdown-arrow down-arrow contact-preview hidden" >
            <i class="dropdown-white-arrow"></i>
            <div class="contacts-info body">
            </div>
        </div>
        <div class="copy-dialog-button cloud-drive"></div>
        <div class="copy-dialog-button shared-with-me"></div>
        <div class="copy-dialog-button conversations hidden"></div>
        <div class="clear"></div>
        <div class="dialog-sorting-menu hidden">
            <div class="context-menu-section">
                <div class="sorting-menu-arrow"></div>
                <div data-by="name" class="sorting-menu-item active">[$86]</div>
                <div data-by="status" class="sorting-menu-item">[$89]</div>
                <div data-by="last-interaction" class="sorting-menu-item">[$5904]</div>
                <div class="sorting-item-divider"></div>
            </div>
            <div class="context-menu-section">
                <div data-dir="1" class="sorting-menu-item active">[$6773]</div>
                <div data-dir="-1" class="sorting-menu-item">[$6774]</div>
            </div>
        </div>

        <!-- Please add "active" classname to necessary "copy-dialog-tree-panel" block !-->
        <div class="copy-dialog-tree-panel cloud-drive">
            <div class="copy-dialog-panel-header">
                <span>[$5916]</span>
                <div class="copy-dialog-panel-arrows"></div>
            </div>
            <div class="dialog-tree-panel-scroll">
              <div class="dialog-content-block">
              </div>
            </div>
        </div>
        <!--Shared with me-->
        <div class="copy-dialog-tree-panel shared-with-me">
            <div class="copy-dialog-panel-header">
                <span>[$5873]</span>
                <div class="copy-dialog-panel-arrows"></div>
            </div>
            <div class="dialog-tree-panel-scroll">
              <div class="dialog-content-block">
              </div>
            </div>
        </div>
        <!--Conversations-->
        <div class="copy-dialog-tree-panel conversations">
            <div class="copy-dialog-panel-header">
                <span>MEGA [$165]</span>
                <div class="copy-dialog-panel-arrows"></div>
            </div>
            <div class="dialog-tree-panel-scroll">
              <div class="dialog-content-block">
              </div>
            </div>
        </div>
        <!-- Please add "active" classname to necessary "copy-dialog-empty" block !-->
        <div class="copy-dialog-empty cloud-drive">
            <div class="copy-dialog-empty-icon"></div>
            <div class="copy-dialog-empty-header">
                [$783]
            </div>
            <div class="copy-dialog-empty-txt">
                Worry not! You can easily create a new folder  below. Right there, on the left hand side.
            </div>
        </div>
        <div class="copy-dialog-empty shared-with-me">
            <div class="copy-dialog-empty-icon"></div>
            <div class="copy-dialog-empty-header">
                [$79] [$1348]
            </div>
            <div class="copy-dialog-empty-txt">
                [$1018] [$1348]
            </div>
        </div>
        <div class="copy-dialog-empty conversations">
            <div class="copy-dialog-empty-icon"></div>
            <div class="copy-dialog-empty-header">
                [$6772]
            </div>
            <div class="copy-dialog-empty-txt">
                [$981]
            </div>
        </div>

    </div>
    <!--Buttons-->
    <div class="fm-notifications-bottom">
        <div class="fm-dialog-button dialog-newfolder-button">
            <span>[$68]</span>
        </div>
        <div class="fm-dialog-button dialog-copy-button">
            <span>[$1990]</span>
        </div>
        <div class="fm-dialog-button dialog-cancel-button">
            <span>[$82]</span>
        </div>
        <div class="clear"></div>
    </div>
</div><!--END copy-dialog-->

<!--ToDo: Change strings with appropriated lang.json-->
<div class="fm-dialog move-dialog hidden">
    <!--Header-->
    <div class="fm-dialog-header">
        <!-- Please add "active" classname to necessary "move-dialog-txt" block !-->
        <div class="fm-dialog-title">[$62]
            <span class="move-dialog-txt cloud-drive">([$1687])</span>
            <span class="move-dialog-txt shared-with-me">(Shared with me)</span>
            <span class="move-dialog-txt rubbish-bin">(Rubbish Bin)</span>
        </div>
        <div class="fm-dialog-close"></div>
        <div class="clear"></div>
    </div><!--END Header-->
    <div class="fm-dialog-body">
        <div class="dropdown body dropdown-arrow down-arrow contact-preview hidden" >
            <i class="dropdown-white-arrow"></i>
            <div class="contacts-info body">
            </div>
        </div>
        <div class="move-dialog-button cloud-drive"></div>
        <div class="move-dialog-button shared-with-me"></div>
        <div class="move-dialog-button rubbish-bin"></div>
        <div class="clear"></div>
        <div class="dialog-sorting-menu hidden">
            <div class="context-menu-section">
                <div class="sorting-menu-arrow"></div>
                <div data-by="name" class="sorting-menu-item active">[$86]</div>
                <div data-by="status" class="sorting-menu-item">[$89]</div>
                <div data-by="last-interaction" class="sorting-menu-item">[$5904]</div>
                <div class="sorting-item-divider"></div>
            </div>
            <div class="context-menu-section">
                <div data-dir="1" class="sorting-menu-item active">[$6773]</div>
                <div data-dir="-1" class="sorting-menu-item">[$6774]</div>
            </div>
        </div>

        <!-- Please add "active" classname to necessary "move-dialog-tree-panel" block !-->
        <div class="move-dialog-tree-panel cloud-drive">
            <div class="move-dialog-panel-header">
                <span>[$5916]</span>
                <div class="move-dialog-panel-arrows"></div>
            </div>
            <div class="dialog-tree-panel-scroll">
              <div class="dialog-content-block">
              </div>
            </div>
        </div>
        <!--Shared with me-->
        <div class="move-dialog-tree-panel shared-with-me">
            <div class="move-dialog-panel-header">
                <span>[$5873]</span>
                <div class="move-dialog-panel-arrows"></div>
            </div>
            <div class="dialog-tree-panel-scroll">
              <div class="dialog-content-block">
              </div>
            </div>
        </div>
        <!--Rubbish Bin-->
        <div class="move-dialog-tree-panel rubbish-bin">
            <div class="move-dialog-panel-header">
                <span>[$6771]</span>
                <div class="move-dialog-panel-arrows"></div>
            </div>
            <div class="dialog-tree-panel-scroll">
              <div class="dialog-content-block">
              </div>
            </div>
        </div>
        <!-- Please add "active" classname to necessary "move-dialog-empty" block !-->
        <div class="move-dialog-empty cloud-drive">
            <div class="move-dialog-empty-icon"></div>
            <div class="move-dialog-empty-header">
                [$783]
            </div>
            <div class="move-dialog-empty-txt">
                Worry not! You can easily create a new folder  below. Right there, on the left hand side.
            </div>
        </div>
        <div class="move-dialog-empty shared-with-me">
            <div class="move-dialog-empty-icon"></div>
            <div class="move-dialog-empty-header">
                [$79] [$1348]
            </div>
            <div class="move-dialog-empty-txt">
                [$1018] [$1348]
            </div>
        </div>
        <div class="move-dialog-empty rubbish-bin">
            <div class="move-dialog-empty-icon"></div>
            <div class="move-dialog-empty-header">
                [$1018]
            </div>
            <div class="move-dialog-empty-txt">
                [$979]
            </div>
        </div>

    </div>
    <!--Buttons-->
    <div class="fm-notifications-bottom">
        <div class="fm-dialog-button dialog-newfolder-button">
            <span>[$68]</span>
        </div>
        <div class="fm-dialog-button dialog-move-button">
            <span>[$62]</span>
        </div>
        <div class="fm-dialog-button dialog-cancel-button">
            <span>[$82]</span>
        </div>
        <div class="clear"></div>
    </div>
</div><!--END move-dialog-->

<div class="fm-dialog hidden" id="msgDialog">
    <div class="fm-dialog-header">
        <div class="fm-dialog-title"><span>[$14]</span></div>
        <div class="fm-dialog-close"></div>
        <div class="clear"></div>
    </div>
    <div class="fm-notification-body">
        <div class="fm-notification-icon">
          <div class="fm-del-contact-avatar">
            <span></span>
            <div class="fm-del-contacts-number">1</div>
          </div>
        </div>
        <div class="fm-notification-info">
            <p>[$15]</p>
            <div class="fm-notification-warning">[$1007]</div>
        </div>

        <div class="clear"></div>
    </div>
    <div class="fm-notifications-bottom">
        <div class="left">
            <div class="checkdiv checkboxOff"> <input type="checkbox" name="confirmation-checkbox" id="confirmation-checkbox" class="checkboxOff"> </div>
            <label for="export-checkbox" class="radio-txt">[$229]</label>
        </div>
        <div class="fm-dialog-button notification-button"><span>[$1018]</span></div>
        <div class="fm-dialog-button notification-button"><span>[$82]</span></div>
        <div class="clear"></div>
    </div>
</div>


<div class="fm-dialog export-links-dialog hidden">
    <div class="fm-dialog-header">
        <div class="fm-dialog-title">[$1031]</div>
        <div class="fm-dialog-chrome-clipboard hidden">
            <div id="chromeclipboard" class="selectable"></div>
        </div>
        <div class="fm-dialog-close"></div>
        <div class="clear"></div>
    </div>


    <!-- Please add "expiry-date" class to show new features. Please add "pro-only" class for free accounts !-->
    <div class="export-content-block">
<<<<<<< HEAD
=======
        <div class="fm-expiry-dropdown">
            <div class="fm-link-select-label">[$7652]
                <div class="information-icon">
                    <div>
                        Lorem ipsium dolor sit a met Lorem ipsium dolor sit a met Lorem ipsium dolor sit a met
                        <span></span>
                    </div>
                </div>
            </div>
            <input type="text" id="datepicker" class="fm-dialogs-select expiry-date-select" value="Select date" />
        </div>
>>>>>>> 51de8202
        <div class="fm-links-export-options">
            <div class="fm-link-select-label">[$7649]</div>
            <div class="fm-links-radio-buttons">
                <div class="separate-link-and-key">
                    <div class="link-handle" data-keyoptions="public-handle">
                        <span class="icon"></span>
                        <span class="text">[$7947]</span>
                    </div>
                    <div class="button-separator"></div>
                    <div class="link-decryption-key" data-keyoptions="decryption-key">
                        <span class="icon"></span>
                        <span class="text">[$7971]</span>
                    </div>
                </div>
                <div class="link-handle-and-key" data-keyoptions="full-link">
                    <span class="icon"></span>
                    <span class="text">[$7948]</span>
                </div>
            </div>
        </div>
        <div class="clear"></div>
        <div class="fm-expiry-dropdown">
            <div class="fm-link-select-label">
                [$8736]<span class="pro-only-feature"> ([$8695])</span>:
                <div class="dialog-feature-toggle"><div class="dialog-feature-switch"></div></div>
                <div class="get-pro hidden">[$8696]</div>
            </div>
            <div class="expiry-date-select-container hidden">
                <input type="text" id="link-expiry-datepicker" class="fm-dialogs-select expiry-date-select" value="[$8697]" placeholder="[$8697]">
            </div>
            <div class="disabled-overlay hidden"></div>
        </div>
        <div class="clear"></div>
        <div class="reveal-feature-toggle hidden">Less Option</div>
        <div id="export-link-body" class="export-link-body">
        </div>
    </div>
    <div class="fm-notifications-bottom">
        <div class="export-description hidden">
            [$7682]
        </div>
        <div class="fm-dialog-button links-button copy-to-clipboard" id="clipboardbtn1">
            <span></span>
        </div>
        <div class="clear"></div>
    </div>
</div>


<div class="export-links-warning hidden">
    <div class="export-links-warning-close"></div>
    <div class="export-warning-content">
        <p>
            <span class="orange">[$368]</span> [$7680]
        </p>
    </div>
</div>

<div class="fm-dialog browsers-dialog hidden">
    <div class="fm-dialog-header">
        <div class="fm-dialog-title">[$891]</div>
        <div class="fm-dialog-close"></div>
        <div class="clear"></div>
    </div>
    <div>
        <div class="browsers-top-icon safari"></div>
        <div class="browsers-info-block">
            <div class="browsers-info-header">
            </div>
            <p>
            </p>
        </div>
        <div class="clear"></div>
        <div class="browsers-gray-notification">
            [$890]
        </div>
        <div class="browsers-logos-block">
            <div class="browsers-logo opera-next hidden">
                <a href="http://www.opera.com" class="browsers-logo-lnk" target="_blank" rel="noreferrer">
                    <span class="browsers-compatibility">
                        <span class="fm-pause-notification hidden"><span class="fm-pause-info"></span></span>
                    </span>
                    <span class="browsers-title">
                        Opera
                    </span>
                </a>
            </div>
            <div class="browsers-logo firefox">
                <a href="http://www.mozilla.org/firefox/" class="browsers-logo-lnk" target="_blank" rel="noreferrer">
                    <span class="browsers-compatibility">
                        <span class="fm-pause-notification hidden"><span class="fm-pause-info">[$888]</span></span>
                    </span>
                    <span class="browsers-title">
                        Firefox
                    </span>
                </a>
            </div>
            <div class="browsers-logo chrome">
                <a href="http://www.google.com/chrome" class="browsers-logo-lnk" target="_blank" rel="noreferrer">
                    <span class="browsers-compatibility">
                        <span class="fm-pause-notification hidden"><span class="fm-pause-info">[$888]</span></span>
                    </span>
                    <span class="browsers-title">
                        Chrome
                    </span>
                </a>
            </div>
            <div class="browsers-logo opera">
                <a href="http://www.opera.com/" target="_blank" rel="noreferrer" class="browsers-logo-lnk">
                    <span class="browsers-compatibility">
                        <span class="fm-pause-notification hidden"><span class="fm-pause-info">[$889]</span></span>
                    </span>
                    <span class="browsers-title">
                        Opera
                    </span>
                </a>
            </div>
            <div class="clear"></div>
        </div>
    </div>
    <div class="fm-notifications-bottom">
        <div class="checkboxOff"> <input type="checkbox" name="browsers-checkbox" id="browsers-checkbox" class="checkboxOff"> </div>
        <label for="browsers-checkbox" class="radio-txt">[$229]</label>
        <div class="fm-dialog-button browsers-button"><span>[$148]</span></div>
        <div class="clear"></div>
    </div>
</div>


<div class="fm-dialog chrome-dialog hidden">
    <div class="fm-dialog-header">
        <div class="fm-dialog-title">[$1034]</div>
        <div class="fm-dialog-close"></div>
        <div class="clear"></div>
    </div>
    <div class="chrome-dialog-body">
        <div class="chrome-dialog-logo"></div>
        <div class="chrome-dialog-notification">
            <div class="chrome-dialog-arrow"></div>
            [$1035]
        </div>
    </div>
    <div class="fm-notifications-bottom">
        <div class="checkboxOff"> <input type="checkbox" name="chrome-checkbox" id="chrome-checkbox" class="checkboxOff"> </div>
        <label for="chrome-checkbox" class="radio-txt">[$229]</label>
        <div class="fm-dialog-button browsers-button"><span>[$148]</span></div>
        <div class="clear"></div>
    </div>
</div>


<div class="fm-dialog avatar-dialog hidden">
    <div class="fm-dialog-header">
        <div class="fm-dialog-title">[$993]</div>
        <div class="fm-dialog-close"></div>
        <div class="clear"></div>
    </div>
    <div class="avatar-body">
    </div>
</div>

<div class="fm-dialog properties-dialog multiple shared hidden">
    <div class="fm-dialog-header">
        <div class="fm-dialog-title">[$892]</div>
        <div class="fm-dialog-close"></div>
        <div class="clear"></div>
    </div>
    <div class="properties-body">
        <div class="properties-context-menu hidden">
           <div class="properties-context-arrow"></div>
           <div class="properties-context-item away">
              <div class="properties-contact-status"></div>
              <span>Alex Brunskill</span>
           </div>
           <div class="properties-context-item online">
              <div class="properties-contact-status"></div>
              <span>Wiremu tane</span>
           </div>
           <div class="properties-context-item show-more">
              <span>...and 5 more</span>
           </div>

           <div class="context-menu-divider"></div>
           <div class="properties-context-item properties-share-options">
              <div class="properties-share-icon"></div>
              <span>[$6849]</span>
           </div>
        </div>
        <span class="file-status-icon"></span>
        <span class="link-icon"></span>
        <div class="properties-elements-counter"><span></span></div>
        <div class="properties-file-icon">
        </div>
        <div class="properties-txt-pad">
            <div class="properties-small-gray">[$86]</div>
            <div class="priperties-name-block">
              <div class="propreties-dark-txt">Filename.ext</div>
              <span class="file-settings-icon"><span></span></span>
            </div>
            <div class="properties-float-bl">
                <span class="properties-small-gray">[$87]:</span>
                <span class="propreties-dark-txt">100kb</span>
            </div>
            <div class="properties-float-bl second">
                <span class="properties-small-gray">[$87]</span>
                <span class="propreties-dark-txt">100kb</span>
            </div>
            <div class="properties-small-gray">[$86]</div>
            <div class="propreties-dark-txt">Filename.ext</div>
        </div>
        <div class="clear"></div>
    </div>
</div>

<div class="fm-dialog terms-dialog hidden">
    <div class="fm-dialog-header">
        <div class="fm-dialog-title">[$385]</div>
        <div class="fm-dialog-close"></div>
        <div class="clear"></div>
    </div>
    <div class="terms-body">
        <div class="terms-main">
        </div>
    </div>
    <div class="fm-notifications-bottom">
        <div class="fm-dialog-button fm-terms-agree"><span>[$1037]</span></div>
        <div class="fm-dialog-button fm-terms-cancel"><span>[$82]</span></div>
        <div class="clear"></div>
    </div>
</div>

<div class="fm-dialog languages-dialog hidden">
    <div class="fm-dialog-header">
        <div class="fm-dialog-title">[$1038]</div>
        <div class="fm-dialog-close"></div>
        <div class="clear"></div>
    </div>
    <div id="language_menu_options" class="languages-dialog-body">
        <div class="tier-one-languages"></div>
        <div class="show-more-languages">
            <div class="show-more-text">[$7657]</div>
            <div class="bar">
                <div></div>
            </div>
            <div class="round-arrow">
                <span></span>
            </div>
        </div>
        <div class="tier-two-languages"></div>
        <a class="language-template nlanguage-lnk" data-lang-code="">
            <span class="native-language-name"></span>
            <span class="beta hidden">BETA</span>
        </a>
    </div>
    <div class="fm-notifications-bottom">
        <div class="fm-dialog-button fm-languages-save"><span>[$776]</span></div>
        <div class="nlanguage-bottom"> [$671] <a href="mailto:translate@mega.nz">[$672]</a> </div>
        <div class="clear"></div>
    </div>
</div>

<div class="fm-dialog download-dialog hidden">
    <div class="fm-dialog-header">
        <div class="fm-dialog-title">[$239]</div>
        <div class="fm-dialog-close"></div>
        <div class="clear"></div>
    </div>
    <div class="fm-dialog-body">
        <div class="download-dialog-icon"></div>
        <div class="download-dialog-txt-bl">
            [$240]
            <a href="https://www.google.com/chrome" class="download-chrome-lnk" target="_blank" rel="noreferrer">
                [$242]
            </a>
        </div>
    </div>
    <div class="fm-notifications-bottom">
        <div class="fm-dialog-button notification-button">
            <div class="download-save-your-file">
            </div>
            <span>[$241]</span>
        </div>
        <div class="clear"></div>
    </div>
</div>

<div class="fm-dialog firefox-dialog hidden">
    <div class="fm-dialog-header">
        <div class="fm-dialog-title">[$752]</div>
        <div class="fm-dialog-close"></div>
        <div class="clear"></div>
    </div>
    <div>
        <div class="ff-extension-icon"></div>
        <div class="ff-extension-content">
            <div class="ff-extension-head">[$752]</div>
            <div class="ff-extension-txt">
                Please install our extension for improved download performance and added security. Unfortunately, there is a <a href="https://bugzilla.mozilla.org/show_bug.cgi?id=939510" class="red" target="_blank" rel="noreferrer">bug</a> in the current version of Firefox that will cause excessive memory consumption during and after large downloads.
            </div>
            <a href="#firefox" class="ff-extension-button">
                [$1178]
            </a>
            <div class="clear"></div>
        </div>
        <div class="clear"></div>
    </div>
    <div class="fm-notifications-bottom">
        <div class="checkboxOff"> <input type="checkbox" name="firefox-checkbox" id="firefox-checkbox" class="checkboxOff"> </div>
        <label for="firefox-checkbox" class="radio-txt">[$229]</label>
        <div class="fm-dialog-button close-button">
            <span>[$148]</span>
        </div>
        <div class="clear"></div>
    </div>
</div>

<div class="fm-dialog download-megasync-dialog hidden">
    <div class="fm-dialog-header">
        <div class="fm-dialog-title">[$1626]</div>
        <div class="fm-dialog-close"></div>
        <div class="clear"></div>
    </div>
    <div class="content">
        <div class="txt">[$7236]</div>
        <a class="button" href="#sync">
            <span class="icon"></span>
            <span class="button-txt">[$5565] [$1626]</span>
        </a>
    </div>
    <div class="fm-notifications-bottom">
        <div class="checkboxOff">
            <input type="checkbox" name="megasync-checkbox" id="megasync-checkbox" class="checkboxOff">
        </div>
        <label for="megasync-checkbox" class="radio-txt">[$229]</label>
        <div class="fm-dialog-button close-button">
            <span>[$148]</span>
        </div>
        <div class="clear"></div>
    </div>
</div>

<div class="slideshow-dialog hidden" style="width:700px; height:500px;">
    <div class="slideshow-top-bar">
        <div class="slideshow-filename">filename.jpg</div>
        <div class="slideshow-icon close-slideshow"></div>
        <div class="slideshow-image-buttons">
            <div class="slideshow-icon slideshow-line"></div>
            <div class="slideshow-icon slideshow-getlink">
                [$59]
            </div>
            <div class="slideshow-icon slideshow-line"></div>
            <div class="slideshow-icon slideshow-download">
                <span>[$58]</span>
            </div>
            <div class="clear"></div>
        </div>
        <div class="clear"></div>
    </div>
    <div class="slideshow-prev-button">
        <div class="slideshow-prev-icon"></div>
    </div>
    <div class="slideshow-next-button active">
        <div class="slideshow-next-icon"></div>
    </div>
    <div class="slideshow-image-bl">
        <img alt="" class="slideshow-image" />
    </div>

    <div class="slideshow-pending hidden"></div>

    <div class="slideshow-error hidden">
        <div class="slideshow-error-icon"></div>
        <div class="slideshow-error-header">
            [$135]
        </div>
        <div class="slideshow-error-txt">
        </div>
        <div class="slideshow-error-buttons">
            <div class="slideshow-error-button slideshow-refresh">
                [$85]
            </div>
            <div class="slideshow-error-button slideshow-error-close">
                [$1898]
            </div>
        </div>
    </div>
    <div class="slideshow-progress percents-78 hidden">
        <div class="slideshow-progress-icon"></div>
    </div>

</div>

<div class="add-user-popup dialog hidden">
    <div class="fm-dialog-close"></div>
    <div class="nw-fm-dialog-title">[$71]</div>
    <div class="add-user-popup-pad">
        <div class="add-user-size-icon full-size"></div>
        <div class="add-user-icon">
            <div class="multiple-input-warning">
                <div class="arrow"></div>
                <span>[$5918]</span>
            </div>
        </div>
        <div class="multiple-input">
            <input type="text" class="add-contact-multiple-input" name="" />
            <div class="clear"></div>
        </div>

        <div class="add-user-notification">
          <div class="add-user-nt-scrolling">
            <div class="add-user-textarea">
                <textarea>[$5878]</textarea>
                <div class="add-contact-hidden">[$5878]</div>
            </div>
          </div>

        </div>
        <div class="default-dialog-bottom">
            <div class="import-contacts-link"><span></span>[$236] [$950]...</div>
            <div class="import-contacts-dialog hidden">
              <div class="import-contacts-header">
                <div class="import-contacts-info">
                  <div class="import-contacts-info-txt">
[$6888]
                    <div class="import-arrow"></div>
                  </div>
                </div>
                <div class="import-contacts-link active"><span></span>[$236] [$950]...</div>
              </div>
              <!--Please add "imported" classname if contact are already imported !-->
              <div class="import-contacts-service gmail">
                <span>
                  Gmail
                </span>
              </div>
            </div>
            <div class="add-user-popup-button add"><span>[$155]</span></div>
            <div class="add-user-popup-button cancel"><span>[$82]</span></div>
        </div>
    </div>
</div>

<div class="imported-contacts-notification hidden">
  <div class="imported-notification-close"></div>
  <span>[$6851]</span>
</div>

<!--Share Dialog-->
<div class="fm-dialog share-dialog hidden">
    <div class="fm-dialog-header">
        <div class="fm-dialog-title">[$5631]</div>
        <div class="fm-dialog-close"></div>
        <div class="clear"></div>
    </div>
    <div class="fm-dialog-body">
        <div class="permissions-menu hidden">
            <div class="permissions-menu-arrow"></div>
            <div class="permissions-menu-item read-only"><span></span>[$55]</div>
            <div class="permissions-menu-item read-and-write"><span></span>[$56]</div>
            <div class="permissions-menu-item full-access"><span></span>[$57]</div>
        </div>
        <!-- Please hide "share-dialog-img" if contacts list is not empty !-->
        <div class="share-dialog-img hidden"></div>
        <!-- Please unhide "share-dialog-contacts" if contacts list is not empty !-->
        <div class="share-dialog-contacts">
        <!--Content goes here-->
        </div>
        <div class="share-dialog-icon">
            <div class="multiple-input-warning">
                <div class="arrow"></div>
                <span>[$5918]</span>
            </div>
        </div>
        <div class="multiple-input">
            <input type="text" class="share-multiple-input" name=""/>
            <div class="clear"></div>
        </div>
        <div class="share-message">
         <div class="share-message-scrolling">
          <div class="share-message-textarea">
            <textarea>[$6853]</textarea>
            <div class="share-message-hidden"></div>
          </div>
         </div>
        </div>
    </div>
    <div class="fm-notifications-bottom">
        <div class="share-dialog-icon permissions-icon">
           <span></span>
           l[7534]
        </div>
        <div class="fm-dialog-button dialog-share-button">
            <span>[$726]</span>
        </div>
        <div class="fm-dialog-button dialog-cancel-button">
            <span>[$148]</span>
        </div>
        <div class="clear"></div>
    </div>
</div><!--End Share Dialog-->


<!--Contact Fingerprint Dialog-->
<div class="fm-dialog fingerprint-dialog hidden">
    <div class="fm-dialog-header">
        <div class="fm-dialog-title">[$6783]</div>
        <div class="fm-dialog-close"></div>
        <div class="clear"></div>
    </div>
    <div class="fm-dialog-body">
       <div class="fingerprint-top-text">
            [$6779]
       </div>

       <div class="fingerprint-mid-info">
          <div class="fingerprint-avatar color1">UU</div>
          <div class="fingerprint-code">
                <div class="contact-fingerprint-title">
                [$6780]

                 </div>
                <div class="fingerprint-txt"><span>121E</span><span>888D</span><span>D500</span><span>583D</span><span>715E</span></div>
                <div class="fingerprint-txt"><span>121E</span><span>888D</span><span>D500</span><span>583D</span><span>715E</span></div>
          </div>
          <div class="fingerprint-contact-info">
             <div class="contact-details-user-name">Alex Brunskill</div>
             <div class="contact-details-email">ab@mega.nz</div>
          </div>
          <div class="clear"></div>
       </div>
       <div class="fingerprint-mid-txt">
            [$6781]
       </div>
       <div class="fingerprint-bott-txt">
          <div class="fingerprint-bott-header">
            [$6782]
          </div>
          <div class="fingerprint-txt">
            <span>121E</span><span>888D</span><span>D500</span><span>583D</span><span>715E</span><span>121E</span><span>888D</span><span>D500</span><span>583D</span><span>715E</span>
          </div>
       </div>

    </div>
    <div class="default-dialog-bottom">
        <div class="fm-dialog-button dialog-approve-button">
            <span>[$6777]</span>
        </div>
        <div class="fm-dialog-button dialog-skip-button">
            <span>[$1379]</span>
        </div>
        <div class="clear"></div>
    </div>
</div><!--End Contact Fingerprint Dialog-->

<!-- Share with contact dialog -->
<div class="fm-dialog share-with-contact-dialog hidden">
  <div class="fm-dialog-header">
    <div class="fm-dialog-title">[$6854]</div>
    <div class="fm-dialog-close"></div>
    <div class="clear"></div>
  </div>
  <div class="fm-dialog-body">
    <div class="permissions-menu hidden">
      <div class="permissions-menu-arrow"></div>
      <div class="permissions-menu-item read-only">
        <div class="context-menu-icon"></div>
        [$55]</div>
      <div class="permissions-menu-item read-and-write">
        <div class="context-menu-icon"></div>
        [$56]</div>
      <div class="permissions-menu-item full-access">
        <div class="context-menu-icon"></div>
        [$57]</div>
    </div>
    <div class="dialog-sorting-menu hiddendiv">
      <div class="context-menu-section hidden">
        <div class="sorting-menu-arrow"></div>
        <div data-by="name" class="sorting-menu-item active">[$86]</div>
        <div data-by="status" class="sorting-menu-item">[$89]</div>
        <div data-by="last-interaction" class="sorting-menu-item">[$5904]</div>
        <div class="sorting-item-divider"></div>
      </div>
      <div class="context-menu-section">
        <div data-dir="1" class="sorting-menu-item active">[$6773]</div>
        <div data-dir="-1" class="sorting-menu-item">[$6774]</div>
      </div>
    </div>
    <div class="share-dialog-contacts"> </div>
    <div class="share-dialog-tree-panel">
      <div class="share-dialog-panel-header"> <span>[$6855]</span>
        <div class="share-dialog-panel-arrows"></div>
      </div>
      <div class="dialog-tree-panel-scroll">
        <div class="dialog-content-block"> </div>
      </div>
    </div>
  </div>
  <div class="fm-notifications-bottom">
    <div class="fm-dialog-button dialog-newfolder-button"> <span>[$68]</span> </div>
    <div class="fm-dialog-button dialog-share-button"> <span>[$726]</span> </div>
    <div class="fm-dialog-button dialog-cancel-button"> <span>[$148]</span> </div>
    <div class="clear"></div>
  </div>
</div><!-- END. Share with contact dialog -->




<div class="top-login-popup fm-dialog pro-login-dialog">

    <div class="fm-dialog-header">
        <div class="fm-dialog-title">[$190]</div>
        <div class="fm-dialog-close"></div>
        <div class="clear"></div>
    </div>

    <div class="top-login-pad">

        <div class="top-login-input-tooltip both-incorrect">
            <div class="top-login-tooltip-arrow">
                <div class="top-loginp-tooltip-txt">
                    [$1130]
                    <div class="white-txt">[$969]</div>
                </div>
            </div>
        </div>
        <div class="top-login-input-block e-mail incorrect">
            <div class="top-login-input-tooltip">
                <div class="top-login-tooltip-arrow">
                    <div class="top-loginp-tooltip-txt">
                        [$141]
                    </div>
                </div>
            </div>
            <input type="text" name="login-name" id="login-name" value="Your Email" class="input-email have-placeholder">
        </div>
        <div class="top-login-input-block password">
            <div class="top-login-input-tooltip">
                <div class="top-login-tooltip-arrow">
                    <div class="top-loginp-tooltip-txt">
                        [$970]
                    </div>
                </div>
            </div>
            <input type="text" name="login-password" id="login-password" value="Password" class="input-password have-placeholder">
            <div class="login-notification-icon"></div>
        </div>

        <div class="top-login-forgot-pass-bl">
              <a class="top-login-forgot-pass" href="#recovery">[$739]</a>
              <div class="clear"></div>
        </div>
        <div class="top-login-bott-gray-block">
          <div class="checkboxOn login-checkbox"></div>
          <label class="radio-txt">[$192]</label>

          <div class="top-dialog-login-button"><span>[$171] <i><span class="loading-gif"></span></i></span></div>
          <div class="clear"></div>
        </div>
    </div>
    <div class="top-login-warning hidden">
        <div class="top-login-warning-arrow"></div>
        <div class="top-login-warning-close"></div>
        <div class="top-login-warning-pad">
            <div class="top-login-warning-icon"></div>
            <div class="top-login-warning-txt">
                [$1093]<br>
            </div>
            <div class="clear"></div>
            [$1094]
            <div class="top-login-warning-bott">
                <div class="loginwarning-checkbox checkboxOff"></div>
                <label class="radio-txt">[$229]</label>
                <div class="clear"></div>
            </div>
        </div>
    </div>
</div>


<div class="top-login-popup fm-dialog pro-register-dialog">
    <div class="fm-dialog-header">
        <div class="fm-dialog-title">[$5840]</div>
        <div class="fm-dialog-close"></div>
        <div class="clear"></div>
    </div>

    <div class="fm-dialog-body hidden"></div>

    <div class="top-login-pad">

        <div class="login-register-input name">
            <div class="top-login-input-tooltip">
                <div class="top-login-tooltip-arrow">
                    <div class="top-loginp-tooltip-txt">
                        [$1098]
                        <div class="white-txt">[$1099]</div>
                    </div>
                </div>
            </div>
            <div class="register-name-input-block">
                <input type="text" name="login-name" id="register-firstname" value="[$1096]" class="have-placeholder" />
            </div>
            <div class="register-family-input-block ">
                <input type="text" name="login-familyname" id="register-lastname" value="[$1097]"  class="have-placeholder" />
            </div>
        </div>
        <div class="login-register-input email">
            <div class="top-login-input-tooltip">
                <div class="top-login-tooltip-arrow">
                    <div class="top-loginp-tooltip-txt">
                        [$1100]
                        <div class="white-txt">[$1101]</div>
                    </div>
                </div>
            </div>
            <input type="text" name="login-email" id="register-email" value="[$95]" class="have-placeholder" />
        </div>
        <div class="login-register-input password first">
            <div class="top-login-input-tooltip">
                <div class="top-login-tooltip-arrow">
                    <div class="top-loginp-tooltip-txt password">
                        [$1102]
                        <div class="white-txt password">[$1104]</div>
                    </div>
                </div>
            </div>
            <div class="password-status-icon">
                <div class="password-status-warning hidden">
                </div>
            </div>
            <div class="register-loading-icon"></div>
            <input type="text" name="login-password" id="register-password" value="[$909]"   class="have-placeholder" />
        </div>
        <div class="new-registration">
            <div class="register-pass-status-line1"></div>
            <div class="register-pass-status-line2"></div>
            <div class="register-pass-status-line3"></div>
            <div class="register-pass-status-line4"></div>
            <div class="register-pass-status-line5"></div>
            <div class="clear"></div>
            <div class="password-stutus-txt hidden">
                <div class="new-reg-status-pad">
                    <strong>[$1105]</strong>
                    [$1106]
                </div>
                <div class="new-reg-status-description">
                </div>
            </div>
        </div>
        <div class="login-register-input password confirm">
            <div class="top-login-input-tooltip">
                <div class="top-login-tooltip-arrow">
                    <div class="top-loginp-tooltip-txt">
                        [$1107]
                        <div class="white-txt">[$969]</div>
                    </div>
                </div>
            </div>
            <input type="text" name="login-password2" id="register-password2" value="[$1114]"   class="have-placeholder" />
        </div>
        <div class="new-registration-checkbox">
            <div class="register-check checkboxOff"></div>
            <label class="radio-txt">[$208]</label>
            <div class="clear"></div>
        </div>
        <div class="register-st2-button active">
            <div class="register-st2-button-arrow">
                [$1108]
            </div>
        </div>
        <div class="clear"></div>
    </div>
</div>

<div class="fm-dialog registration-success pro-register-paypal-dialog hidden">
    <div class="reg-success-icon"></div>
    <div class="reg-success-txt">
        [$6889]
    </div>
</div>

<div class="fm-dialog loginrequired-dialog hidden">
    <div class="fm-dialog-header">
        <div class="fm-dialog-title"><span>[$14]</span></div>
        <div class="fm-dialog-close"></div>
        <div class="clear"></div>
    </div>
    <div class="fm-notification-body">
        <div class="fm-notification-icon"></div>
        <div class="fm-notification-info">
            [$15]
        </div>
        <div class="clear"></div>
    </div>
    <div class="fm-notifications-bottom">
        <div class="fm-dialog-button notification-button"><span>[$1018]</span></div>
        <div class="fm-dialog-button notification-button"><span>[$82]</span></div>
        <div class="fm-dialog-button pro-login"><span>[$171]</span></div>
        <div class="fm-dialog-button pro-register"><span>[$1076]</span></div>
        <div class="clear"></div>
    </div>
</div>


<div class="fm-dialog fm-mega-dialog feedback-dialog hidden">
    <div class="overlay-close">
        <div class="fm-dialog-close overlay-close-icon"></div>
        <span>[$6951]</span>
    </div>
    <div class="feedback-dialog-body">
        <div class="feedback-dialog-header">How do you rate your experience with MEGA?</div>
        <div class="fm-mega-dialog-pad">
                <div class="rating">
                    <a class="unhappy"></a>
                    <a class="sad"></a>
                    <a class="neutral"></a>
                    <a class="happy"></a>
                    <a class="awesome"></a>
                    <div class="clear"></div>
                </div>
                <div class="feedback-dialog-textarea">
                    <div class="feedback-dialog-scr">
                        <textarea name="feedback" placeholder="Your message here... (optional)"></textarea>
                        <div class="feedback-dialog-hidden"></div>
                    </div>
                </div>
                <div class="reply">
                    <div class="feedback-label-txt">
                        <div class="checkdiv checkboxOff">
                            <input type="checkbox" name="contact_me" id="contact_me" />
                        </div>

                        <label for="contact_me" class="radio-txt">I'm happy to share my email for future communication related to my feedback</label>
                    </div>
                    <div class="clear"></div>
                </div>
                <div class="feedback-dialog-input hidden">
                    <input name="feedback-email" type="text" placeholder="email@domain.com" />
                </div>
                <div class="stats">
                    <div class="feedback-label-txt">
                        <div class="checkdiv checkboxOff">
                            <input type="checkbox" name="send_stats" id="send_stats" />
                        </div>

                        <label for="send_stats" class="radio-txt">
                            [$6945]
                        </label>
                        <span class="membership-question stats-button">
                            <span class="membership-notification">
                                <span>Click here to see <strong>exactly the same</strong> information that will be sent to our servers.</span>
                                <span class="membership-arrow"></span>
                            </span>
                        </span>
                    </div>
                    <div class="clear"></div>
                </div>
        </div>
    </div>
    <div class="feedback-result-pad hidden">
        <div class="payment-rusult-header">Thank you for your feedback!</div>
        <div class="payment-result-icon"></div>
        <div class="feedback-result-button">[$148]</div>
    </div>
</div>


<div class="fm-dialog fm-mega-dialog collected-data-review-dialog hidden">
    <div class="fm-dialog-close"></div>
    <div class="nw-fm-dialog-title"></div>
    <div class="fm-mega-dialog-pad">
        <div class="fm-dialog-contents">
            <div class="content">
                <div class="collected-data-textarea">
                    <ul class="collected-data">

                    </ul>
                </div>
            </div>
        </div>
    </div>
</div>

<!-- Dialog is shown when user's Ed25519 public key fingerprint mismatches. -->
<div class="fm-dialog fm-mega-dialog credentials-warning-dialog filled-input hidden">
    <div class="fm-dialog-close"></div>
    <div class="nw-fm-dialog-title"></div>
    <div class="fm-mega-dialog-pad">
        <div class="fm-dialog-contents">
            <div class="content">
                <div class="avatarAndWarningMessage">
                    <div class="userAvatar">
                        <img alt="avatar" />
                    </div>
                    <div class="information">
                        <span class="firstLine">
                            [$6881]
                        </span>
                        [$7688]
                    </div>
                </div>

                <!-- Step 1 -->
                <div class="previousCredentials">
                    <div class="title">[$6883]:</div>
                    <div class="fingerprint"></div>
                </div>
                <div class="newCredentials">
                    <div class="title">[$6858]:</div>
                    <div class="fingerprint"></div>
                </div>
                <div class="resetCredentials">
                    <div class="title">[$7689]:</div>
                    <div class="description">
                        [$7690]
                    </div>
                    <div class="fm-dialog-button fm-dialog-button-green reset-credentials-button">
                        <span>[$742]</span>
                    </div>
                </div>

                <!-- Step 2 -->
                <div class="postResetCredentials hidden">
                    <div class="title">[$7691]:</div>
                    <div class="fingerprint"></div>
                </div>
                <div class="verifyCredentials hidden">
                    <div class="title">[$7692]:</div>
                    <div class="description">
                        [$7693]
                    </div>
                    <div class="fm-dialog-button fm-dialog-button-green verify-contact-button">
                        <span>[$1960]...</span>
                    </div>
                </div>
            </div>
        </div>
    </div>
</div>

<!-- Dialog is shown when user's public key signature fails validation. -->
<div class="fm-dialog fm-mega-dialog key-signature-warning-dialog filled-input hidden">
    <div class="fm-dialog-close"></div>
    <div class="nw-fm-dialog-title"></div>
    <div class="fm-mega-dialog-pad">
        <div class="fm-dialog-contents">
            <div class="content">
                <div class="avatarAndWarningMessage">
                    <div class="userAvatar">
                        <img alt="avatar" />
                    </div>
                    <div class="information">
                        <span class="firstLine">
                            [$7585]
                        </span>
                        <span class="description">
                            [$8436]
                        </span>
                    </div>
                </div>
            </div>
        </div>
    </div>
</div>

<div class="fm-dialog payment-dialog hidden">
    <div class="btn-close-dialog"></div>
    <div class="payment-dialog-body">

        <div class="plan-icon pro1" >
            <div class="reg-st3-membership-icon"></div>
        </div>
        <div class="payment-plan-info">
            <div class="payment-plan-title">PRO I</div>
            <div class="payment-plan-txt">1 month <span>([$6965])</span></div>
        </div>

        <div class="payment-plan-price">9.99&euro</div>
        <div class="clear"></div>

        <div class="payment-half-block first">
            <div class="payment-form-title"> [$6964]: </div>
            <div class="fm-account-input">
                <input class="address1" type="text" value="" placeholder="[$561] 1">
            </div>
            <div class="fm-account-input">
                <input class="address2" type="text" value="" placeholder="[$561] 2 ([$2028])">
            </div>
            <div class="fm-account-input">
                <input class="city" type="text" value="" placeholder="[$565]">
            </div>
            <div class="fm-account-input">
                <input class="state-province" type="text" value="" placeholder="[$653]">
            </div>
            <div class="default-select countries" id="countries">
                <span>[$481]</span>
                <div class="default-select-dropdown hidden"><div class="default-select-scroll"></div></div>
            </div>
            <div class="fm-account-input code">
                <input class="post-code" type="text" value="" placeholder="Postal Code">
            </div>
            <div class="clear"></div>
        </div>

        <div class="payment-half-block second">
            <div class="payment-form-title"> [$6963]: </div>
            <div class="payment-cc">
                <div class="radioOn hidden" id="rad1_div">
                    <input type="radio" id="rad1" class="radioOn" value="1" checked="checked">
                </div>
                <div class="payment-cc-icon visa"></div>
                <div class="payment-cc-icon mastercard"></div>
            </div>
            <div class="payment-short-bl first">
                <div class="fm-account-input">
                    <input class="first-name" type="text" value="" placeholder="[$1096]" >
                </div>
            </div>
            <div class="payment-short-bl second">
                <div class="fm-account-input">
                    <input class="last-name" type="text" value="" placeholder="[$1097]" >
                </div>
            </div>
            <div class="clear"></div>
            <div class="fm-account-input">
                <input class="credit-card-number" type="text" value="" placeholder="Credit Card Number" >
            </div>
            <div class="payment-short-bl triplex first">
                <div class="default-select expiry-date-month" id="expiry-date-month">
                    <span>[$913]</span>
                    <div class="default-select-dropdown hidden"><div class="default-select-scroll"></div></div>
                </div>
            </div>
            <div class="payment-short-bl triplex second">
                <div class="default-select expiry-date-year" id="expiry-date-year">
                    <span>[$932]</span>
                    <div class="default-select-dropdown hidden"><div class="default-select-scroll"></div></div>
                </div>
            </div>
            <div class="payment-short-bl triplex third">
                <div class="fm-account-input">
                    <input class="cvv-code" type="text" value="" placeholder="CVV" >
                </div>
            </div>
            <div class="clear"></div>
            <div class="payment-buy-now"> [$6190] </div>
        </div>

        <div class="clear"></div>
    </div>
</div>

<div class="payment-processing hidden">
    <div class="payment-animation-pad">
        <img class="payment-animation" alt="" />
        <div class="payment-animation-txt">[$6960]</div>
    </div>
</div>

<div class="payment-result success hidden">
    <div class="payment-close">
        <div class="payment-close-icon"></div>
        <span></span>
    </div>
    <div class="payment-result-pad">
        <div class="payment-rusult-header">[$6961]!</div>
        <div class="payment-result-txt">[$6962]</div>
        <div class="payment-result-icon"></div>
        <div class="payment-result-button">[$6690]</div>
    </div>
</div>

<div class="payment-result failed hidden">
    <div class="payment-close">
        <div class="payment-close-icon"></div>
        <span></span>
    </div>
    <div class="payment-result-pad">
        <div class="payment-rusult-header">[$6949]</div>
        <div class="payment-result-txt">[$6950]</div>
        <div class="payment-result-icon"></div>
        <div class="payment-result-button">[$1472]</div>
    </div>
</div>

<!-- Pending confirmation -->
<div class="payment-result pending hidden">
    <div class="payment-close">
        <div class="payment-close-icon"></div>
        <span></span>
    </div>
    <div class="payment-result-pad">
        <div class="payment-rusult-header">[$7983]</div>
        <div class="payment-result-txt">[$8755]</div>
        <div class="payment-result-icon"></div>
        <div class="payment-result-button">[$6690]</div>
    </div>
</div>

<div class="fm-dialog wire-transfer-dialog hidden">
    <div class="btn-close-dialog"></div>
    <div class="payment-dialog-body">
        <div class="wire-transfer">
            <h1>[$6198]</h1>
            <div class="resellers-top-txt">
                [$8667]<br>
                <br>

                <div class="wire-transfer-options">
                    <table class="wire-transfer-details">
                        <tr>
                            <!-- Bank name -->
                            <th>[$939]:</th><td>ING Corporate and Financial</td>
                        </tr>
                        <tr>
                            <!-- Bank address -->
                            <th>[$6222]:</th><td>52 route d'Esch, L-2965 Luxembourg</td>
                        </tr>
                        <tr>
                            <!-- Account name -->
                            <th>[$6197]:</th><td>Mega Europe Sarl</td>
                        </tr>
                        <tr>
                            <!-- Account number -->
                            <th>[$6200]:</th><td>LU22 0141 3492 4760 0000</td>
                        </tr>
                        <tr>
                            <!-- SWIFT code -->
                            <th>[$6203]:</th><td>CELLLULL</td>
                        </tr>
                        <tr>
                            <!-- International Bank Account Number -->
                            <th>[$8668]:</th><td>LU22 0141 3492 4760 0000</td>
                        </tr>
                        <tr>
                            <!-- Reference -->
                            <th>[$6205]:</th><td><span class="email-address">[$6206]</span></td>
                        </tr>
                        <tr>
                            <!-- Amount -->
                            <th>[$477]:</th><td><span class="amount"></span> &euro;</td>
                        </tr>
                    </table>

                    <table class="wire-transfer-details">
                        <tr>
                            <!-- Bank name -->
                            <th>[$939]:</th><td>Bank of New Zealand</td>
                        </tr>
                        <tr>
                            <!-- Bank address -->
                            <th>[$6222]:</th><td>262 Queen Street, Auckland 1010, New Zealand</td>
                        </tr>
                        <tr>
                            <!-- Account name -->
                            <th>[$6197]:</th><td>Mega Limited</td>
                        </tr>
                        <tr>
                            <!-- Account number -->
                            <th>[$6200]:</th><td>885806-0000</td>
                        </tr>
                        <tr>
                            <!-- SWIFT code -->
                            <th>[$6203]:</th><td>BKNZNZ22</td>
                        </tr>
                        <tr>
                            <!-- International Bank Account Number -->
                            <th><b class="red">*</b> [$8668]:</th><td>[$8669]</td>
                        </tr>
                        <tr>
                            <!-- Reference -->
                            <th>[$6205]:</th><td><span class="email-address">[$6206]</span></td>
                        </tr>
                        <tr>
                            <!-- Amount -->
                            <th>[$477]:</th><td><span class="amount"></span> &euro;</td>
                        </tr>
                    </table>
                </div>

                <!-- Instructions for the user -->
                <ul>
                    <li>[$8670]</li>
                    <li>[$6207]</li>
                    <li>
                        <b class="red">*</b> [$8671]
                    </li>
                </ul>
            </div>
        </div>
    </div>
</div>

<div class="fm-dialog cancel-subscription-st1 hidden">
    <div class="fm-dialog-close"></div>
    <div class="fm-dialog-header">
        <div class="fm-dialog-title">[$6822]</div>
    </div>
    <div class="fm-dialog-body">
        <div class="fm-dialog-top-text">
            [$6996]
        </div>
        <div class="reset-small-txt">[$7005]:</div>
        <form>
           <div class="cancel-textarea-bl">
             <div class="cancel-textarea-scroll">
               <div class="cancel-textarea">
                 <textarea></textarea>
                 <div class="cancel-hidden"></div>
               </div>
             </div>
           </div>
        </form>
        <div class="cancel-subscription-txt">
            [$6998]
        </div>
        <div class="default-dialog-bottom">
            <div class="fm-dialog-button continue-cancel-subscription disabled"><span>[$507]</span></div>
            <div class="fm-dialog-button cancel"><span>[$822]</span></div>
            <div class="clear"></div>
        </div>
    </div>
</div>

<div class="fm-dialog cancel-subscription-st2 hidden">
    <div class="fm-dialog-close"></div>
    <div class="fm-dialog-header">
        <div class="fm-dialog-title">[$6999]</div>
    </div>
    <div class="fm-dialog-body">
        <div class="blue-success-icon"></div>
        <div class="cancel-bott-txt">
            [$7004]
        </div>
    </div>
</div>

<div class="nw-dark-overlay megasync-overlay hidden">
    <div class="megasync-close"></div>
    <div class="megasync-close-txt">[$6951]</div>
    <div class="megasync-content features">
        <div class="megasync-logo"></div>
        <div class="megasync-info">
            [$7138]<br/>
            [$7139]
        </div>
        <div class="megasync-dropdown">
            <span>[$7086]</span>
        </div>
        <div class="megasync-dropdown-list hidden">
            <div class="megasync-dropdown-pad">
                <div class="megasync-dropdown-scroll">
                    <div class="megasync-scr-pad">
                        <div class="megasync-dropdown-link centos">CentOS 7.0</div>
                    </div>
                </div>
                <div class="megasync-list-arrow hidden"></div>
            </div>
        </div>
        <div class="megasync-table">
            <table border="0" cellspacing="0" cellpadding="0">
                <tr>
                    <th>
                    </th>
                    <th>
                        <span class="globe">[$7087]</span>
                    </th>
                    <th>
                        <span class="sync">MEGAsync</span>
                    </th>
                </tr>
                <tr>
                    <td>
                        <span>[$7088]</span>
                    </td>
                    <td>
                        <span class="dots">[$1165]</span>
                    </td>
                    <td>
                        <span class="tick">[$7089]</span>
                    </td>
                </tr>
                <tr>
                    <td>
                        <span>[$7090]</span>
                    </td>
                    <td>
                        <span class="dots">[$7152]</span>
                    </td>
                    <td>
                        <span class="tick">[$7153]</span>
                    </td>
                </tr>
                <tr>
                    <td>
                        <span>[$7093]</span>
                    </td>
                    <td>
                        <span class="dots">[$1149]</span>
                    </td>
                    <td>
                        <span class="tick">[$7094]</span>
                    </td>
                </tr>
            </table>
        </div>
    </div>
    <div class="megasync-content slider slide1">
        <div class="fm-dialog-header">
            <div class="fm-dialog-close"></div>
            <div class="clear"></div>
        </div>
        <div class="megasync-body">
        <div class="megasync-slider main-block">
            <div class="megasync-slider body-block">

                <div class="megasync-slide slide1">
                    <div class="megasync-header">
                        [$8426]
                    </div>
                    <div class="megasync-img1"></div>
                </div>

                <div class="megasync-slide slide2">
                    <div class="megasync-header">
                        [$8427]
                    </div>
                    <div class="megasync-img2"></div>
                    <div class="megasync-info-txt">
                        [$8428]
                    </div>
                    <div class="megasync-info-arrow"></div>
                </div>

                <div class="megasync-slide slide3">
                    <div class="megasync-header">
                        <div class="megasync-dark-logo"></div>
                    </div>
                    <div class="megasync-listing">
                        <i class="megasync-icon"></i>
                        <h3>[$8429]</h3>
                        <p>[$8430]</p>
                    </div>
                    <div class="megasync-listing">
                        <i class="megasync-icon blink"></i>
                        <h3>[$8431]</h3>
                        <p>[$8432]</p>
                    </div>
                    <div class="megasync-listing">
                        <i class="megasync-icon infinity"></i>
                        <h3>[$8433]</h3>
                        <p>[$8434]</p>
                    </div>
                </div>
                <div class="clear"></div>
            </div>

            <div class="megasync-slider button prev"></div>

            <div class="megasync-slider button next"></div>

            <div class="megasync-controls">
                <div class="active" data-slidernum="1"></div>
                <div data-slidernum="2"></div>
                <div data-slidernum="3"></div>
            </div>

            </div>

            <div class="megasync-button download">
                Download now
            </div>

        </div>
    </div>
</div>

<div class="nw-dark-overlay upload-overlay hidden">
    <div class="upload-overlay-body">
        <div class="upload-overlay-icon"></div>
        <div class="upload-overlay-txt">[$7403]</div>
    </div>
</div>

<div class="nw-dark-overlay megasync-upload-overlay hidden">
    <div class="overlay-close">
        <div class="fm-dialog-close overlay-close-icon"></div>
        <span>[$6951]</span>
    </div>
    <div class="megasync-content">
        <div class="megasync-logo"></div>
        <div class="megasync-info">
            [$7400]
        </div>
        <div class="fm-mega-dialog-pad">
            <div class="feedback-label-txt">
                <div class="checkdiv checkboxOff">
                    <input type="checkbox" name="megasync_upload" id="megasync_upload" checked="checked" />
                </div>
                <label for="megasync_upload" class="radio-txt">[$229]</label>
            </div>
            <div class="clear"></div>

            <div class="megasync-bottom">
                <div class="button download-button light-red  download">
                    <div class="download info-txt big-txt white">[$58]</div>
                    <div class="download info-txt mid-txt white">MEGAsync</div>
                </div>
                <div class="button download-button light-white continue">
                    <div class="download info-txt big-txt black">Continue</div>
                    <div class="download info-txt mid-txt black">anyway</div>
                </div>
                <div class="clear"></div>
            </div>
        </div>
    </div>
</div>

<div class="nw-dark-overlay camera-access hidden">
    <div class="camera-top-block">
        <div class="camera-top-icon"></div>
        <div class="camera-top-txt">
            Before you start, you need to allow your browser to<br /> access your microphone and camera
        </div>
    </div>
    <div class="camera-bottom-block">
        <div class="camera-bottom-pad">
            <div class="camera-bottom-txt">
                [$7417]
            </div>
            <div class="camera-bottom-icon headset">
                [$7418]
            </div>

            <div class="camera-bottom-icon pause">
                Pause any transfers
            </div>
        </div>
    </div>
</div>

<div class="fm-dialog bandwidth-quota hidden">
     <div class="fm-dialog-header">
       <div class="fm-dialog-title">[$17]</div>
       <div class="fm-dialog-close"></div>
       <div class="clear"></div>
     </div>
     <div class="fm-bandwidth-body">
        <div class="fm-bandwidth-icon"></div>
        <div class="fm-bandwidth-icon-text">
            [$120] [$121]
        </div>
        <div class="clear"></div>
        <div class="fm-bandwidth-dashed middle">
           <div class="fm-short-blocks" style="width:50%">
              <div class="fm-bandwidth-gray-bl">
                    <div class="fm-bandwidth-number-txt used">532 <span class="small">MB</span></div>
                    <div class="fm-bandwidth-small-txt">[$5845] <span class="red">*</span></div>
              </div>
           </div>
           <div class="fm-short-blocks" style="width:50%">
              <div class="fm-bandwidth-gray-bl">
                    <div class="fm-bandwidth-number-txt green available">532 <span class="small">MB</span></div>
                    <div class="fm-bandwidth-small-txt">[$5839] <span class="green bwminutes"> *</span></div>
              </div>
           </div>

           <div class="clear"></div>
           <p>
              <span class="red">*</span> [$122]
           </p>
           <p>
              <span class="green">*</span> [$127]
           </p>
        </div>
        <div class="fm-bandwidth-dashed quota-bottom-block">
             <div class="fm-bandwidth-icon pro-icon"></div>

             <div class="fm-bandwidth-icon-text">
                [$128]
             </div>
             <div class="clear"></div>
        </div>
     </div>
     <div class="fm-notifications-bottom">
        <div class="fm-dialog-button quota-upgrade-button"><span>[$230]</span></div>
        <div class="fm-dialog-button quota-later-button"><span>[$8637]</span></div>
        <div class="clear"></div>
     </div>
</div>

<div class="fm-dialog overquota bandwidth-dialog hidden">
    <div class="fm-dialog-close"></div>
    <div class="bandwidth-back-button">
        back
    </div>
    <div class="nw-fm-dialog-title">[$6989]<span></span></div>

    <div class="step1-block">
        <div class="bandwidth-header">[$7100]</div>
        <div class="bandwidth-gradient">
            <div class="reg-st3-membership-bl pro4 selected" data-payment="lite">
                <div class="membership-pad-bl">
                    <div class="membership-gray-block">
<<<<<<< HEAD
                        <div class="membership-new-offer"> 
                            <svg width="98px" height="98px" viewbox="0 0 98 98" version="1.1" 
                                 xmlns="http://www.w3.org/2000/svg" 
                                 xmlns:xlink="http://www.w3.org/1999/xlink" 
=======
                        <div class="membership-new-offer">
                            <svg width="98px" height="98px" viewbox="0 0 98 98" version="1.1"
                                 xmlns="http://www.w3.org/2000/svg"
                                 xmlns:xlink="http://www.w3.org/1999/xlink"
>>>>>>> 51de8202
                                 xmlns:sketch="http://www.bohemiancoding.com/sketch/ns">
                            <title>new-offer</title>
                            <desc>[$6192]</desc>
                            <defs></defs>
                            <g id="Page-1" stroke="none" stroke-width="1" fill="none" fill-rule="evenodd" sketch:type="MSPage">
                            <path d="M58,0 L98,0 L0,98 L0,58 L58,0 Z" id="Rectangle-34" opacity="0.799999952" fill="#61D2FF" sketch:type="MSShapeGroup"></path>
                            <text id="NEW-OFFER" sketch:type="MSTextLayer" transform="translate(37.500000, 39.000000) rotate(-45.000000) translate(-37.500000, -39.000000) " font-family="Source Sans Pro" font-size="14" font-weight="526" fill="#FFFFFF">
                            <tspan x="2" y="44">[$6192]</tspan>
                            </text>
                            </g>
                            </svg>
                        </div>
                        <div class="reg-st3-membership-icon"></div>
                        <div class="reg-st3-bott-title title">[$6234]</div>
                        <div class="reg-st3-bott-title price"><span class="num">4<span class="small">.99 &euro;</span></span><span class="period">/[$913]</span></div>
                    </div>
                    <div class="reg-st3-storage">
                        <div class="reg-st3-big-txt">200 <span>GB</span></div>
                        <div class="reg-st3-mid-txt">[$495]</div>
                        <div class="clear"></div>
                    </div>
                    <div class="reg-st3-bandwidth">
                        <div class="reg-st3-big-txt">1 <span>TB</span></div>
                        <div class="reg-st3-mid-txt">[$496]</div>
                        <div class="clear"></div>
                    </div>
                    <div class="membership-button"><span>[$1523]</span></div>
                </div>
            </div>
            <div class="reg-st3-membership-bl pro1" data-payment="1">
                <div class="membership-pad-bl">
                    <div class="membership-gray-block">
                        <div class="reg-st3-membership-icon"></div>
                        <div class="reg-st3-bott-title title">[$5819]</div>
                        <div class="reg-st3-bott-title price"><span class="num">9<span class="small">.99 &euro;</span></span><span class="period">/[$913]</span></div>
                    </div>
                    <div class="reg-st3-storage">
                        <div class="reg-st3-big-txt">500 <span>GB</span></div>
                        <div class="reg-st3-mid-txt">[$495]</div>
                        <div class="clear"></div>
                    </div>
                    <div class="reg-st3-bandwidth">
                        <div class="reg-st3-big-txt">2 <span>TB</span></div>
                        <div class="reg-st3-mid-txt">[$496]</div>
                        <div class="clear"></div>
                    </div>
                    <div class="membership-button"><span>[$1523]</span></div>
                </div>
            </div>
            <div class="reg-st3-membership-bl pro2" data-payment="2">
                <div class="membership-pad-bl">
                    <div class="membership-gray-block">
                        <div class="reg-st3-membership-icon"></div>
                        <div class="reg-st3-bott-title title">[$6125]</div>
                        <div class="reg-st3-bott-title price"><span class="num">19<span class="small">.99 &euro;</span></span><span class="period">/[$913]</span></div>
                    </div>
                    <div class="reg-st3-storage">
                        <div class="reg-st3-big-txt">2 <span>TB</span></div>
                        <div class="reg-st3-mid-txt">[$495]</div>
                        <div class="clear"></div>
                    </div>
                    <div class="reg-st3-bandwidth">
                        <div class="reg-st3-big-txt">4 <span>TB</span></div>
                        <div class="reg-st3-mid-txt">[$496]</div>
                        <div class="clear"></div>
                    </div>
                    <div class="membership-button"><span>[$1523]</span></div>
                </div>
            </div>
            <div class="reg-st3-membership-bl pro3" data-payment="3">
                <div class="membership-pad-bl">
                    <div class="membership-gray-block">
                        <div class="reg-st3-membership-icon"></div>
                        <div class="reg-st3-bott-title title">[$6126]</div>
                        <div class="reg-st3-bott-title price"><span class="num">29<span class="small">.99 &euro;</span></span><span class="period">/[$913]</span></div>
                    </div>
                    <div class="reg-st3-storage">
                        <div class="reg-st3-big-txt">4 <span>TB</span></div>
                        <div class="reg-st3-mid-txt">[$495]</div>
                        <div class="clear"></div>
                    </div>
                    <div class="reg-st3-bandwidth">
                        <div class="reg-st3-big-txt">8 <span>TB</span></div>
                        <div class="reg-st3-mid-txt">[$496]</div>
                        <div class="clear"></div>
                    </div>
                    <div class="membership-button"><span>[$1523]</span></div>
                </div>
            </div>
            <div class="clear"></div>
        </div>
        <div class="bandwidth-text-bl first">
            <span class="star"></span> [$7098]
        </div>
        <div class="bandwidth-text-bl second">[$7099]</div>
        <div class="clear"></div>
    </div>
</div>

<div class="hidden" id="avatar-svg">
    <svg xmlns="http://www.w3.org/2000/svg" pointer-events="none" width="120" height="120"
         style="border-radius:100%; margin-left:-2px;margin-top:-2px; border: 2px solid white;
            -webkit-box-sizing: border-box;
            -moz-box-sizing:  border-box;
            box-sizing:  border-box;
            -moz-border-radius:  100%;
            -webkit-border-radius:  100%;
            background-color: red;
            width: 120px;
            height: 120px;
         ">
    <text
        text-anchor="middle"
        y="50%" x="50%"
        dy="0.35em"
        pointer-events="auto"
        fill="#ffffff"
        style="
            font-family: 'Open Sans', Arial, Helvetica, sans-serif;
            font-weight: 400;
            font-size: 60px
        ">
    C
    </text>
    </svg>
</div>

<div class="fm-dialog voucher-dialog hidden">
    <div class="btn-close-dialog"></div>
    <div class="voucher-dialog-body">
        <div class="plan-icon pro1">
            <div class="reg-st3-membership-icon"></div>
        </div>
        <div class="voucher-plan-info">
            <div class="voucher-plan-title">PRO I</div>
            <div class="voucher-plan-txt">
                <span class="duration">1 month</span> <span>[$6941]</span>
            </div>
        </div>
        <div class="voucher-plan-price">
            <span class="price">9.99</span>
            <span class="payment-eurosign">&euro;</span>
        </div>
        <div class="clear"></div>
        <div class="voucher-block">
            <div class="voucher-account-balance">
                <span class="balance-amount">0.00</span>
                <span class="payment-eurosign">&euro;</span>
            </div>
            <div class="voucher-sub-title">[$7201]:</div>
            <div class="voucher-information-help">[$7202]</div>
            <div class="voucher-dialog-buttons">
                <div class="voucher-dialog-td voucher-redeem-container">
                    <div class="voucher-redeem">[$7160]</div>
                </div>
                <div class="voucher-dialog-td purchase-now-container">
                    <div class="voucher-buy-now">[$6190]</div>
                </div>
            </div>
            <div class="voucher-input-container">
                <div id="voucher-code-input" class="fm-account-input">
                    <input type="text" placeholder="Enter your voucher code" value="" />
                </div>
                <div class="voucher-redeem-now">[$7160]</div>
            </div>
        </div>
        <div class="clear"></div>
    </div>
</div>

<div class="fm-dialog astropay-dialog hidden">
    <div class="fm-dialog-header">
        <div class="fm-dialog-title">[$7985]</div>
        <div class="fm-dialog-close"></div>
        <div class="clear"></div>
    </div>
    <div class="astropay-dialog-body">
        <div class="astropay-information">[$7991]</div>
        <div class="astropay-instructions">[$7986]</div>
        <label class="astropay-label" for="astropay-name-field">[$7987]:</label>
        <div class="fm-account-input">
            <input id="astropay-name-field" class="astropay-name-field" type="text" placeholder="[$7988]">
        </div>

        <label class="astropay-label tax" for="astropay-tax-field">[$7989]:</label>
        <div class="fm-account-input">
            <input id="astropay-tax-field" class="astropay-tax-field" type="text" placeholder="[$7990]">
        </div>
    </div>
    <div class="fm-notifications-bottom">
        <div class="fm-dialog-button accept"><span>[$870]</span></div>
        <div class="fm-dialog-button cancel"><span>[$1597]</span></div>
        <a class="powered-by-astropay" href="https://www.astropay.com/" target="_blank"></a>
        <div class="clear"></div>
    </div>
</div>

<div class="toast-notification common-toast hidden">
    <div class="toast-icon"></div>
    <div class="toast-body">
        <div class="toast-col">
            <span></span>
            <div class="toast-button">
                [$726]
            </div>
        </div>
        <div class="toast-col">
            <div class="toast-close-button"></div>
        </div>
    </div>
</div>

<div class="fm-dialog copyrights-dialog hidden">
    <div class="fm-dialog-close"></div>
    <div class="voucher-dialog-body">
        <div class="copyrights-dialog-icon"></div>
        <div class="copyrights-dialog-head">
            [$7696]
        </div>
        <p>
            [$7647]
        </p>
        <p>
            [$7648]
        </p>
    </div>
    <div class="fm-notifications-bottom">
        <div class="fm-dialog-button accept"><span>[$7645]</span></div>
        <div class="fm-dialog-button cancel"><span>[$7646]</span></div>
        <div class="clear"></div>
    </div>
</div>

<div class="voucher-redeem-dialog hidden">
    <div class="payment-close">
        <div class="payment-close-icon"></div>
        <span></span>
    </div>
    <div class="account-information">
        <div class="left-information">
            <div class="reg-st3-membership-bl">
                <div class="membership-pad-bl">
                    <div class="membership-gray-block">
                        <div class="reg-st3-membership-icon"></div>
                        <div class="reg-st3-bott-title plan-name"></div>
                        <div class="reg-st3-bott-title price">
                            <span class="num"><span class="dollars"></span><span class="small"><span class="cents"></span> &euro;</span></span><span class="period">/[$913]</span>
                        </div>
                    </div>
                    <div class="reg-st3-storage">
                        <div class="reg-st3-big-txt">
                            <span class="quota-amount"></span> <span class="quota-unit"></span>
                        </div>
                        <div class="reg-st3-mid-txt">[$495]</div>
                        <div class="clear"></div>
                    </div>
                    <div class="reg-st3-bandwidth">
                        <div class="reg-st3-big-txt">
                            <span class="quota-amount"></span> <span class="quota-unit"></span>
                        </div>
                        <div class="reg-st3-mid-txt">[$496]</div>
                        <div class="clear"></div>
                    </div>
                </div>
            </div>
        </div>
        <div class="right-information">
            <div class="title-text">[$7706]</div>
            <div class="balance-text">[$7707]</div>
            <div class="complete-upgrade-text">
                [$7708]<br>
                [$7709]
            </div>
            <div class="buttons">
                <div class="complete-upgrade-button" data-plan-id="">[$7710]</div>
                <div class="choose-plan-button">[$7711]</div>
            </div>
        </div>
    </div>
</div>

<!-- Public Service Announcement -->
<div class="bottom-info body public-service-anouncement">
    <div class="bottom-info content">
        <div class="bottom-info column">
            <div class="bottom-info icon"></div>
        </div>
        <div class="bottom-info column">
            <h4 class="title"></h4>
            <div class="messageA"></div>
            <div class="messageB"></div>
        </div>
        <div class="bottom-info column">
            <div class="bottom-info button red terms view-more-info" data-continue-link="blog">
                <span class="icon"></span>
                <span class="text"></span>
            </div>
            <div class="bottom-info button close">
                [$148]
            </div>
        </div>
    </div>
</div>

<div class="nw-dark-overlay zoom-overlay hidden">
    <div class="zoom-overlay-content">
        <div class="zoom-overlay-icon"></div>
        <div class="zoom-overlay-txt">
            [$8693]
        </div>
        <div class="zoom-overlay-key ctrl"></div>
        <div class="zoom-overlay-key"></div>
    </div>
</div><|MERGE_RESOLUTION|>--- conflicted
+++ resolved
@@ -162,11 +162,7 @@
          <div class="reg-success-txt">[$217]</div>
          <div class="reg-resend-email">
             <div class="reg-resend-input-bl">
-<<<<<<< HEAD
-                <input type="text" value="" readonly />
-=======
                 <input type="text" value="" />
->>>>>>> 51de8202
             </div>
             <div class="reg-resend-button-bl">
                 <div class="resend-email-button">
@@ -472,20 +468,6 @@
 
     <!-- Please add "expiry-date" class to show new features. Please add "pro-only" class for free accounts !-->
     <div class="export-content-block">
-<<<<<<< HEAD
-=======
-        <div class="fm-expiry-dropdown">
-            <div class="fm-link-select-label">[$7652]
-                <div class="information-icon">
-                    <div>
-                        Lorem ipsium dolor sit a met Lorem ipsium dolor sit a met Lorem ipsium dolor sit a met
-                        <span></span>
-                    </div>
-                </div>
-            </div>
-            <input type="text" id="datepicker" class="fm-dialogs-select expiry-date-select" value="Select date" />
-        </div>
->>>>>>> 51de8202
         <div class="fm-links-export-options">
             <div class="fm-link-select-label">[$7649]</div>
             <div class="fm-links-radio-buttons">
@@ -1991,17 +1973,10 @@
             <div class="reg-st3-membership-bl pro4 selected" data-payment="lite">
                 <div class="membership-pad-bl">
                     <div class="membership-gray-block">
-<<<<<<< HEAD
-                        <div class="membership-new-offer"> 
-                            <svg width="98px" height="98px" viewbox="0 0 98 98" version="1.1" 
-                                 xmlns="http://www.w3.org/2000/svg" 
-                                 xmlns:xlink="http://www.w3.org/1999/xlink" 
-=======
                         <div class="membership-new-offer">
                             <svg width="98px" height="98px" viewbox="0 0 98 98" version="1.1"
                                  xmlns="http://www.w3.org/2000/svg"
                                  xmlns:xlink="http://www.w3.org/1999/xlink"
->>>>>>> 51de8202
                                  xmlns:sketch="http://www.bohemiancoding.com/sketch/ns">
                             <title>new-offer</title>
                             <desc>[$6192]</desc>
