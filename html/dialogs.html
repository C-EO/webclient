<div class="dark-overlay" style="display:none;"></div>  
<div class="slideshow-overlay hidden"></div>



<div class="loading-spinner" style="display:none;">
    <div class="main-loader">
        <div class="wBall" id="wBall_1">
            <div class="wInnerBall"> </div>
        </div>
        <div class="wBall" id="wBall_2">
            <div class="wInnerBall"> </div>
        </div>
        <div class="wBall" id="wBall_3">
            <div class="wInnerBall"> </div>
        </div>
        <div class="wBall" id="wBall_4">
            <div class="wInnerBall"> </div>
        </div>
        <div class="wBall" id="wBall_5">
            <div class="wInnerBall"> </div>
        </div>
    </div>
</div>

<div class="fm-dialog-overlay hidden"></div>




<div class="fm-dialog reset-success hidden">
    <div class="reg-success-icon"></div>
    <div class="reg-success-txt"> You successfully reset your account. You successfully reset your account. You successfully reset your account.</div>
    <div class="restore-close-button">
        <div class="fm-dialog-button browsers-button active">Close</div>
    </div>
</div>



<div class="fm-dialog create-folder-dialog filled-input hidden">
    <div class="fm-dialog-close"></div>
    <div class="nw-fm-dialog-title">[$68]</div>
    <div class="create-folder-pad">
        <div class="create-folder-size-icon short-size"></div>
        <div class="create-folder-input-bl">
            <input name="dialog-new-folder" type="text" value="[$157]" placeholder="[$157]" autofocus="autofocus"/>
        </div>
        <div class="create-folder-bottom">
            <div class="fm-dialog-new-folder-button">[$455]</div>
            <div class="create-folder-button-cancel dialog">[$82]</div>
            <div class="clear"></div>
        </div>
    </div>
</div>

<!--We are using add-user-popup instead-->
<!--<div class="fm-dialog add-contact-dialog hidden">
    <div class="fm-dialog-header">
        <div class="fm-dialog-title">[$101]</div>
        <div class="fm-dialog-close"></div>
        <div class="clear"></div>
    </div>
    <div class="fm-dialog-body">
        <div class="fm-dialog-add-contact-input">
            <div class="fm-dialog-input-clear"></div>
            <div class="fm-dialog-add-contact-pad"><input name="dialog-add-contact" type="text" value="" /></div>
        </div>
        <div class="default-dialog-bottom">
            <div class="fm-dialog-add-contact-button">[$155]</div>
        </div>
    </div>
</div>-->

<div class="fm-dialog dlkey-dialog hidden">
    <div class="fm-dialog-header">
        <div class="fm-dialog-title">[$1026]</div>
        <div class="fm-dialog-close"></div>
        <div class="clear"></div>
    </div>
    <div class="fm-dialog-body">
        <div class="fm-dialog-new-folder-input">
            <div class="fm-dialog-input-clear"></div>
            <div class="fm-dialog-new-folder-pad"><input name="dialog-new-folder" type="text" value="[$1028]" /></div>
        </div>
        <div class="default-dialog-bottom">
            <div class="fm-dialog-new-folder-button">[$1027]</div>
        </div>
    </div>
</div>



<<<<<<< HEAD
<div class="fm-dialog registration-success hidden">
    <div class="reg-success-icon"></div>
    <div class="reg-success-header">[$216]!</div>
    <div class="reg-success-txt"> [$217]</div>
</div>
=======
<div class="fm-dialog registration-success registration-page-success hidden">
     <div class="reg-success-icon"></div>
     <div class="reg-success-header">[$216]!</div>
     <div class="reg-success-txt"> [$217]</div>
  </div>
>>>>>>> 06bb8a56

<div class="fm-dialog rename-dialog hidden">
    <div class="fm-dialog-header">
        <div class="fm-dialog-title">[$425]</div>
        <div class="fm-dialog-close"></div>
        <div class="clear"></div>
    </div>
    <div class="fm-dialog-body">
        <div class="rename-input-bl">
            <div class="transfer-filtype-icon"></div>
            <input name="dialog-rename" type="text" value="[$157]" />
        </div>
        <div class="default-dialog-bottom">
            <div class="rename-dialog-button rename">[$61]</div>
            <div class="rename-dialog-button cancel">[$82]</div>
            <div class="clear"></div>
        </div>  

    </div>
</div>

<!--ToDo: Change strings with appropriated lang.json-->
<div class="fm-dialog copy-dialog hidden">
    <!--Header-->
    <div class="fm-dialog-header">
        <!-- Please add "active" classname to necessary "copy-dialog-txt" block !-->
        <div class="fm-dialog-title">[$63] 
            <span class="copy-dialog-txt cloud-drive">([$1687])</span>
            <span class="copy-dialog-txt shared-with-me">(Shared with me)</span>
            <span class="copy-dialog-txt conversations">(Send to Conversations)</span>
        </div>
        <div class="fm-dialog-close"></div>
        <div class="clear"></div>
    </div><!--END Header-->
    <div class="fm-dialog-body">
        <div class="copy-dialog-button cloud-drive"></div>
        <div class="copy-dialog-button shared-with-me"></div>
        <div class="copy-dialog-button conversations"></div>
        <div class="clear"></div>
        <div class="dialog-sorting-menu hidden">
            <div class="context-menu-section">
                <div class="sorting-menu-arrow"></div>
                <div data-by="name" class="sorting-menu-item active">[$86]</div>
                <div data-by="status" class="sorting-menu-item">[$89]</div>
                <div data-by="last-interaction" class="sorting-menu-item">Last Interaction</div>
                <div class="sorting-item-divider"></div>
            </div>
            <div class="context-menu-section">
                <div data-dir="1" class="sorting-menu-item active">Ascending</div>
                <div data-dir="-1" class="sorting-menu-item">Descending</div>
            </div>
        </div>

        <!-- Please add "active" classname to necessary "copy-dialog-tree-panel" block !-->
        <div class="copy-dialog-tree-panel cloud-drive">
            <div class="copy-dialog-panel-header">
                <span>My folders</span>
                <div class="copy-dialog-panel-arrows"></div>
            </div>
            <div class="dialog-tree-panel-scroll">
              <div class="dialog-content-block">
              </div>
            </div>
        </div>
        <!--Shared with me-->
        <div class="copy-dialog-tree-panel shared-with-me">
            <div class="copy-dialog-panel-header">
                <span>Incoming [$1384]</span>
                <div class="copy-dialog-panel-arrows"></div>
            </div>
            <div class="dialog-tree-panel-scroll">
              <div class="dialog-content-block">
              </div>
            </div>
        </div>
        <!--Conversations--> 
        <div class="copy-dialog-tree-panel conversations">  
            <div class="copy-dialog-panel-header">
                <span>MEGA [$165]</span>
                <div class="copy-dialog-panel-arrows"></div>
            </div>
            <div class="dialog-tree-panel-scroll">
              <div class="dialog-content-block">
              </div>
            </div>
        </div>
        <!-- Please add "active" classname to necessary "copy-dialog-empty" block !-->
        <div class="copy-dialog-empty cloud-drive">
            <div class="copy-dialog-empty-icon"></div>
            <div class="copy-dialog-empty-header">
                [$783]
            </div>
            <div class="copy-dialog-empty-txt">
                Worry not! You can easily create a new folder  below. Right there, on the left hand side.
            </div>
        </div>
        <div class="copy-dialog-empty shared-with-me">
            <div class="copy-dialog-empty-icon"></div>
            <div class="copy-dialog-empty-header">
                [$79] [$1348]
            </div>
            <div class="copy-dialog-empty-txt">
                [$1018] [$1348]
            </div>
        </div>
        <div class="copy-dialog-empty conversations">
            <div class="copy-dialog-empty-icon"></div>
            <div class="copy-dialog-empty-header">
                [$784]
            </div>
            <div class="copy-dialog-empty-txt">
                [$981]
            </div>
        </div>

    </div>
    <!--Buttons-->
    <div class="fm-notifications-bottom">
        <div class="fm-dialog-button dialog-newfolder-button">
            [$68]
        </div>
        <div class="fm-dialog-button dialog-copy-button">
            Paste
        </div>
        <div class="fm-dialog-button dialog-cancel-button">
            [$82]
        </div>
        <div class="clear"></div>
    </div>
</div><!--END copy-dialog-->

<!--ToDo: Change strings with appropriated lang.json-->
<div class="fm-dialog move-dialog hidden">
    <!--Header-->
    <div class="fm-dialog-header">
        <!-- Please add "active" classname to necessary "move-dialog-txt" block !-->
        <div class="fm-dialog-title">[$62] 
            <span class="move-dialog-txt cloud-drive">([$1687])</span>
            <span class="move-dialog-txt shared-with-me">(Shared with me)</span>
            <span class="move-dialog-txt rubbish-bin">(Rubbish Bin)</span>
        </div>
        <div class="fm-dialog-close"></div>
        <div class="clear"></div>
    </div><!--END Header-->
    <div class="fm-dialog-body">
        <div class="move-dialog-button cloud-drive"></div>
        <div class="move-dialog-button shared-with-me"></div>
        <div class="move-dialog-button rubbish-bin"></div>
        <div class="clear"></div>
        <div class="dialog-sorting-menu hidden">
            <div class="context-menu-section">
                <div class="sorting-menu-arrow"></div>
                <div data-by="name" class="sorting-menu-item active">[$86]</div>
                <div data-by="status" class="sorting-menu-item">[$89]</div>
                <div data-by="last-interaction" class="sorting-menu-item">Last Interaction</div>
                <div class="sorting-item-divider"></div>
            </div>
            <div class="context-menu-section">
                <div data-dir="1" class="sorting-menu-item active">Ascending</div>
                <div data-dir="-1" class="sorting-menu-item">Descending</div>
            </div>
        </div>

        <!-- Please add "active" classname to necessary "move-dialog-tree-panel" block !-->
        <div class="move-dialog-tree-panel cloud-drive">
            <div class="move-dialog-panel-header">
                <span>My folders</span>
                <div class="move-dialog-panel-arrows"></div>
            </div>
            <div class="dialog-tree-panel-scroll">
              <div class="dialog-content-block">
              </div>
            </div>
        </div>
        <!--Shared with me-->
        <div class="move-dialog-tree-panel shared-with-me">
            <div class="move-dialog-panel-header">
                <span>Incoming [$1384]</span>
                <div class="move-dialog-panel-arrows"></div>
            </div>
            <div class="dialog-tree-panel-scroll">
              <div class="dialog-content-block">
              </div>
            </div>
        </div>
        <!--Rubbish Bin--> 
        <div class="move-dialog-tree-panel rubbish-bin">  
            <div class="move-dialog-panel-header">
                <span>Deleted folders</span>
                <div class="move-dialog-panel-arrows"></div>
            </div>
            <div class="dialog-tree-panel-scroll">
              <div class="dialog-content-block">
              </div>
            </div>
        </div>
        <!-- Please add "active" classname to necessary "move-dialog-empty" block !-->
        <div class="move-dialog-empty cloud-drive">
            <div class="move-dialog-empty-icon"></div>
            <div class="move-dialog-empty-header">
                [$783]
            </div>
            <div class="move-dialog-empty-txt">
                Worry not! You can easily create a new folder  below. Right there, on the left hand side.
            </div>
        </div>
        <div class="move-dialog-empty shared-with-me">
            <div class="move-dialog-empty-icon"></div>
            <div class="move-dialog-empty-header">
                [$79] [$1348]
            </div>
            <div class="move-dialog-empty-txt">
                [$1018] [$1348]
            </div>
        </div>
        <div class="move-dialog-empty rubbish-bin">
            <div class="move-dialog-empty-icon"></div>
            <div class="move-dialog-empty-header">
                [$1018]
            </div>
            <div class="move-dialog-empty-txt">
                [$979]
            </div>
        </div>

    </div>
    <!--Buttons-->
    <div class="fm-notifications-bottom">
        <div class="fm-dialog-button dialog-newfolder-button">
            [$68]
        </div>
        <div class="fm-dialog-button dialog-move-button">
            [$62]
        </div>
        <div class="fm-dialog-button dialog-cancel-button">
            [$82]
        </div>
        <div class="clear"></div>
    </div>
</div><!--END move-dialog-->

<div class="fm-dialog hidden" id="msgDialog">
    <div class="fm-dialog-header">
        <div class="fm-dialog-title"><span>[$14]</span></div>
        <div class="fm-dialog-close"></div>
        <div class="clear"></div>
    </div>
    <div class="fm-notification-body">
        <div class="fm-notification-icon">
          <div class="fm-del-contact-avatar">
            <span></span>
            <div class="fm-del-contacts-number">1</div>
          </div>
        </div>
        <div class="fm-notification-info">
            <p>[$15]</p>
            <div class="fm-notification-warning">[$1007]</div>
        </div>

        <div class="clear"></div>
    </div>
    <div class="fm-notifications-bottom">
        <div class="left">
            <div class="checkdiv checkboxOff"> <input type="checkbox" name="confirmation-checkbox" id="confirmation-checkbox" class="checkboxOff"> </div>
            <label for="export-checkbox" class="radio-txt">[$229]</label>
        </div>
        <div class="fm-dialog-button notification-button active">[$1018]</div>
        <div class="fm-dialog-button notification-button active">[$82]</div>
        <div class="clear"></div>
    </div>
</div>


<div class="fm-dialog export-links-dialog hidden">
    <div class="fm-dialog-header">
        <div class="fm-dialog-title">[$1031]</div>
        <div class="fm-dialog-chrome-clipboard hidden"><textarea id="chromeclipboard" style="width:10px; height:20px;"></textarea></div>
        <div class="fm-dialog-close"></div>
        <div class="clear"></div>
    </div> 
    <div class="export-content-block"> 
        <div class="export-gradient top"></div>
        <div class="export-gradient bottom"></div>  
        <div class="export-link-body">      
        </div>
    </div>
    <div class="fm-notifications-bottom">
        <!--<div class="checkboxOff"> <input type="checkbox" name="export-checkbox" id="export-checkbox" class="checkboxOff"> </div>
        <label for="export-checkbox" class="radio-txt">[$1032]</label> !-->
        <div class="on_off export-checkbox">
            <input type="checkbox" name="export-checkbox" id="export-checkbox" checked="checked"  />
        </div>
        <div class="export-checkbox-label">
            Include key
        </div>
        <div class="fm-dialog-button links-button copy-to-clipboard active" id="clipboardbtn1">

        </div>

        <div class="fm-dialog-button links-button active copy-keys-button" id="clipboardbtn2">

        </div>
        <div class="clear"></div>

    </div>
</div>


<div class="export-links-warning hidden">
    <div class="export-links-warning-close"></div>
    <div class="export-warning-content">
        <p>
            <span class="orange">[$368]</span> [$369]
        </p>
        <p>
            <span class="red">[$366]</span> [$367]
        </p>
    </div>
</div>

<div class="fm-dialog browsers-dialog hidden">
    <div class="fm-dialog-header">
        <div class="fm-dialog-title">[$891]</div>
        <div class="fm-dialog-close"></div>
        <div class="clear"></div>
    </div>
    <div>
        <div class="browsers-top-icon safari"></div>
        <div class="browsers-info-block">
            <div class="browsers-info-header">           
            </div>
            <p>           
            </p>
        </div>
        <div class="clear"></div>
        <div class="browsers-gray-notification">
            [$890]
        </div>
        <div class="browsers-logos-block">
            <div class="browsers-logo opera-next hidden">
                <a href="http://www.opera.com" class="browsers-logo-lnk" target="_blank">
                    <span class="browsers-compatibility">
                        <span class="fm-pause-notification hidden"><span class="fm-pause-info"></span></span>
                    </span>
                    <span class="browsers-title">
                        Opera
                    </span>
                </a>
            </div>
            <div class="browsers-logo firefox">
                <a href="http://www.mozilla.org/firefox/" class="browsers-logo-lnk" target="_blank">
                    <span class="browsers-compatibility">
                        <span class="fm-pause-notification hidden"><span class="fm-pause-info">[$888]</span></span>
                    </span>
                    <span class="browsers-title">
                        Firefox
                    </span>
                </a>
            </div>
            <div class="browsers-logo chrome">
                <a href="http://www.google.com/chrome" class="browsers-logo-lnk" target="_blank">
                    <span class="browsers-compatibility">
                        <span class="fm-pause-notification hidden"><span class="fm-pause-info">[$888]</span></span>
                    </span>
                    <span class="browsers-title">
                        Chrome
                    </span>
                </a>
            </div>
            <div class="browsers-logo opera">
                <a href="http://www.opera.com/" target="_blank" class="browsers-logo-lnk">
                    <span class="browsers-compatibility">
                        <span class="fm-pause-notification hidden"><span class="fm-pause-info">[$889]</span></span>
                    </span>
                    <span class="browsers-title">
                        Opera
                    </span>
                </a>
            </div>
            <div class="clear"></div>
        </div> 
    </div>
    <div class="fm-notifications-bottom">
        <div class="checkboxOff"> <input type="checkbox" name="browsers-checkbox" id="browsers-checkbox" class="checkboxOff"> </div>
        <label for="browsers-checkbox" class="radio-txt">[$229]</label>    
        <div class="fm-dialog-button browsers-button active">[$148]</div>
        <div class="clear"></div>
    </div>
</div>


<div class="fm-dialog chrome-dialog hidden">
    <div class="fm-dialog-header">
        <div class="fm-dialog-title">[$1034]</div>
        <div class="fm-dialog-close"></div>
        <div class="clear"></div>
    </div>
    <div class="chrome-dialog-body">
        <div class="chrome-dialog-logo"></div>
        <div class="chrome-dialog-notification">
            <div class="chrome-dialog-arrow"></div> 
            [$1035]
        </div>
    </div>
    <div class="fm-notifications-bottom">
        <div class="checkboxOff"> <input type="checkbox" name="chrome-checkbox" id="chrome-checkbox" class="checkboxOff"> </div>
        <label for="chrome-checkbox" class="radio-txt">[$229]</label>    
        <div class="fm-dialog-button browsers-button active">[$148]</div>
        <div class="clear"></div>
    </div>
</div>


<div class="fm-dialog bandwidth-quota hidden">
<<<<<<< HEAD
    <div class="fm-dialog-header">
        <div class="fm-dialog-title">Complementary bandwidth quota exceeded</div>
        <div class="fm-dialog-close"></div>
        <div class="clear"></div>
    </div>
    <div class="fm-bandwidth-body">
=======
     <div class="fm-dialog-header">
       <div class="fm-dialog-title">[$17]</div>
       <div class="fm-dialog-close"></div>
       <div class="clear"></div>
     </div>
     <div class="fm-bandwidth-body">
>>>>>>> 06bb8a56
        <div class="fm-bandwidth-icon"></div>
        <div class="fm-bandwidth-icon-text">
            [$120] [$121]
        </div>
        <div class="clear"></div>
<<<<<<< HEAD
        <div class="fm-bandwidth-dashed">
            <div class="fm-short-blocks">
                <div class="fm-bandwidth-gray-bl">
                    <div class="fm-bandwidth-number-txt">532 <span class="small">MB</span></div>
                    <div class="fm-bandwidth-small-txt">download usage <span class="red">*</span></div>
                </div>
            </div>
            <div class="fm-short-blocks">
                <div class="fm-bandwidth-gray-bl">
                    <div class="fm-bandwidth-number-txt green">532 <span class="small">MB</span></div>
                    <div class="fm-bandwidth-small-txt">will become available in <br /><span class="green">34 minutes *</span></div>
                </div>
            </div>
            <div class="fm-short-blocks">
                <div class="fm-bandwidth-gray-bl">
                    <div class="fm-bandwidth-number-txt">22 <span class="small">GB</span></div>
                    <div class="fm-bandwidth-small-txt">storage usage </div>
                </div>
            </div>
            <div class="clear"></div>
            <p>
                <span class="red">*</span> Only transfers made during the last <span class="red">five or six hours</span> count.
            </p>
            <p>
                * For your convenience, your queued downloads will be put on hold until you have enough quota available, and then resume automatically.
            </p>
        </div>
        <div class="fm-bandwidth-dashed quota-bottom-block">
            <div class="fm-bandwidth-icon pro-icon"></div>

            <div class="fm-bandwidth-icon-text">
                If you do not wish to wait, you may consider signing up for a bandwidth package that also gives you ample extra storage.
            </div>
            <div class="clear"></div>
        </div> 
    </div>
    <div class="fm-notifications-bottom">
        <div class="fm-dialog-button quota-upgrade-button active">Upgrade to Pro</div>
        <div class="fm-dialog-button quota-later-button active">I'll wait</div>
=======
        <div class="fm-bandwidth-dashed middle">
           <div class="fm-short-blocks" style="width:50%">
              <div class="fm-bandwidth-gray-bl">
                    <div class="fm-bandwidth-number-txt used">532 <span class="small">MB</span></div>
                    <div class="fm-bandwidth-small-txt">[$5845] <span class="red">*</span></div>
              </div>
           </div>
           <div class="fm-short-blocks" style="width:50%">
              <div class="fm-bandwidth-gray-bl">
                    <div class="fm-bandwidth-number-txt green available">532 <span class="small">MB</span></div>
                    <div class="fm-bandwidth-small-txt">[$5839] <span class="green bwminutes"> *</span></div>
              </div>
           </div>
        
           <div class="clear"></div>
           <p>
              <span class="red">*</span> [$122]
           </p>
           <p>
              <span class="green">*</span> [$127]
           </p>
        </div>
        <div class="fm-bandwidth-dashed quota-bottom-block">
             <div class="fm-bandwidth-icon pro-icon"></div>
        
             <div class="fm-bandwidth-icon-text">
                [$128]
             </div>
             <div class="clear"></div>
        </div> 
     </div>
     <div class="fm-notifications-bottom">
        <div class="fm-dialog-button quota-upgrade-button active">[$230]</div>
        <div class="fm-dialog-button quota-later-button active">[$231]</div>
>>>>>>> 06bb8a56
        <div class="clear"></div>
    </div>
</div>

<div class="fm-dialog avatar-dialog hidden">
    <div class="fm-dialog-header">
        <div class="fm-dialog-title">[$993]</div>
        <div class="fm-dialog-close"></div>
        <div class="clear"></div>
    </div>
    <div class="avatar-body">	 
    </div>
</div>

<div class="fm-dialog properties-dialog multiple shared hidden">
    <div class="fm-dialog-header">
        <div class="fm-dialog-title">[$892]</div>
        <div class="fm-dialog-close"></div>
        <div class="clear"></div>
    </div>
    <div class="properties-body">
        <div class="properties-context-menu hidden">
           <div class="properties-context-arrow"></div>
           <div class="properties-context-item away">
              <div class="properties-contact-status"></div>
              <span>Alex Brunskill</span>
           </div>
           <div class="properties-context-item online">
              <div class="properties-contact-status"></div>
              <span>Wiremu tane</span>
           </div>
           <div class="properties-context-item show-more">
              <span>...and 5 more</span>
           </div>
            
           <div class="context-menu-divider"></div>
           <div class="properties-context-item properties-share-options">
              <div class="properties-share-icon"></div>
              <span>Share options</span>
           </div>
        </div>
        <span class="file-status-icon"></span>
        <div class="properties-elements-counter"><span></span></div>
        <div class="properties-file-icon">
        </div>
        <div class="properties-txt-pad">
            <div class="properties-small-gray">Name:</div>
            <div class="priperties-name-block">
              <div class="propreties-dark-txt">Filename.ext</div>
              <span class="file-settings-icon"><span></span></span>
            </div>
            <div class="properties-float-bl">
                <span class="properties-small-gray">Size:</span>
                <span class="propreties-dark-txt">100kb</span>
            </div>
            <div class="properties-float-bl second">
                <span class="properties-small-gray">Size:</span>
                <span class="propreties-dark-txt">100kb</span>
            </div>
            <div class="properties-small-gray">Name:</div>
            <div class="propreties-dark-txt">Filename.ext</div>
        </div>
        <div class="clear"></div>
    </div>
</div>

<div class="fm-dialog terms-dialog hidden">
    <div class="fm-dialog-header">
        <div class="fm-dialog-title">[$385]</div>
        <div class="fm-dialog-close"></div>
        <div class="clear"></div>
    </div>
    <div class="terms-body">
        <div class="terms-main">
        </div>
    </div>
    <div class="fm-notifications-bottom">
        <div class="fm-dialog-button fm-terms-agree active">[$1037]</div>
        <div class="fm-dialog-button fm-terms-cancel active">[$82]</div>
        <div class="clear"></div>
    </div> 
</div>

<div class="fm-dialog slingshot-dialog hidden">
    <div class="fm-dialog-header">
        <div class="fm-dialog-title">Welcome, Slingshot Customer!</div>
        <div class="fm-dialog-close"></div>
        <div class="clear"></div>
    </div>
    <div class="slingshot-body">
        <div class="slingshot-main">
            Thank you for activating your complimentary MEGA Pro account! Upon completion, you will receive 500 GB of secure encrypted high-performance online storage space for one year. All transfers from and to MEGA are unmetered and therefore uncapped from all Slingshot broadband connections.		
            <br><br>
            Questions or comments? Please contact our <a href="mailto:support@mega.co.nz" class="red">customer support department</a> for assistance. </br>		
            <div style="width:100%; text-align:center; margin-top:15px;">
                <img src="{staticpath}images/mega/slingshot.png"> <img src="{staticpath}images/mega/m-logo.png"> 
            </div>		
        </div>
    </div>
    <div class="fm-notifications-bottom">
        <div class="fm-dialog-button fm-terms-agree active">Continue</div>
        <div class="clear"></div>
    </div> 
</div>

<div class="fm-dialog languages-dialog hidden">
    <div class="fm-dialog-header">
        <div class="fm-dialog-title">[$1038]</div>
        <div class="fm-dialog-close"></div>
        <div class="clear"></div>
    </div>
    <div id="language_menu_options" class="languages-dialog-body">       
    </div>
    <div class="fm-notifications-bottom">
        <div class="fm-dialog-button fm-languages-save active">[$776]</div>
        <div class="nlanguage-bottom"> [$671] <a href="mailto:translate@mega.co.nz">[$672]</a> </div>
        <div class="clear"></div>
    </div>
</div>

<div class="fm-dialog paypal-dialog hidden">
    <div class="fm-dialog-header">
        <div class="fm-dialog-title">[$1039]</div>
        <div class="fm-dialog-close"></div>
        <div class="clear"></div>
    </div>
    <div class="paypal-body">
        <a href="" target="_blank"><img src="{staticpath}images/mega/paypal-checkout.png"></a><br>
        <a href="" target="_blank"><img src="{staticpath}images/mega/paypal-cards.png"></a>
    </div>
</div>

<div class="fm-dialog download-dialog hidden">
    <div class="fm-dialog-header">
        <div class="fm-dialog-title">[$239]</div>
        <div class="fm-dialog-close"></div>
        <div class="clear"></div>
    </div>
    <div class="fm-dialog-body">
        <div class="download-dialog-icon">
            [$240]
            <a href="https://www.google.com/chrome" class="download-chrome-lnk" target="_blank">
                [$242]
            </a>
        </div>
    </div>
    <div class="fm-notifications-bottom">
        <div class="fm-dialog-button notification-button active">
            <div class="download-save-your-file">            
            </div>
            [$241]
        </div>
        <div class="clear"></div>
    </div>
</div>

<div class="fm-dialog firefox-dialog hidden">
    <div class="fm-dialog-header">
        <div class="fm-dialog-title">[$752]</div>
        <div class="fm-dialog-close"></div>
        <div class="clear"></div>
    </div>   
    <div>
        <div class="ff-extension-icon"></div>
        <div class="ff-extension-content">
            <div class="ff-extension-head">[$752]</div>
            <div class="ff-extension-txt">
                Please install our extension for improved download performance and added security. Unfortunately, there is a <a href="https://bugzilla.mozilla.org/show_bug.cgi?id=939510" class="red" target="_blank">bug</a> in the current version of Firefox that will cause excessive memory consumption during and after large downloads.
            </div>
            <a href="https://mega.co.nz/mega.xpi" class="ff-extension-button">
                [$1178]
            </a>
            <div class="clear"></div>
        </div>
        <div class="clear"></div> 
    </div>
    <div class="fm-notifications-bottom">
        <div class="checkboxOff"> <input type="checkbox" name="firefox-checkbox" id="firefox-checkbox" class="checkboxOff"> </div>
        <label for="firefox-checkbox" class="radio-txt">[$229]</label> 
        <div class="fm-dialog-button close-button  active">
            [$148]
        </div>
        <div class="clear"></div>
    </div>
</div>

<div class="slideshow-dialog hidden" style="width:700px; height:500px;">
    <div class="slideshow-top-bar">
        <div class="slideshow-filename">filename.jpg</div>
        <div class="slideshow-icon close-slideshow"></div>
        <div class="slideshow-image-buttons">
            <div class="slideshow-icon slideshow-line"></div>
            <div class="slideshow-icon slideshow-getlink">
                [$59]
            </div>
            <div class="slideshow-icon slideshow-line"></div>
            <div class="slideshow-icon slideshow-download">
                <span>[$58]</span>
            </div>
            <div class="clear"></div>
        </div>
        <div class="clear"></div>
    </div>
    <div class="slideshow-prev-button">
        <div class="slideshow-prev-icon"></div>
    </div>
    <div class="slideshow-next-button active">
        <div class="slideshow-next-icon"></div>
    </div>
    <div class="slideshow-image-bl">
        <img alt="" src="" class="slideshow-image" />
    </div>

    <div class="slideshow-pending hidden"></div>

    <div class="slideshow-error hidden">
        <div class="slideshow-error-icon"></div>
        <div class="slideshow-error-header">
            [$135]
        </div>
        <div class="slideshow-error-txt">          
        </div>
        <div class="slideshow-error-buttons">
            <div class="slideshow-error-button slideshow-refresh">
                [$85]
            </div>
            <div class="slideshow-error-button slideshow-error-close">
                [$1898]
            </div>
        </div>
    </div>
    <div class="slideshow-progress percents-78 hidden">
        <div class="slideshow-progress-icon"></div>
    </div>

</div>

<div class="add-user-popup dialog hidden">
    <div class="fm-dialog-close"></div>
    <div class="nw-fm-dialog-title">Add Contact</div>
    <div class="add-user-popup-pad">
        <div class="add-user-size-icon full-size"></div>
        <div class="add-user-icon">
            <div class="multiple-input-warning">
                <div class="arrow"></div>
                <span>Looks like there's a malformed email!</span>
            </div>
        </div>
        <div class="multiple-input">
            <input type="text" class="add-contact-multiple-input"  name="" />
            <div class="clear"></div>
        </div>
        
        <div class="add-user-notification">
          <div class="add-user-nt-scrolling">
            <div class="add-user-textarea"><textarea>Hello, join me on MEGA and get access to encrypted storage and communication. Get 50 GB free!</textarea><div class="add-contact-hidden"></div></div>
          </div>
          
        </div>
        <div class="default-dialog-bottom">
            <div class="import-contacts-link"><span></span>[$236] [$950]...</div>
            <div class="import-contacts-dialog hidden">
              <div class="import-contacts-header">
                <div class="import-contacts-info">
                  <div class="import-contacts-info-txt">
                     You can choose to import contacts from third party services.
These will not be added to you MEGA Contacts but will remain accessible to share and collaborate.
                    <div class="import-arrow"></div>
                  </div>
                </div>
                <div class="import-contacts-link active"><span></span>[$236] [$950]...</div>
              </div>
              <!--Please add "imported" classname if contact are already imported !-->
              <div class="import-contacts-service gmail">
                <span>
                  Gmail
                </span>
              </div>
            </div>
            <div class="add-user-popup-button add">[$155]</div>
            <div class="add-user-popup-button cancel">[$82]</div>
        </div>
    </div>
</div>

<div class="imported-contacts-notification hidden">
  <div class="imported-notification-close"></div>
  <span>Contacts are NOT imported correctly, please try again.</span>
</div>

<div class="video-full-container full-mode hidden">
    <!--<div class="video-row">-->
    <!--<div class="video-full-demo-ticket"></div>-->
    <!--<div class="video-full-logo"></div>-->
    <!--<div class="video-size-button">-->
    <!--<div class="video-call-button size-icon"><div class="video-call-border"></div></div>-->
    <!--</div>-->
    <!--</div>-->
    <!--<div class="video-main-container">-->
    <!--&lt;!&ndash; Please add "video-off" classname if user disabled camera !&ndash;&gt;-->
    <!--<div class="video-full-canvas other-user">-->
    <!--<div class="video-relative-block">-->
    <!--<div class="video-transparent-border"></div>-->
    <!--&lt;!&ndash; Please use canvas instead of demo img. width should be 100%, Width : Height = 4:3 !&ndash;&gt;-->
    <!--<div class="video-canvas-flip-side front">-->
    <!--&lt;!&ndash;<img src="images/temp/video-temp-img.jpg" />&ndash;&gt;-->
    <!--</div>-->
    <!--<div class="video-full-disabled-block back">-->
    <!--<div class="video-full-disabled-icon"></div>-->
    <!--<div class="video-full-disabled-txt">Camera disabled</div>-->
    <!--</div>-->
    <!--</div>-->
    <!--</div>-->
    <!--&lt;!&ndash; Please add "video-off" classname if user disabled camera !&ndash;&gt;-->
    <!--<div class="video-full-canvas current-user">-->
    <!--<div class="video-relative-block">-->
    <!--<div class="video-transparent-border"></div>-->
    <!--&lt;!&ndash; Please use canvas instead of demo img. width should be 100%, Width : Height = 4:3 !&ndash;&gt;-->
    <!--<div class="video-canvas-flip-side front">-->
    <!--&lt;!&ndash;<img src="images/temp/video-temp-img.jpg" />&ndash;&gt;-->
    <!--</div>-->
    <!--<div class="video-full-disabled-block back">-->
    <!--<div class="video-full-disabled-icon"></div>-->
    <!--<div class="video-full-disabled-txt">Camera disabled</div>-->
    <!--</div>-->
    <!--</div>-->
    <!--</div>-->
    <!--<div class="clear"></div>-->
    <!--</div>-->
    <!--<div class="video-row">-->
    <!--<div class="video-full-buttons">-->
    <!--<div class="video-call-button audio-icon"><div class="video-call-border"></div></div>-->
    <!--<div class="video-call-button video-icon"><div class="video-call-border"></div></div>-->
    <!--<div class="video-call-button hang-up-icon"><div class="video-call-border"></div></div>-->
    <!--</div>-->
    <!--</div>-->

    <div class="video-full-demo-ticket"></div>
    <div class="video-full-logo"></div>
    <div class="video-full-canvas-block another-user other-user">
        <!--<img alt="" src="images/temp/video-temp-img2.jpg" />-->
        <div class="front"></div>
    </div>
    <div class="video-full-canvas-block current-user">
        <div class="video-minimize-button"></div>

        <!--<img alt="" src="images/temp/video-temp-img3.jpg" />-->
        <div class="front"></div>
        <div class="video-full-disabled-block">
            <div class="video-full-disabled-icon"></div>
        </div>
    </div>
    <div class="video-controls">
        <div class="video-full-buttons">
            <div class="video-call-button audio-icon"><div class="video-call-border"></div></div>
            <div class="video-call-button video-icon"><div class="video-call-border"></div></div>
            <div class="video-call-button hang-up-icon"><div class="video-call-border"></div></div>
        </div>
        <div class="video-size-button">
            <div class="video-call-button size-icon"><div class="video-call-border"></div>
            </div>
        </div>
    </div>
</div>

<!--Share Dialog-->
<div class="fm-dialog share-dialog hidden">
    <div class="fm-dialog-header">
        <div class="fm-dialog-title">[$1344]</div>
        <div class="fm-dialog-close"></div>
        <div class="clear"></div>
    </div>
    <div class="fm-dialog-body">
        <div class="permissions-menu hidden">
            <div class="permissions-menu-arrow"></div>
            <div class="permissions-menu-item read-only"><div class="context-menu-icon"></div>[$55]</div>
            <div class="permissions-menu-item read-and-write"><div class="context-menu-icon"></div>[$56]</div>
            <div class="permissions-menu-item full-access"><div class="context-menu-icon"></div>[$57]</div>
        </div> 
        <!-- Please hide "share-dialog-img" if contacts list is not empty !-->
        <div class="share-dialog-img hidden"></div>
        <!-- Please unhide "share-dialog-contacts" if contacts list is not empty !-->
        <div class="share-dialog-contacts">
        <!--Content goes here-->
        </div>
        <div class="share-dialog-icon">
            <div class="multiple-input-warning">
                <div class="arrow"></div>
                <span>Looks like there's a malformed email there!</span>
            </div>
        </div>
        <div class="multiple-input">
            <input type="text" class="share-multiple-input" name="" />
            <div class="clear"></div>
        </div>
        <div class="share-message">
         <div class="share-message-scrolling">
          <div class="share-message-textarea">
            <textarea >Include personal message...</textarea>
            <div class="share-message-hidden"></div>
          </div>
         </div>
        </div>
    </div>
    <div class="fm-notifications-bottom">
        <div class="import-contacts-link hidden"><span></span>[$236] [$950]...</div>
        <div class="import-contacts-dialog hidden">
              <div class="import-contacts-header">
                <div class="import-contacts-info">
                  <div class="import-contacts-info-txt">
                     You can choose to import contacts from third party services.
These will not be added to you MEGA Contacts but will remain accessible to share and collaborate.
                    <div class="import-arrow"></div>
                  </div>
                </div>
                <div class="import-contacts-link active"><span></span>[$236] [$950]...</div>
              </div>
              <!--Please add "imported" classname if contact are already imported !-->
              <div class="import-contacts-service gmail">
                <span>
                  Gmail
                </span>
              </div>
            </div>
        <div class="share-dialog-icon permissions-icon">
           <span></span>
           Read only
        </div>
        <div class="fm-dialog-button dialog-share-button">
            [$1344]
        </div>
        <div class="fm-dialog-button dialog-cancel-button">
            [$1597]
        </div>
        <div class="clear"></div>
    </div>
</div><!--End Share Dialog-->


<!--Contact Fingerprint Dialog-->
<div class="fm-dialog fingerprint-dialog hidden">
    <div class="fm-dialog-header">
        <div class="fm-dialog-title">Approve credentials</div>
        <div class="fm-dialog-close"></div>
        <div class="clear"></div>
    </div>
    <div class="fm-dialog-body">
       <div class="fingerprint-top-text">
          New identification credentials seen for your contact:
       </div>
       
       <div class="fingerprint-mid-info">
          <div class="fingerprint-avatar color1">UU</div>
          <div class="fingerprint-code">
                <div class="contact-fingerprint-title">
                    Your Contact's credentials:
             
                 </div>
                <div class="fingerprint-txt"><span>121E</span><span>888D</span><span>D500</span><span>583D</span><span>715E</span></div>
                <div class="fingerprint-txt"><span>121E</span><span>888D</span><span>D500</span><span>583D</span><span>715E</span></div>
          </div>
          <div class="fingerprint-contact-info">
             <div class="contact-details-user-name">Alex Brunskill</div>
             <div class="contact-details-email">ab@mega.co.nz</div>
          </div>
          <div class="clear"></div>
       </div>
       <div class="fingerprint-mid-txt">
          This is best done in real life by meeting face to face. If you have another already-verified channel such as verified OTR or PGP, you may also use that.
       </div>
       <div class="fingerprint-bott-txt">
          <div class="fingerprint-bott-header">
             Your credentials:
          </div>
          <div class="fingerprint-txt">
            <span>121E</span><span>888D</span><span>D500</span><span>583D</span><span>715E</span><span>121E</span><span>888D</span><span>D500</span><span>583D</span><span>715E</span>
          </div>
       </div>
        
    </div>
    <div class="default-dialog-bottom">
        <div class="fm-dialog-button dialog-approve-button">
            Approve
        </div>
        <div class="fm-dialog-button dialog-skip-button">
            Skip
        </div>
        <div class="clear"></div>
    </div>
</div><!--End Contact Fingerprint Dialog-->

<div class="fm-dialog share-with-contact-dialog hidden">
  <div class="fm-dialog-header">
    <div class="fm-dialog-title">Share folder with contacts</div>
    <div class="fm-dialog-close"></div>
    <div class="clear"></div>
  </div>
  <div class="fm-dialog-body">
    <div class="permissions-menu hidden">
      <div class="permissions-menu-arrow"></div>
      <div class="permissions-menu-item read-only">
        <div class="context-menu-icon"></div>
        [$55]</div>
      <div class="permissions-menu-item read-and-write">
        <div class="context-menu-icon"></div>
        [$56]</div>
      <div class="permissions-menu-item full-access">
        <div class="context-menu-icon"></div>
        [$57]</div>
    </div>
    <div class="dialog-sorting-menu hiddendiv">
      <div class="context-menu-section hidden">
        <div class="sorting-menu-arrow"></div>
        <div data-by="name" class="sorting-menu-item active">[$86]</div>
        <div data-by="status" class="sorting-menu-item">[$89]</div>
        <div data-by="last-interaction" class="sorting-menu-item">Last Interaction</div>
        <div class="sorting-item-divider"></div>
      </div>
      <div class="context-menu-section">
        <div data-dir="1" class="sorting-menu-item active">Ascending</div>
        <div data-dir="-1" class="sorting-menu-item">Descending</div>
      </div>
    </div>
    <div class="share-dialog-contacts"> </div>
    <div class="share-dialog-tree-panel">
      <div class="share-dialog-panel-header"> <span>Select folder to share:</span>
        <div class="share-dialog-panel-arrows"></div>
      </div>
      <div class="dialog-tree-panel-scroll">
        <div class="dialog-content-block"> </div>
      </div>
    </div>
  </div>
  <div class="fm-notifications-bottom">
    <div class="fm-dialog-button dialog-newfolder-button"> [$68] </div>
    <div class="fm-dialog-button dialog-share-button"> [$1344] </div>
    <div class="fm-dialog-button dialog-cancel-button"> [$1597] </div>
    <div class="clear"></div>
  </div>
</div>



<<<<<<< HEAD
<div class="fm-dialog fm-mega-dialog create-chat-dialog filled-input hidden">
    <div class="fm-dialog-close"></div>
    <div class="nw-fm-dialog-title"></div>
    <div class="fm-mega-dialog-pad">
        <div class="fm-mega-dialog-size-icon short-size"></div>
        <div class="fm-dialog-contents">
            <div class="create-folder-input-bl">
                <input name="dialog-new-folder" type="text" value="[$157]" placeholder="[$157]" autofocus="autofocus"/>
            </div>
        </div>
=======
<div class="top-login-popup fm-dialog pro-login-dialog">

    <div class="fm-dialog-header">
        <div class="fm-dialog-title">[$190]</div>
        <div class="fm-dialog-close"></div>
        <div class="clear"></div>
    </div>

    <div class="top-login-pad">

        <div class="top-login-input-tooltip both-incorrect">
            <div class="top-login-tooltip-arrow">
                <div class="top-loginp-tooltip-txt">
                    [$1130]
                    <div class="white-txt">[$969]</div>
                </div>
            </div>
        </div>
        <div class="top-login-input-block e-mail incorrect">
            <div class="top-login-input-tooltip">
                <div class="top-login-tooltip-arrow">
                    <div class="top-loginp-tooltip-txt">
                        [$141]
                    </div>
                </div>
            </div>
            <input type="text" name="login-name" id="login-name" value="Your Email" class="input-email have-placeholder">
        </div>
        <div class="top-login-input-block password">
            <div class="top-login-input-tooltip">
                <div class="top-login-tooltip-arrow">
                    <div class="top-loginp-tooltip-txt">
                        [$970]
                    </div>
                </div>
            </div>
            <input type="text" name="login-password" id="login-password" value="Password" class="input-password have-placeholder">
            <div class="login-notification-icon"></div>
        </div>
        <div class="top-login-forgot-pass-bl">
            <a class="top-login-forgot-pass" href="#recovery">[$739]</a>
            <div class="clear"></div>
        </div>
        <div class="checkboxOn login-checkbox"></div>
        <label class="radio-txt">[$192]</label>

        <div class="top-dialog-login-button">[$171] <img alt="" src="{staticpath}images/mega/ajax-loader.gif"></div>
        <div class="clear"></div>
    </div>
    <div class="top-login-warning hidden">
        <div class="top-login-warning-arrow"></div>
        <div class="top-login-warning-close"></div>
        <div class="top-login-warning-pad">
            <div class="top-login-warning-icon"></div>
            <div class="top-login-warning-txt">
                [$1093]<br>
            </div>
            <div class="clear"></div>
            [$1094]
            <div class="top-login-warning-bott">
                <div class="loginwarning-checkbox checkboxOff"></div>
                <label class="radio-txt">[$229]</label>
                <div class="clear"></div>
            </div>
        </div>
    </div>
</div>


<div class="top-login-popup fm-dialog pro-register-dialog">
    <div class="fm-dialog-header">
        <div class="fm-dialog-title">[$5840]</div>
        <div class="fm-dialog-close"></div>
        <div class="clear"></div>
    </div>

    <div class="top-login-pad">

        <div class="login-register-input name">
            <div class="top-login-input-tooltip">
                <div class="top-login-tooltip-arrow">
                    <div class="top-loginp-tooltip-txt">
                        [$1098]
                        <div class="white-txt">[$1099]</div>
                    </div>
                </div>
            </div>
            <div class="register-name-input-block">
                <input type="text" name="login-name" id="register-firstname" value="[$1096]" class="have-placeholder" />
            </div>
            <div class="register-family-input-block ">
                <input type="text" name="login-familyname" id="register-lastname" value="[$1097]"  class="have-placeholder" />
            </div>
        </div>
        <div class="login-register-input email">
            <div class="top-login-input-tooltip">
                <div class="top-login-tooltip-arrow">
                    <div class="top-loginp-tooltip-txt">
                        [$1100]
                        <div class="white-txt">[$1101]</div>
                    </div>
                </div>
            </div>
            <input type="text" name="login-email" id="register-email" value="[$95]" class="have-placeholder" />
        </div>
        <div class="login-register-input password first">
            <div class="top-login-input-tooltip">
                <div class="top-login-tooltip-arrow">
                    <div class="top-loginp-tooltip-txt password">
                        [$1102]
                        <div class="white-txt password">[$1104]</div>
                    </div>
                </div>
            </div>
            <div class="password-status-icon">
                <div class="password-status-warning hidden">
                </div>
            </div>
            <div class="register-loading-icon"><img alt="" src="{staticpath}images/mega/ajax-loader-gray.gif" /></div>
            <input type="text" name="login-password" id="register-password" value="[$909]"   class="have-placeholder" />
        </div>
        <div class="new-registration">
            <div class="register-pass-status-line1"></div>
            <div class="register-pass-status-line2"></div>
            <div class="register-pass-status-line3"></div>
            <div class="register-pass-status-line4"></div>
            <div class="register-pass-status-line5"></div>
            <div class="clear"></div>
            <div class="password-stutus-txt hidden">
                <div class="new-reg-status-pad">
                    <strong>[$1105]</strong>
                    [$1106]
                </div>
                <div class="new-reg-status-description">
                </div>
            </div>
        </div>
        <div class="login-register-input password confirm">
            <div class="top-login-input-tooltip">
                <div class="top-login-tooltip-arrow">
                    <div class="top-loginp-tooltip-txt">
                        [$1107]
                        <div class="white-txt">[$969]</div>
                    </div>
                </div>
            </div>
            <input type="text" name="login-password2" id="register-password2" value="[$1114]"   class="have-placeholder" />
        </div>
        <div class="new-registration-checkbox">
            <div class="register-check checkboxOff"></div>
            <label class="radio-txt">[$208]</label>
            <div class="clear"></div>
        </div>
        <div class="register-st2-button active">
            <div class="register-st2-button-arrow">
                [$1108]
            </div>
        </div>
        <div class="clear"></div>
    </div>
</div>

<div class="fm-dialog registration-success pro-register-paypal-dialog hidden">
    <div class="reg-success-icon"></div>
    <div class="reg-success-txt">
        [$5846]...
>>>>>>> 06bb8a56
    </div>
</div><|MERGE_RESOLUTION|>--- conflicted
+++ resolved
@@ -91,19 +91,11 @@
 
 
 
-<<<<<<< HEAD
-<div class="fm-dialog registration-success hidden">
-    <div class="reg-success-icon"></div>
-    <div class="reg-success-header">[$216]!</div>
-    <div class="reg-success-txt"> [$217]</div>
-</div>
-=======
 <div class="fm-dialog registration-success registration-page-success hidden">
      <div class="reg-success-icon"></div>
      <div class="reg-success-header">[$216]!</div>
      <div class="reg-success-txt"> [$217]</div>
   </div>
->>>>>>> 06bb8a56
 
 <div class="fm-dialog rename-dialog hidden">
     <div class="fm-dialog-header">
@@ -518,67 +510,17 @@
 
 
 <div class="fm-dialog bandwidth-quota hidden">
-<<<<<<< HEAD
-    <div class="fm-dialog-header">
-        <div class="fm-dialog-title">Complementary bandwidth quota exceeded</div>
-        <div class="fm-dialog-close"></div>
-        <div class="clear"></div>
-    </div>
-    <div class="fm-bandwidth-body">
-=======
      <div class="fm-dialog-header">
        <div class="fm-dialog-title">[$17]</div>
        <div class="fm-dialog-close"></div>
        <div class="clear"></div>
      </div>
      <div class="fm-bandwidth-body">
->>>>>>> 06bb8a56
         <div class="fm-bandwidth-icon"></div>
         <div class="fm-bandwidth-icon-text">
             [$120] [$121]
         </div>
         <div class="clear"></div>
-<<<<<<< HEAD
-        <div class="fm-bandwidth-dashed">
-            <div class="fm-short-blocks">
-                <div class="fm-bandwidth-gray-bl">
-                    <div class="fm-bandwidth-number-txt">532 <span class="small">MB</span></div>
-                    <div class="fm-bandwidth-small-txt">download usage <span class="red">*</span></div>
-                </div>
-            </div>
-            <div class="fm-short-blocks">
-                <div class="fm-bandwidth-gray-bl">
-                    <div class="fm-bandwidth-number-txt green">532 <span class="small">MB</span></div>
-                    <div class="fm-bandwidth-small-txt">will become available in <br /><span class="green">34 minutes *</span></div>
-                </div>
-            </div>
-            <div class="fm-short-blocks">
-                <div class="fm-bandwidth-gray-bl">
-                    <div class="fm-bandwidth-number-txt">22 <span class="small">GB</span></div>
-                    <div class="fm-bandwidth-small-txt">storage usage </div>
-                </div>
-            </div>
-            <div class="clear"></div>
-            <p>
-                <span class="red">*</span> Only transfers made during the last <span class="red">five or six hours</span> count.
-            </p>
-            <p>
-                * For your convenience, your queued downloads will be put on hold until you have enough quota available, and then resume automatically.
-            </p>
-        </div>
-        <div class="fm-bandwidth-dashed quota-bottom-block">
-            <div class="fm-bandwidth-icon pro-icon"></div>
-
-            <div class="fm-bandwidth-icon-text">
-                If you do not wish to wait, you may consider signing up for a bandwidth package that also gives you ample extra storage.
-            </div>
-            <div class="clear"></div>
-        </div> 
-    </div>
-    <div class="fm-notifications-bottom">
-        <div class="fm-dialog-button quota-upgrade-button active">Upgrade to Pro</div>
-        <div class="fm-dialog-button quota-later-button active">I'll wait</div>
-=======
         <div class="fm-bandwidth-dashed middle">
            <div class="fm-short-blocks" style="width:50%">
               <div class="fm-bandwidth-gray-bl">
@@ -613,9 +555,8 @@
      <div class="fm-notifications-bottom">
         <div class="fm-dialog-button quota-upgrade-button active">[$230]</div>
         <div class="fm-dialog-button quota-later-button active">[$231]</div>
->>>>>>> 06bb8a56
-        <div class="clear"></div>
-    </div>
+        <div class="clear"></div>
+     </div>
 </div>
 
 <div class="fm-dialog avatar-dialog hidden">
@@ -1157,18 +1098,6 @@
 
 
 
-<<<<<<< HEAD
-<div class="fm-dialog fm-mega-dialog create-chat-dialog filled-input hidden">
-    <div class="fm-dialog-close"></div>
-    <div class="nw-fm-dialog-title"></div>
-    <div class="fm-mega-dialog-pad">
-        <div class="fm-mega-dialog-size-icon short-size"></div>
-        <div class="fm-dialog-contents">
-            <div class="create-folder-input-bl">
-                <input name="dialog-new-folder" type="text" value="[$157]" placeholder="[$157]" autofocus="autofocus"/>
-            </div>
-        </div>
-=======
 <div class="top-login-popup fm-dialog pro-login-dialog">
 
     <div class="fm-dialog-header">
@@ -1335,6 +1264,5 @@
     <div class="reg-success-icon"></div>
     <div class="reg-success-txt">
         [$5846]...
->>>>>>> 06bb8a56
     </div>
 </div>