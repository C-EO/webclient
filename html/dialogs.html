--- conflicted
+++ resolved
@@ -162,11 +162,7 @@
          <div class="reg-success-txt">[$217]</div>
          <div class="reg-resend-email">
             <div class="reg-resend-input-bl">
-<<<<<<< HEAD
-                <input type="text" value="" readonly />
-=======
                 <input type="text" value="" />
->>>>>>> e96fc7f3
             </div>
             <div class="reg-resend-button-bl">
                 <div class="resend-email-button">
@@ -1974,17 +1970,10 @@
             <div class="reg-st3-membership-bl pro4 selected" data-payment="lite">
                 <div class="membership-pad-bl">
                     <div class="membership-gray-block">
-<<<<<<< HEAD
-                        <div class="membership-new-offer"> 
-                            <svg width="98px" height="98px" viewbox="0 0 98 98" version="1.1" 
-                                 xmlns="http://www.w3.org/2000/svg" 
-                                 xmlns:xlink="http://www.w3.org/1999/xlink" 
-=======
                         <div class="membership-new-offer">
                             <svg width="98px" height="98px" viewbox="0 0 98 98" version="1.1"
                                  xmlns="http://www.w3.org/2000/svg"
                                  xmlns:xlink="http://www.w3.org/1999/xlink"
->>>>>>> e96fc7f3
                                  xmlns:sketch="http://www.bohemiancoding.com/sketch/ns">
                             <title>new-offer</title>
                             <desc>[$6192]</desc>
