--- conflicted
+++ resolved
@@ -584,13 +584,8 @@
                 </div>
                 <div class="expiry-date-select-container default-select hidden">
                     <input type="text" id="link-expiry-datepicker"
-<<<<<<< HEAD
-                           class="fm-dialogs-select expiry-date-select"
-                           value="[$8697]" placeholder="[$8697]" />
-=======
                         class="fm-dialogs-select expiry-date-select"
                         value="" placeholder="[$17697]-[$17698]-[$17699]" />
->>>>>>> 4b36d103
                 </div>
                 <div class="disabled-overlay hidden"></div>
             </div>
@@ -4284,15 +4279,9 @@
     </div>
     <div class="fm-notifications-bottom">
         <div class="button default-white-button left preview-widget">
-<<<<<<< HEAD
-            <span>[$17409]</span>
-        </div>
-        <div class="button default-grey-button right copy-widget-code url">
-=======
                     <span>[$17409]</span>
                 </div>
         <div class="button default-green-button right copy-widget-code url">
->>>>>>> 4b36d103
             <span>[$17835]</span>
         </div>
         <div class="default-white-button close-button right"><span>[$148]</span></div>
