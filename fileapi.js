--- conflicted
+++ resolved
@@ -971,11 +971,7 @@
 
 	XMLHttpRequest.prototype.open = function(meth, url)
 	{
-<<<<<<< HEAD
-		var success = false;
-=======
 		let success = false, uri;
->>>>>>> 9a2f9558
 
 		try
 		{
@@ -998,15 +994,12 @@
 				this.setRequestHeader('User-Agent', userAgent, false);
 			}
 			catch (e) {}
-<<<<<<< HEAD
-=======
 
 			if (!scope.use_ssl && uri.asciiHost.endsWith('.userstorage.mega.co.nz')) {
 				if (removeState) {
 					removeState(uri);
 				}
 			}
->>>>>>> 9a2f9558
 		}
 		else {
 			var err = new Error('Blocked XHR to ' + url);
@@ -1166,8 +1159,6 @@
 	}
 });
 
-<<<<<<< HEAD
-=======
 const mozNetUtilFetch = (function() {
 	let newChannel = (function() {
 		if (typeof Services.io.newChannel2 !== 'function') {
@@ -1213,7 +1204,6 @@
 	}
 }, 'mega-event-log4', false);
 
->>>>>>> 9a2f9558
 var mozMEGAExtensionVersion;
 var mozMEGAExtensionUpdateURL;
 try {
