--- conflicted
+++ resolved
@@ -77,41 +77,12 @@
 // file - ufs node containing .k and .a
 // Output: .key and .name set if successful
 function crypto_processkey(me, master_aes, file, OUT) {
-<<<<<<< HEAD
-
-	var id = me, key, k, n;
-=======
     var id = me;
     var key, k, n;
->>>>>>> 5c87cc19
 
     // do I own the file? (user key is guaranteed to be first in .k)
     var p = file.k.indexOf(id + ':');
 
-<<<<<<< HEAD
-	if (p) {
-		// I don't - do I have a suitable sharekey?
-		for (id in u_sharekeys) {
-
-			p = file.k.indexOf(id + ':');
-			if ((p >= 0) && (!p || (file.k.charAt(p-1) === '/'))) {
-				OUT.fk = 1;
-				break;
-			}
-			p = -1;
-		}
-	}
-
-	if ( p >= 0 ) {
-
-		var pp = file.k.indexOf('/',p);
-
-		if (pp < 0) {
-            pp = file.k.length;
-        }
-
-		p += id.length + 1;
-=======
     if (p) {
         // I don't - do I have a suitable sharekey?
         for (id in u_sharekeys) {
@@ -134,69 +105,9 @@
         }
 
         p += id.length + 1;
->>>>>>> 5c87cc19
 
         key = file.k.substr(p, pp - p);
 
-<<<<<<< HEAD
-		// we have found a suitable key: decrypt!
-		if (key.length < 46) {
-
-			// short keys: AES
-			k = base64_to_a32(key);
-
-			// check for permitted key lengths (4 == folder, 8 == file)
-			if ((k.length === 4) || (k.length === 8)) {
-
-				// TODO: cache sharekeys in aes
-				k = decrypt_key((id == me) ? master_aes : new sjcl.cipher.aes(u_sharekeys[id]), k);
-
-                // Update global variable which holds data about missing keys
-                // so DOM can be updated accordingly
-                if (missingkeys[file.h]) {
-                    delete missingkeys[file.h];
-                }
-			}
-			else {
-				if (d) {
-                    console.log("Received invalid key length (" + k.length + "): " + file.h);
-                }
-				return;
-			}
-		}
-		else {
-
-			// long keys: RSA
-			if (u_privk) {
-
-				var t = base64urldecode(key);
-
-				try {
-					if (t) {
-                        k = str_to_a32(crypto_rsadecrypt(t, u_privk).substr(0, file.t ? 16 : 32));
-                    }
-					else {
-						if (d) {
-                            console.log("Corrupt key for node " + file.h);
-                        }
-						return;
-					}
-				}
-				catch(e) {
-					if (d) {
-                        console.log('u_privk error: ' + e);
-                    }
-					return;
-				}
-			}
-			else {
-				if (d) {
-                    console.log("Received RSA key, but have no public key published: " + file.h);
-                }
-				return;
-			}
-		}
-=======
         // we have found a suitable key: decrypt!
         if (key.length < 46) {
             // short keys: AES
@@ -243,63 +154,12 @@
                 return;
             }
         }
->>>>>>> 5c87cc19
 
         var ab = base64_to_ab(file.a);
         var o = dec_attr(ab, k);
 
         // if (d) console.log('dec_attr', file.h, key,ab,k, o && o.n, o);
 
-<<<<<<< HEAD
-		if (typeof o === 'object') {
-			if (typeof o.n === 'string') {
-				if (file.h) {
-
-					// u_nodekeys[file.h] = k;
-					if (key.length >= 46) {
-                        rsa2aes[file.h] = a32_to_str(encrypt_key(u_k_aes,k));
-                    }
-				}
-				if (typeof o.c === 'string') {
-                    file.hash = o.c;
-                }
-
-				if (typeof o.t !== 'undefined') {
-                    OUT.mtime = o.t;
-                }
-				else if (file.hash) {
-					var h = base64urldecode(file.hash);
-					var t = 0;
-					for (var i = h.charCodeAt(16); i--; ) {
-                        t = t * 256 + h.charCodeAt(17 + i);
-                    }
-					OUT.mtime=t;
-				}
-
-				OUT.key = k;
-				OUT.ar = o;
-				OUT.name = o.n;
-
-				if (o.fav) {
-                    OUT.fav = 1;
-                }
-				if (file.hash) {
-                    OUT.hash = file.hash;
-                }
-			}
-		}
-	}
-	else {
-		if (d) {
-            console.log("Received no suitable key: " + file.h);
-        }
-
-		if (!missingkeys[file.h]) {
-			newmissingkeys = true;
-			missingkeys[file.h] = true;
-		}
-	}
-=======
         if (typeof o === 'object') {
             if (typeof o.n === 'string') {
                 if (file.h) {
@@ -346,7 +206,6 @@
             missingkeys[file.h] = true;
         }
     }
->>>>>>> 5c87cc19
 }
 
 function encrypt_key(cipher, a) {
